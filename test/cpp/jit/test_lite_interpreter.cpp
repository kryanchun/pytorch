#include <test/cpp/jit/test_utils.h>

#include <gtest/gtest.h>

#include <c10/core/TensorOptions.h>
#include <torch/csrc/autograd/generated/variable_factories.h>
#include <torch/csrc/jit/api/module.h>
#include <torch/csrc/jit/frontend/resolver.h>
#include <torch/csrc/jit/mobile/backport.h>
#include <torch/csrc/jit/mobile/backport_manager.h>
#include <torch/csrc/jit/mobile/import.h>
#include <torch/csrc/jit/mobile/interpreter.h>
#include <torch/csrc/jit/mobile/model_compatibility.h>
#include <torch/csrc/jit/mobile/module.h>
#include <torch/csrc/jit/mobile/parse_bytecode.h>
#include <torch/csrc/jit/mobile/parse_operators.h>
#include <torch/csrc/jit/mobile/runtime_compatibility.h>
#include <torch/csrc/jit/mobile/upgrader_mobile.h>
#include <torch/csrc/jit/serialization/export.h>
#include <torch/csrc/jit/serialization/import.h>
#include <torch/custom_class.h>
#include <torch/torch.h>

#include <torch/csrc/jit/serialization/import_export_functions.h>
#include <unordered_set>

// Tests go in torch::jit
namespace torch {
namespace jit {

TEST(LiteInterpreterTest, UpsampleNearest2d) {
  Module m("m");
  m.define(R"(
    def forward(self, input: Tensor, scale:float):
      return torch.upsample_nearest2d(input, [1, 1], float(scale), float(scale))
  )");

  std::vector<IValue> inputs;
  inputs.emplace_back(torch::rand({1, 3, 128, 128}));
  inputs.emplace_back(at::Scalar(2.0));
  auto ref = m.forward(inputs);

  std::stringstream ss;
  m._save_for_mobile(ss);
  mobile::Module bc = _load_for_mobile(ss);
  IValue res;
  res = bc.forward(inputs);

  auto resd = res.toTensor();
  auto refd = ref.toTensor();
  ASSERT_TRUE(resd.equal(refd));
}

TEST(LiteInterpreterTest, CheckAttrAccess) {
  Module m("m");
  m.register_attribute("mobile_optimized", BoolType::get(), true);

  std::stringstream ss;
  m._save_for_mobile(ss);
  mobile::Module bc = _load_for_mobile(ss);
  bool mobile_optimized = bc.attr("mobile_optimized", false).toBool();

  AT_ASSERT(mobile_optimized);
  m.setattr("mobile_optimized", false);
  ss = std::stringstream();
  m._save_for_mobile(ss);
  bc = _load_for_mobile(ss);
  mobile_optimized = bc.attr("mobile_optimized", false).toBool();

  AT_ASSERT(!mobile_optimized);
}

TEST(LiteInterpreterTest, MethodInvocation) { // NOLINT (use =delete in gtest)
  const std::vector<std::string> test_programs{
      // test invoking a method with default parameter
      R"(
      def test_func(self, x, b : int = 4):
        return self.foo + x + b
      )",
      // inner method call with default parameter (gets inlined)
      R"(
      def add_with_default_arg(self, x, b : int = 4):
        return self.foo + x + b
      def test_func(self, x):
        return self.add_with_default_arg(x)  # invoke method w/ default arg
      )",
      // simple method call
      R"(
      def test_func(self, x):
        b = 4
        return self.foo + x + b
      )",
  };
  for (const auto& test_program : test_programs) {
    Module m("m");
    m.register_parameter("foo", torch::ones({}), false);
    m.define(test_program);

    const int fortyTwo = 42; // (keep linter happy)
    auto minput = fortyTwo * torch::ones({});
    auto ref = m.run_method("test_func", minput);

    std::stringstream ss;
    m._save_for_mobile(ss);
    mobile::Module bc = _load_for_mobile(ss);
    const auto& test_func = bc.get_method("test_func");
    IValue res;
    for (int i = 0; i < 3; ++i) {
      res = test_func({minput});
    }

    auto resd = res.toTensor().item<float>();
    auto refd = ref.toTensor().item<float>();
    AT_ASSERT(resd == refd);
  }
}

TEST(LiteInterpreterTest, Conv) {
  auto s = std::getenv("PYTORCH_TEST_WITH_TSAN");
  if (s && strcmp(s, "1") == 0)
    return;

  std::vector<torch::jit::IValue> inputs;

  Module m("m");
  m.register_parameter("weight", torch::ones({20, 1, 5, 5}), false);
  m.register_parameter("bias", torch::ones({20}), false);
  m.define(R"(
    def forward(self, input):
      return torch._convolution(input, self.weight, self.bias, [1, 1], [0, 0], [1, 1], False, [0, 0], 1, False, False, True, True)
  )");

  // NOLINTNEXTLINE(cppcoreguidelines-avoid-magic-numbers,modernize-use-emplace)
  inputs.push_back(torch::ones({1, 1, 28, 28}));

  auto outputref = m.forward(inputs).toTensor();

  std::stringstream ss;
  m._save_for_mobile(ss);
  mobile::Module bc = _load_for_mobile(ss);
  IValue res;
  for (int i = 0; i < 3; ++i) {
    res = bc.get_method("forward")(inputs);
  }
  auto output = res.toTensor();
  AT_ASSERT(outputref.dim() == output.dim());
  AT_ASSERT(
      outputref[0][0][0][0].item<int>() == output[0][0][0][0].item<int>());
}

TEST(LiteInterpreterTest, Inline) {
  Module m("m");
  m.define(R"JIT(
  def foo1(self, x):
      return x + 1

  def foo2(self, x):
      return self.foo1(x) + 2

  def foo3(self, x):
      return self.foo2(x) + 3
  )JIT");
  std::stringstream ss;
  m._save_for_mobile(ss);
  mobile::Module bc = _load_for_mobile(ss);
  std::vector<torch::jit::IValue> inputs({torch::ones({})});
  auto output = bc.get_method("foo3")(inputs);
  AT_ASSERT(output.toTensor().item<float>() == 7.0);
}

TEST(LiteInterpreterTest, Tuple) {
  Module m("m");
  m.define(R"JIT(
  def foo(self, x):
      return (1, 2, x + 3)

  def forward(self, x):
      tuple = self.foo(x)
      return tuple
  )JIT");
  std::stringstream ss;
  m._save_for_mobile(ss);
  mobile::Module bc = _load_for_mobile(ss);
  std::vector<torch::jit::IValue> inputs({torch::ones({})});
  auto output = bc.get_method("forward")(inputs);
  AT_ASSERT(output.toTupleRef().elements()[1].toInt() == 2);
}

TEST(LiteInterpreterTest, Dict) {
  Module m("m");
  m.define(R"JIT(
  def foo(self, x):
      return {"result": x + 1}

  def forward(self, x):
      d = self.foo(x)
      return d
  )JIT");
  std::stringstream ss;
  m._save_for_mobile(ss);
  mobile::Module bc = _load_for_mobile(ss);
  std::vector<torch::jit::IValue> inputs({torch::ones({})});
  auto output = bc.get_method("forward")(inputs);
  AT_ASSERT(output.toGenericDict().at("result").toTensor().item().toInt() == 2);
}

TEST(LiteInterpreterTest, PrimOverload) {
  /*
  // temporarily disabled
  script::Module m("m");
  m.define(R"JIT(
  def forward(self, x):
      result = [1, 2]
      result.append(3)
      return result
  )JIT");
  std::stringstream ss;
  m._save_for_mobile(ss);
  mobile::Module bc = _load_for_mobile(ss);
  std::vector<torch::jit::IValue> inputs({torch::ones({})});
  auto output = bc.get_method("forward")(inputs);
  AT_ASSERT(output.toIntList()[2] == 3);
  */
}

TEST(LiteInterpreterTest, Prim) {
  Module m("m");
  m.define(R"JIT(
        def forward(self, x):
            return int(x)
  )JIT");

  std::vector<IValue> inputs;
  auto minput = 3.5 * torch::ones({});
  inputs.emplace_back(minput);
  auto ref = m.run_method("forward", minput);

  std::stringstream ss;
  m._save_for_mobile(ss);
  mobile::Module bc = _load_for_mobile(ss);
  IValue res;
  for (int i = 0; i < 3; ++i) {
    // NOLINTNEXTLINE(performance-unnecessary-copy-initialization)
    auto bcinputs = inputs;
    res = bc.get_method("forward")(bcinputs);
  }

  auto resi = res.toInt();
  auto refi = ref.toInt();
  AT_ASSERT(resi == refi);
}

TEST(LiteInterpreterTest, PrimScalar) {
  Module m("m");
  m.define(R"JIT(
        def forward(self, x):
            return int(x.item())
  )JIT");

  std::vector<IValue> inputs;
  auto minput = 3.5 * torch::ones({});
  inputs.emplace_back(minput);
  auto ref = m.run_method("forward", minput);

  std::stringstream ss;
  m._save_for_mobile(ss);
  mobile::Module bc = _load_for_mobile(ss);
  IValue res;
  for (int i = 0; i < 3; ++i) {
    // NOLINTNEXTLINE(performance-unnecessary-copy-initialization)
    auto bcinputs = inputs;
    res = bc.get_method("forward")(bcinputs);
  }

  auto resi = res.toInt();
  auto refi = ref.toInt();
  AT_ASSERT(resi == refi);
}

TEST(LiteInterpreterTest, LoadOrigJit) {
  Module m("m");
  m.register_parameter("foo", torch::ones({}), false);
  m.define(R"(
    def forward(self, x):
      b = 4
      return self.foo + x + b
  )");
  std::stringstream ss;
  m.save(ss);
  ASSERT_THROWS_WITH_MESSAGE(_load_for_mobile(ss), "file not found");
}

TEST(LiteInterpreterTest, WrongMethodName) {
  Module m("m");
  m.register_parameter("foo", torch::ones({}), false);
  m.define(R"(
    def add(self, x):
      b = 4
      return self.foo + x + b
  )");
  std::stringstream ss;
  m._save_for_mobile(ss);
  mobile::Module bc = _load_for_mobile(ss);
  std::vector<IValue> inputs;
  auto minput = 5 * torch::ones({});
  inputs.emplace_back(minput);
  ASSERT_THROWS_WITH_MESSAGE(
      bc.get_method("forward")(inputs), "is not defined");
}

TEST(LiteInterpreterTest, SetState) {
  Module m("m");
  m.register_parameter("foo", torch::ones({}), false);
  m.define(R"(
    def __getstate__(self):
      return self.foo + self.foo
    def __setstate__(self, a):
      self.foo = a
    def forward(self, x):
      b = 4
      return self.foo + x + b
  )");

  std::vector<IValue> inputs;
  auto minput = 5 * torch::ones({});
  inputs.emplace_back(minput);

  std::stringstream ms;
  m.save(ms);
  auto loaded_m = load(ms);
  auto ref = loaded_m.run_method("forward", minput);

  std::stringstream ss;
  m._save_for_mobile(ss);
  mobile::Module bc = _load_for_mobile(ss);
  IValue res;
  for (int i = 0; i < 3; ++i) {
    // NOLINTNEXTLINE(performance-unnecessary-copy-initialization)
    auto bcinputs = inputs;
    res = bc.get_method("forward")(bcinputs);
  }

  auto resd = res.toTensor().item<float>();
  auto refd = ref.toTensor().item<float>();
  AT_ASSERT(resd == refd);
}

class TorchBindLiteInterpreterTestStruct
    : public torch::jit::CustomClassHolder {
 public:
  std::string get(at::Tensor t) {
    std::stringstream ss;
    ss << "Hello! Your tensor has ";
    ss << t.numel();
    ss << " elements!";
    return ss.str();
  }
};

namespace {
struct ClassNamespaceValue : public SugaredValue {
  explicit ClassNamespaceValue(c10::QualifiedName name)
      : basename_(std::move(name)) {}

  std::shared_ptr<SugaredValue> attr(
      const SourceRange& loc,
      GraphFunction& m,
      const std::string& name) override {
    const auto fullName = c10::QualifiedName(basename_, name);

    // Check to see if it is a custom class.
    if (auto custom_class = getCustomClass(fullName.qualifiedName())) {
      return std::make_shared<ClassValue>(custom_class);
    }

    // If it's not a custom class, assume it's another namespace
    // NOLINTNEXTLINE(performance-move-const-arg)
    return std::make_shared<ClassNamespaceValue>(std::move(fullName));
  }

  std::string kind() const override {
    return "Class Namespace";
  }

 private:
  c10::QualifiedName basename_;
};

struct TestModuleResolver : public Resolver {
  std::shared_ptr<SugaredValue> resolveValue(
      const std::string& name,
      GraphFunction& m,
      const SourceRange& loc) override {
    if (name == "torch") {
      return std::make_shared<BuiltinModule>("aten");
    } else if (name == "__torch__") {
      return std::make_shared<ClassNamespaceValue>(c10::QualifiedName(name));
    }

    return nullptr;
  }

  TypePtr resolveType(const std::string& name, const SourceRange& loc)
      override {
    return nullptr;
  }
};
} // namespace

TEST(LiteInterpreterTest, BuiltinClass) {
  script::Module m("m");

  auto cls = getCustomClass(
      "__torch__.torch.classes._TorchScriptTesting._LiteInterpreterTest");
  TORCH_INTERNAL_ASSERT(cls);
  c10::intrusive_ptr<torch::CustomClassHolder> obj_holder;
  m.register_attribute("my_obj", cls, IValue::make_capsule(obj_holder));

  m.register_parameter("foo", torch::ones({}), false);
  m.define(
      R"(
    def __getstate__(self):
      return 1
    def __setstate__(self, a):
      self.my_obj = __torch__.torch.classes._TorchScriptTesting._LiteInterpreterTest()

    def forward(self, x) -> str:
      return self.my_obj.get(x)
  )",
      std::make_shared<TestModuleResolver>());

  std::stringstream ss;
  m._save_for_mobile(ss);
  mobile::Module bc = _load_for_mobile(ss);
  auto res =
      bc.get_method("forward")(std::vector<IValue>{torch::zeros({3, 4})});
  const auto& str = res.toStringRef();
  std::string expected = "Hello! Your tensor has 12 elements!";
  AT_ASSERT(str == expected);
}

TEST(LiteInterpreterTest, BuiltinFunction) {
  script::Module m("m");
  auto custom_class_obj =
      make_custom_class<TorchBindLiteInterpreterTestStruct>();
  m.register_attribute("my_obj", custom_class_obj.type(), custom_class_obj);
  m.define(R"(
    def forward(self, x) -> str:
      return self.my_obj.get(x)
  )");

  std::stringstream ss;
  m._save_for_mobile(ss);
  mobile::Module bc = _load_for_mobile(ss);
  auto res =
      bc.get_method("forward")(std::vector<IValue>{torch::zeros({3, 4})});
  // NOLINTNEXTLINE(performance-unnecessary-copy-initialization)
  auto str = res.toStringRef();
  std::string expected = "Hello! Your tensor has 12 elements!";
  AT_ASSERT(str == expected);
}

#if !defined FB_XPLAT_BUILD
TEST(LiteInterpreterTest, GetRuntimeByteCodeVersion) {
  auto runtime_bytecode_version = _get_runtime_bytecode_version();
  AT_ASSERT(
      runtime_bytecode_version ==
      caffe2::serialize::kMaxSupportedBytecodeVersion);
}

TEST(LiteInterpreterTest, GetRuntimeOperatorsVersion) {
  auto runtime_operators_version = _get_runtime_operators_min_max_versions();
  AT_ASSERT(
      runtime_operators_version.first ==
          caffe2::serialize::kMinSupportedFileFormatVersion &&
      runtime_operators_version.second ==
          caffe2::serialize::kMaxSupportedFileFormatVersion);
}

/**
 * The test below is disarmed for FB internal xplat builds since
 * BUCK requires us to pass in the script_module_v4.ptl file in
 * as a resource dependency of the build rule for this file, and
 * we would need to access it via the C++ Resources API instead
 * of directly reading from disk (which is what the open source
 * build/run does).
 */
TEST(LiteInterpreterTest, GetByteCodeVersion) {
  std::string filePath(__FILE__);
  auto test_model_file_v4 =
      filePath.substr(0, filePath.find_last_of("/\\") + 1);
  test_model_file_v4.append("script_module_v4.ptl");

  auto version_v4 = _get_model_bytecode_version(test_model_file_v4);
  AT_ASSERT(version_v4 == 4);
}

#endif // !defined(FB_XPLAT_BUILD)

TEST(LiteInterpreterTest, GetContainTypes) {
  Module m("m");
  m.define(R"(
    def forward(self):
      return 3
  )");

  std::stringstream ss;
  m._save_for_mobile(ss, {}, true);

  auto contained_types = _get_mobile_model_contained_types(ss);
  AT_ASSERT(contained_types.size() >= 0);
}

namespace {

void compareModelOutput(
    c10::ArrayRef<IValue> actual_result_list,
    const std::vector<Tensor>& expect_result_list) {
  AT_ASSERT(actual_result_list.size() == expect_result_list.size());
  AT_ASSERT(actual_result_list[0].toTensor().equal(expect_result_list[0]));
  AT_ASSERT(
      actual_result_list[1].toTensor().dim() == expect_result_list[1].dim());
  AT_ASSERT(actual_result_list[2].toTensor().equal(expect_result_list[2]));
  AT_ASSERT(actual_result_list[3].toTensor().equal(expect_result_list[3]));
}

void runAndCheckTorchScriptModel(
    std::stringstream& input_model_stream,
    const std::vector<IValue>& input_data,
    const std::vector<Tensor>& expect_result_list,
    const int64_t expect_version) {
  auto actual_version = _get_model_bytecode_version(input_model_stream);
  AT_ASSERT(actual_version == expect_version);

  // Load and run the backport model, then compare the result with expect
  // result
  Module m_mobile = load(input_model_stream);

  auto actual_result = m_mobile.forward(input_data);
  const auto& actual_result_list = actual_result.toTupleRef().elements();
  compareModelOutput(actual_result_list, expect_result_list);
}

void runAndCheckBytecodeModel(
    std::stringstream& input_model_stream,
    const std::vector<IValue>& input_data,
    const std::vector<Tensor>& expect_result_list,
    const int64_t expect_version) {
  auto actual_version = _get_model_bytecode_version(input_model_stream);
  AT_ASSERT(actual_version == expect_version);

  // Load and run the backport model, then compare the result with expect
  // result
  Module m_mobile = load(input_model_stream);

  auto actual_result = m_mobile.forward(input_data);
  const auto& actual_result_list = actual_result.toTupleRef().elements();

  compareModelOutput(actual_result_list, expect_result_list);
}

void backportAllVersionCheck(
    std::stringstream& test_model_file_stream,
    std::vector<IValue>& input_data,
    std::vector<Tensor>& expect_result_list,
    const int64_t expect_from_version) {
  auto from_version = _get_model_bytecode_version(test_model_file_stream);
  AT_ASSERT(from_version == expect_from_version);

  // Backport script_module_v5.ptl to an older version
  constexpr int64_t minimum_to_version = 4;
  int64_t current_to_version = from_version - 1;

  // Verify all candidate to_version work as expected. All backport to version
  // larger than minimum_to_version should success.
  while (current_to_version >= minimum_to_version) {
    // Do not declare std::stringstream oss outside of the while loop as
    // oss.clear() doesn't reset the stream content, only clears out error state
    // flag in stringstream causing a problematic stream. Instead, it's cleaner
    // and safer to just declare a new std::stringstream one and swap them.
    std::stringstream oss;
    bool backPortSuccess =
        _backport_for_mobile(test_model_file_stream, oss, current_to_version);
    AT_ASSERT(backPortSuccess);

    // Check backport model version
    auto backport_version = _get_model_bytecode_version(oss);
    AT_ASSERT(backport_version == current_to_version);

    // Load and run the backport model, then compare the result with expect
    // result
    runAndCheckBytecodeModel(
        oss, input_data, expect_result_list, current_to_version);
    runAndCheckTorchScriptModel(
        oss, input_data, expect_result_list, current_to_version);

    current_to_version--;
  }
  //  backport to minimum version - 1 should fail
  std::stringstream oss;
  bool backPortSuccess =
      _backport_for_mobile(test_model_file_stream, oss, minimum_to_version - 1);
  AT_ASSERT(!backPortSuccess);
}
} // namespace

#if !defined FB_XPLAT_BUILD
TEST(LiteInterpreterTest, BackPortByteCodeModelAllVersions) {
  torch::jit::Module module("m");
  // NOLINTNEXTLINE(cppcoreguidelines-avoid-magic-numbers)
  module.register_parameter("weight", torch::ones({20, 1, 5, 5}), false);
  // NOLINTNEXTLINE(cppcoreguidelines-avoid-magic-numbers)
  module.register_parameter("bias", torch::ones({20}), false);
  module.define(R"(
    def forward(self, input):
      x1 = torch.zeros(2, 2)
      x2 = torch.empty_like(torch.empty(2, 2))
      x3 = torch._convolution(input, self.weight, self.bias, [1, 1], [0, 0], [1, 1], False, [0, 0], 1, False, False, True, True)
      # Add torch.add operator to cover bytecode version bump from 6 to 7
      # for bytecode version 7, the main change is to support defaults arguments with out arguments
      x = 2 * torch.ones(1)
      h = torch.ones(1)
      torch.add(x, h, out=x)
      return (x1, x2, x3, x)
  )");

  torch::jit::Module module_freeze = freeze(module);

  std::stringstream input_model_stream;
  module_freeze._save_for_mobile(input_model_stream);
  std::vector<IValue> input_data =
      std::vector<IValue>({torch::ones({1, 1, 28, 28})});
  std::vector<Tensor> expect_result_list;
  expect_result_list.emplace_back(at::ones({2, 2}, ScalarType::Float) * 0);
  expect_result_list.emplace_back(at::ones({2, 2}, ScalarType::Float));
  expect_result_list.emplace_back(
      at::ones({1, 20, 24, 24}, ScalarType::Float) * 26);
  expect_result_list.emplace_back(3 * at::ones({1}));

  backportAllVersionCheck(
      input_model_stream,
      input_data,
      expect_result_list,
      caffe2::serialize::kProducedBytecodeVersion);
}
#endif // !defined(FB_XPLAT_BUILD)

TEST(LiteInterpreterTest, GetRuntimeOpsAndInfo) {
  auto runtime_ops = _get_runtime_ops_and_info();
  // Ballpark estimate of the minimal number of ops; just used to
  // verify API returns a reasonably large number.
  AT_ASSERT(runtime_ops.size() > 2900);
}

TEST(LiteInterpreterTest, isCompatibleSuccess) {
  // test trivial success case
  auto runtime_info = RuntimeCompatibilityInfo::get();
  std::unordered_map<std::string, OperatorInfo> model_ops;
  model_ops["aten::add.Scalar"] = OperatorInfo{2};

  std::unordered_set<std::string> types = {"List", "int", "NamedTuple"};
  auto model_info = ModelCompatibilityInfo{
      caffe2::serialize::kMaxSupportedBytecodeVersion,
      model_ops,
      types,
      _get_runtime_bytecode_min_max_versions().first};

  AT_ASSERT(
      is_compatible(runtime_info, model_info).status ==
      ModelCompatibilityStatus::OK);
}

TEST(LiteInterpreterTest, isCompatibleFail) {
  // test trivial failure due to ops
  std::unordered_map<std::string, OperatorInfo> model_ops;
  model_ops["aten::add.Scalar"] = OperatorInfo{2};
  auto model_info = ModelCompatibilityInfo{
      caffe2::serialize::kMaxSupportedBytecodeVersion, model_ops};
  std::unordered_map<std::string, OperatorInfo> runtime_ops;
  runtime_ops["aten::add.Int"] = OperatorInfo{2};
  auto runtime_info = RuntimeCompatibilityInfo{
      std::pair<uint64_t, uint64_t>(
          caffe2::serialize::kMinSupportedBytecodeVersion,
          caffe2::serialize::kMaxSupportedBytecodeVersion),
      runtime_ops,
      _get_mobile_supported_types()};

  auto result = is_compatible(runtime_info, model_info);
  AT_ASSERT(result.status = ModelCompatibilityStatus::ERROR);
  AT_ASSERT(
      result.errors[0] ==
      "Operator 'aten::add.Scalar' missing from runtime (not found)");

  // test trivial failure due to bytecode greater than max supported bytecode
  // version
  runtime_ops["aten::add.Scalar"] = OperatorInfo{2};
  runtime_info = RuntimeCompatibilityInfo{
      std::pair<uint64_t, uint64_t>(
          caffe2::serialize::kMinSupportedBytecodeVersion,
          caffe2::serialize::kMaxSupportedBytecodeVersion),
      runtime_ops,
      _get_mobile_supported_types()};
  model_info.bytecode_version =
      caffe2::serialize::kMaxSupportedBytecodeVersion + 1;

  result = is_compatible(runtime_info, model_info);
  AT_ASSERT(result.status = ModelCompatibilityStatus::ERROR);

  // test trivial failure due to bytecode less than min supported bytecode
  // version
  runtime_ops["aten::add.Scalar"] = OperatorInfo{2};
  runtime_info = RuntimeCompatibilityInfo{
      std::pair<uint64_t, uint64_t>(
          caffe2::serialize::kMinSupportedBytecodeVersion,
          caffe2::serialize::kMaxSupportedBytecodeVersion),
      runtime_ops,
      _get_mobile_supported_types()};
  model_info.bytecode_version =
      caffe2::serialize::kMinSupportedBytecodeVersion - 1;

  result = is_compatible(runtime_info, model_info);
  AT_ASSERT(result.status = ModelCompatibilityStatus::ERROR);

  // test trivial failure due to type
  runtime_info = RuntimeCompatibilityInfo::get();
  std::unordered_set<std::string> types = {"List", "int", "Sequence"};

  model_info = ModelCompatibilityInfo{
      caffe2::serialize::kMaxSupportedBytecodeVersion,
      model_ops,
      types,
      _get_runtime_bytecode_min_max_versions().first};

  AT_ASSERT(
      is_compatible(runtime_info, model_info).status ==
      ModelCompatibilityStatus::ERROR);

  // test trivial failure due to operator version
  runtime_info = RuntimeCompatibilityInfo::get();

  model_info = ModelCompatibilityInfo{
      caffe2::serialize::kMaxSupportedBytecodeVersion, model_ops, {}, 0};

  AT_ASSERT(
      is_compatible(runtime_info, model_info).status ==
      ModelCompatibilityStatus::ERROR);
}

TEST(LiteInterpreterTest, Eval) {
  std::vector<torch::jit::IValue> inputs;

  Module m("m");
  m.define(R"(
    def __init__(self, x):
      self.training = True

    def forward(self, input):
      return torch.dropout(input, 1.0, self.training)
  )");

  // NOLINTNEXTLINE(cppcoreguidelines-avoid-magic-numbers,modernize-use-emplace)
  inputs.push_back(torch::ones({1, 1, 28, 28}));
  m.eval();
  auto outputref = m.forward(inputs).toTensor();

  // save m in training mode to make sure that mobile eval() will correctly
  // change back to eval mode
  m.train();
  std::stringstream ss;
  m._save_for_mobile(ss);
  mobile::Module bc = _load_for_mobile(ss);
  bc.eval();
  IValue res;
  for (int i = 0; i < 3; ++i) {
    res = bc.get_method("forward")(inputs);
  }
  auto output = res.toTensor();
  AT_ASSERT(outputref.dim() == output.dim());
  AT_ASSERT(
      outputref[0][0][0][0].item<int>() == output[0][0][0][0].item<int>());
}

TEST(LiteInterpreterTest, FindWrongMethodName) {
  Module m("m");
  m.register_parameter("foo", torch::ones({}), false);
  m.define(R"(
    def add(self, x):
      b = 4
      return self.foo + x + b
  )");
  std::stringstream ss;
  m._save_for_mobile(ss);
  mobile::Module bc = _load_for_mobile(ss);
  ASSERT_TRUE(bc.find_method("forward") == c10::nullopt);
}

TEST(LiteInterpreterTest, FindAndRunMethod) {
  Module m("m");
  m.register_parameter("foo", torch::ones({}), false);
  m.define(R"(
    def add_it(self, x):
      b = 4
      return self.foo + x + b
  )");

  std::vector<IValue> inputs;
  auto minput = 5 * torch::ones({});
  inputs.emplace_back(minput);
  auto ref = m.get_method("add_it")(inputs);

  std::stringstream ss;
  m._save_for_mobile(ss);
  mobile::Module bc = _load_for_mobile(ss);
  IValue res;
  for (int i = 0; i < 3; ++i) {
    auto bcinputs = inputs;
    auto method = bc.find_method("add_it");
    AT_ASSERT(method != c10::nullopt);
    res = (*method)(std::move(bcinputs));
  }

  auto resd = res.toTensor().item<float>();
  auto refd = ref.toTensor().item<float>();
  AT_ASSERT(resd == refd);
}

TEST(LiteInterpreterTest, RunMethodVariadic) {
  Module m("m");
  m.register_parameter("foo", torch::ones({}), false);
  m.define(R"(
    def add_three(self, x, y):
      return self.foo + x + y
  )");

  std::vector<IValue> inputs;
  auto inputx = 5 * torch::ones({});
  auto inputy = 4 * torch::ones({});
  auto ref = m.run_method("add_three", inputx, inputy);

  std::stringstream ss;
  m._save_for_mobile(ss);
  mobile::Module bc = _load_for_mobile(ss);
  IValue res = bc.run_method("add_three", inputx, inputy);

  auto resd = res.toTensor().item<float>();
  auto refd = ref.toTensor().item<float>();
  AT_ASSERT(resd == refd);
}

TEST(LiteInterpreterTest, DuplicateSetState) {
  Module m("M");
  m.register_parameter("foo", torch::ones({}), false);
  m.define(R"(
    def __getstate__(self):
      return self.foo + self.foo
    def __setstate__(self, a):
      self.foo = a
    def forward(self, x):
      b = 4
      return self.foo + x + b
  )");

  Module b("B");
  b.register_module("M0", m);
  b.register_module("M1", m);
  b.define(R"(
    def forward(self, x):
      return self.M0.forward(x) + self.M1.forward(x)
  )");

  std::stringstream ss;
  m._save_for_mobile(ss);
  mobile::Module bc = _load_for_mobile(ss);
  const auto methods = bc.get_methods();
  const size_t expected_n = 3;
  ASSERT_EQ(methods.size(), expected_n);
}

TEST(LiteInterpreterTest, ExtraFiles) {
  const auto script = R"JIT(
    def forward(self):
        x = torch.rand(5, 5)
        x = x.mm(x)
        return x
  )JIT";

  auto module =
      std::make_shared<Module>("Module", std::make_shared<CompilationUnit>());
  module->define(script);
  std::ostringstream oss;
  std::unordered_map<std::string, std::string> extra_files;
  extra_files["metadata.json"] = "abc";
  extra_files["mobile_info.json"] = "{\"key\": 23}";
  module->_save_for_mobile(oss, extra_files);

  std::istringstream iss(oss.str());
  caffe2::serialize::IStreamAdapter adapter{&iss};
  std::unordered_map<std::string, std::string> loaded_extra_files;
  loaded_extra_files["metadata.json"] = "";
  torch::jit::_load_for_mobile(iss, torch::kCPU, loaded_extra_files);
  ASSERT_EQ(loaded_extra_files["metadata.json"], "abc");

  loaded_extra_files.clear();
  std::vector<std::string> all_files =
      caffe2::serialize::PyTorchStreamReader(&iss).getAllRecords();

  for (auto& file_name : all_files) {
    if (file_name.find("extra/") == 0) {
      loaded_extra_files[file_name.substr(6)] = "";
    }
  }

  torch::jit::_load_for_mobile(iss, torch::kCPU, loaded_extra_files);
  ASSERT_EQ(loaded_extra_files["metadata.json"], "abc");
  ASSERT_EQ(loaded_extra_files["mobile_info.json"], "{\"key\": 23}");
}

TEST(LiteInterpreterTest, OpNameExportFetchRootOperators) {
  torch::jit::Module m("m");
  m.register_parameter("weight", torch::ones({20, 1, 5, 5}), false);
  m.register_parameter("bias", torch::ones({20}), false);
  m.define(R"(
    def forward(self, input):
      x1 = torch.zeros(2, 2)
      x2 = torch.empty_like(torch.empty(2, 2))
      x3 = torch._convolution(input, self.weight, self.bias, [1, 1], [0, 0], [1, 1], False, [0, 0], 1, False, False, True, True)
      return (x1, x2, x3)
  )");
  m.eval();

  std::stringstream ss;
  m._save_for_mobile(ss);

  torch::jit::mobile::Module ptl_model = torch::jit::_load_for_mobile(ss);
  std::set<std::string> operator_names =
      torch::jit::mobile::_export_operator_list(ptl_model);
  std::set<std::string> expected_operator_names = {
      "aten::_convolution",
      "aten::empty.memory_format",
      "aten::empty_like",
      "aten::zeros",
  };
  EXPECT_EQ(operator_names, expected_operator_names)
      << "Expected the root operator lists to be the same";
}

TEST(LiteInterpreterTest, DefaultArgsConv) {
  auto s = std::getenv("PYTORCH_TEST_WITH_TSAN");
  if (s && strcmp(s, "1") == 0)
    return;

  std::vector<torch::jit::IValue> inputs;

  Module m("m");
  m.register_parameter("weight", torch::ones({20, 1, 5, 5}), false);
  m.register_parameter("bias", torch::ones({20}), false);
  m.define(R"(
    def forward(self, input):
      return torch.conv2d(input, self.weight, self.bias, [1, 1], [0, 0], [1, 1], 1)
  )");

  inputs.push_back(torch::ones({1, 1, 28, 28}));

  auto outputref = m.forward(inputs).toTensor();

  std::stringstream ss;
  m._save_for_mobile(ss);
  mobile::Module bc = _load_for_mobile(ss);
  IValue res;
  for (int i = 0; i < 1; ++i) {
    res = bc.get_method("forward")(inputs);
  }
  auto output = res.toTensor();
  AT_ASSERT(outputref.dim() == output.dim());
  AT_ASSERT(output.equal(outputref));
}

TEST(RunTimeTest, ParseBytecode) {
  // A simple example to show a simple bytecode that can be used independent of
  // PyTorch TorchScript serialization (unpickler, etc) and operator library.
  // It has basic control flow (if, else) and basic data orchestration (list
  // construction). The original PyTorch program:

  //  class Module(torch.nn.Module):
  //
  //    def __init__(self):
  //      super().__init__()
  //
  //    def forward(self, x: int, h: int, xfirst: bool):
  //      if xfirst:
  //        return [x, h]
  //      else:
  //        return [h, x]

  // 1. Prepare for the bytecode. In reality it can be from a customized
  // deserializer.
  std::vector<IValue> instructions{
      to_tuple({"STOREN", 1, 4}),
      to_tuple({"DROPR", 1, 0}),
      to_tuple({"MOVE", 4, 0}),
      to_tuple({"JF", 5, 0}),
      to_tuple({"LOAD", 2, 0}),
      to_tuple({"LOAD", 3, 0}),
      to_tuple({"LIST_CONSTRUCT", 0, 2}),
      to_tuple({"JMP", 4, 0}),
      to_tuple({"LOAD", 3, 0}),
      to_tuple({"LOAD", 2, 0}),
      to_tuple({"LIST_CONSTRUCT", 1, 2}),
      to_tuple({"STORE", 5, 0}),
      to_tuple({"DROPR", 3, 0}),
      to_tuple({"DROPR", 2, 0}),
      to_tuple({"MOVE", 5, 0}),
      to_tuple({"RET", 0, 0}),
  };
  std::vector<IValue> operators; // empty for this example
  std::vector<IValue> constants; // empty for this example

  std::vector<IValue> types{"List[int]", "List[int]"};
  // 2. Parse the function
  std::string function_name("test_function");
  auto function = std::unique_ptr<mobile::Function>(
      new mobile::Function(c10::QualifiedName(function_name)));
  c10::ivalue::TupleElements debug_handles_m_tuple;
  parseInstructions(
      function_name,
      std::move(*c10::ivalue::Tuple::create(instructions)).elements(),
      debug_handles_m_tuple,
      function.get());
  parseTypes(c10::ivalue::Tuple::create(types)->elements(), function.get());
  const size_t rsize = 5;
  parseRegisterSize(rsize, function.get());

  // 3. Prepare for inputs and run the function
  // Note that the first input is reserved for Module object.
  // Since this is a function test and Module object is not required,
  // a dummy IValue (0) is added here.
  std::vector<IValue> inputs{0, 1, 2, true};
  function->run(inputs);
  auto output = inputs[0].toList();
  ASSERT_EQ(output[0], 1);
  ASSERT_EQ(output[1], 2);

  std::vector<IValue> inputs1{0, 1, 2, false};
  function->run(inputs1);
  auto output1 = inputs1[0].toList();
  ASSERT_EQ(output1[0], 2);
  ASSERT_EQ(output1[1], 1);
}

TEST(RunTimeTest, ParseOperator) {
  // A simple example to show a simple bytecode that can be used independent of
  // PyTorch TorchScript serialization (unpickler, etc) and operator library.
  // It has one operator and we should be able to register it. The original
  // PyTorch program:

  // class Add(torch.nn.Module):
  //     def __init__(self):
  //         super(Add, self).__init__()

  //     def forward(self, a, b):
  //         return a + b

  // 1. Prepare for the bytecode. In reality it can be from a customized
  // deserializer.
  std::vector<IValue> instructions{
      to_tuple({"STOREN", 1, 3}),
      to_tuple({"DROPR", 1, 0}),
      to_tuple({"MOVE", 2, 0}),
      to_tuple({"MOVE", 3, 0}),
      to_tuple({"OP", 0, 0}),
      to_tuple({"RET", 0, 0}),
  };
  std::vector<IValue> operators{
      to_tuple({"aten::add", "Tensor", 2}),
  };
  std::vector<IValue> constants{
      to_tuple({1}),
  };
  int64_t model_version = caffe2::serialize::kProducedBytecodeVersion;
  // 2. Parse the function
  std::string function_name("test_function");
  auto function = std::unique_ptr<mobile::Function>(
      new mobile::Function(c10::QualifiedName(function_name)));
  c10::ivalue::TupleElements debug_handles_m_tuple;
  parseInstructions(
      function_name,
      std::move(*c10::ivalue::Tuple::create(instructions)).elements(),
      debug_handles_m_tuple,
      function.get());
  parseOperators(
      std::move(*c10::ivalue::Tuple::create(operators)).elements(),
      model_version,
      1,
      function.get());
  const size_t rsize = 5;
  parseRegisterSize(rsize, function.get());

  // 3. Prepare for inputs and run the function
  // Note that the first input is reserved for Module object.
  // Since this is a function test and Module object is not required,
  // a dummy IValue (0) is added here.
  std::vector<IValue> inputs{0, at::tensor(1), at::tensor(2)};
  function->run(inputs);
  auto output = inputs[0];
  ASSERT_EQ(output, at::tensor(3));
}

namespace {
void testLiteModuleCompareResultTensors(
    Module& m,
    const std::vector<torch::jit::IValue>& inputs,
    const std::string& method_name = "forward") {
  auto outputref = m.get_method(method_name)(inputs).toTensor();

  std::stringstream ss;
  m._save_for_mobile(ss);
  mobile::Module bc = _load_for_mobile(ss);
  IValue res;
  for (int i = 0; i < 3; ++i) {
    res = bc.get_method(method_name)(inputs);
  }
  auto output = res.toTensor();
  AT_ASSERT(outputref.dim() == output.dim());
  AT_ASSERT(output.equal(outputref));
}

void testDefaultArgsPinv(int num_args) {
  Module m("m");
  if (num_args == 1) {
    m.define(R"(
      def forward(self, input):
        return torch.linalg_pinv(input)
    )");
  } else if (num_args == 2) {
    m.define(R"(
      def forward(self, input):
        return torch.linalg_pinv(input, 1e-5)
    )");
  } else if (num_args == 3) {
    m.define(R"(
      def forward(self, input):
        return torch.linalg_pinv(input, 1e-5, True)
    )");
  }

  std::vector<torch::jit::IValue> inputs;
  const int N = 28;
  auto input = torch::range(1, N * N, 1);
  input[0] = 1; // a more stable matrix
  input = input.view({N, N});
  inputs.push_back(input);
  testLiteModuleCompareResultTensors(m, inputs);
}
} // namespace

#if !defined FB_XPLAT_BUILD
TEST(LiteInterpreterTest, DefaultArgsPinv) {
  // Test with different number of specified arguments.
  // Arguments not specified take default value.
  for (int num_args = 1; num_args <= 3; ++num_args) {
    testDefaultArgsPinv(num_args);
  }

  //  bytecode with one specified argument:
  //  (6,
  //      ('__torch__.m.forward',
  //          (('instructions',
  //              (('STOREN', 1, 2),
  //                  ('DROPR', 1, 0),
  //                  ('MOVE', 2, 0),
  //                  ('OP', 0, 0),
  //                  ('RET', 0, 0))),
  //              ('operators', (('aten::linalg_pinv', '', 1),)),
  //              ('constants', (False, 1e-15)), # default constants are not
  //              used
  //              ('types', ()),
  //              ('register_size', 2)),
  //          (('arguments',
  //              ((('name', 'self'), ('type', '__torch__.m'), ('default_value',
  //              None)),
  //                  (('name', 'input'), ('type', 'Tensor'), ('default_value',
  //                  None)))),
  //              ('returns',
  //                  ((('name', ''), ('type', 'Tensor'), ('default_value',
  //                  None)),)))))

  //  bytecode with 2 specified argument:
  //  (6,
  //      ('__torch__.m.forward',
  //          (('instructions',
  //              (('STOREN', 1, 2),
  //                  ('DROPR', 1, 0),
  //                  ('MOVE', 2, 0),
  //                  ('LOADC', 1, 0), # added LOADC for specified argument
  //                  ('OP', 0, 0),
  //                  ('RET', 0, 0))),
  //              ('operators', (('aten::linalg_pinv', '', 2),)),
  //              ('constants', (False, 1e-05)), # updated constant table
  //              ('types', ()),
  //              ('register_size', 2)),
  //          (('arguments',
  //              ((('name', 'self'), ('type', '__torch__.m'), ('default_value',
  //              None)),
  //                  (('name', 'input'), ('type', 'Tensor'), ('default_value',
  //                  None)))),
  //              ('returns',
  //                  ((('name', ''), ('type', 'Tensor'), ('default_value',
  //                  None)),)))))

  //  bytecode with 3 specified arguments:
  //  (6,
  //      ('__torch__.m.forward',
  //          (('instructions',
  //              (('STOREN', 1, 2),
  //                  ('DROPR', 1, 0),
  //                  ('MOVE', 2, 0),
  //                  ('LOADC', 1, 0),
  //                  ('LOADC', 0, 0),
  //                  ('OP', 0, 0),
  //                  ('RET', 0, 0))),
  //              ('operators', (('aten::linalg_pinv', '', 3),)),
  //              ('constants', (True, 1e-05)),
  //              ('types', ()),
  //              ('register_size', 2)),
  //          (('arguments',
  //              ((('name', 'self'), ('type', '__torch__.m'), ('default_value',
  //              None)),
  //                  (('name', 'input'), ('type', 'Tensor'), ('default_value',
  //                  None)))),
  //              ('returns',
  //                  ((('name', ''), ('type', 'Tensor'), ('default_value',
  //                  None)),)))))
}

TEST(LiteInterpreterTest, DefaultArgsTensorinvSpecifyDefault) {
  // The second argument is specified, but the value is the same as the default
  // value. It's treated as "not specified" since the value can be fetched from
  // schema.
  Module m("m");
  m.define(R"(
    def forward(self, input):
      return torch.linalg_tensorinv(input, 2)
  )");
  torch::jit::MobileCode code(m.get_method("forward").graph(), "forward");
  auto arg_nums = code.op_to_num_specified_args();
  ASSERT_EQ(arg_nums.size(), 1);
  ASSERT_EQ(arg_nums["aten::linalg_tensorinv"], 1);
  std::vector<torch::jit::IValue> inputs;
  const int N = 4;
  auto input = torch::rand({N, N, N, N});
  inputs.push_back(input);
  testLiteModuleCompareResultTensors(m, inputs);
}

void testDefaultArgsPinvWithOutArg(int num_args) {
  Module m("m");
  if (num_args == 1) {
    m.define(R"(
      def forward(self, input):
        return torch.linalg_pinv(input, out=input)
    )");
  } else if (num_args == 2) {
    m.define(R"(
      def forward(self, input):
        return torch.linalg_pinv(input, 1e-5, out=input)
    )");
  } else if (num_args == 3) {
    m.define(R"(
      def forward(self, input):
        return torch.linalg_pinv(input, 1e-5, True, out=input)
    )");
  }

  const int N = 28;
  auto input = torch::range(1, N * N, 1);
  input[0] = 10000; // a more stable matrix
  input = input.view({N, N});
  auto ref = m.run_method("forward", input);
  TORCH_CHECK(!input.equal(torch::range(1, N * N, 1)));
  TORCH_CHECK(input.equal(ref.toTensor()));
}

TEST(LiteInterpreterTest, DefaultArgsPinvWithOutArg) {
  // Test with different number of specified arguments + out arg.
  // Arguments not specified take default value.
  for (int num_args = 1; num_args <= 3; ++num_args) {
    testDefaultArgsPinvWithOutArg(num_args);
  }
}

TEST(LiteInterpreterTest, DefaultArgsWithOutArg) {
  Module m("m");
  m.define(R"(
    def forward(self, x, h):
      torch.add(x, h, out=x)
  )");

  std::vector<IValue> inputs;
  auto input_x = 2 * torch::ones({});
  auto input_h = torch::ones({});
  auto ref = m.run_method("forward", input_x, input_h);

  std::stringstream ss;

  m._save_for_mobile(ss, {}, true);
  mobile::Module bc = _load_for_mobile(ss);
  bc.run_method("forward", input_x, input_h);
  AT_ASSERT(input_x.equal(4 * torch::ones({})));

  auto ops = _get_model_ops_and_info(ss);
  auto op = ops.find("aten::add.out");
  TORCH_CHECK(
      op != ops.end() && op->second.num_schema_args.has_value() &&
      op->second.num_schema_args.value() == 3);
}

TEST(LiteInterpreterTest, TestExceptionStackWithTwoLevelModuleHierarchy) {
  Module a("A");
  a.define(R"(
    def bar(self, x, y):
      return x + y
  )");
  Module b("B");
  b.register_module("A0", a);
  b.define(R"(
    def foo(self, x, y):
      return self.A0.bar(x, y) + 2
  )");
  Module c("C");
  c.register_module("B0", b);
  c.define(R"(
    def forward(self, x, y):
      return self.B0.foo(x, y) + 3
  )");

  std::vector<IValue> inputs;
  inputs.emplace_back(torch::rand({2, 4}));
  inputs.emplace_back(torch::rand({13, 9}));

  std::stringstream ss;
  c._save_for_mobile(ss, ExtraFilesMap(), true);
  auto lite_m = _load_for_mobile(ss);
  std::string error_pattern = R"(
  Module hierarchy:top(C)::<unknown>.B0(B)::foo.A0(A)::bar.aten::add
Traceback of TorchScript (most recent call last):
  File "<string>", line 3, in <unknown>

    def forward(self, x, y):
      return self.B0.foo(x, y) + 3
             ~~~~~~~~~~~ <--- HERE

  File "<string>", line 3, in foo

    def foo(self, x, y):
      return self.A0.bar(x, y) + 2
             ~~~~~~~~~~~ <--- HERE

  File "<string>", line 3, in bar

    def bar(self, x, y):
      return x + y
             ~~~~~ <--- HERE
  )";
  ASSERT_THROWS_WITH_MESSAGE(lite_m.forward(inputs), error_pattern);
}
#endif // !defined(FB_XPLAT_BUILD)

namespace {
static auto reg =
    torch::class_<TorchBindLiteInterpreterTestStruct>(
        "_TorchScriptTesting",
        "_LiteInterpreterTest")
        .def(torch::init<>())
        .def("get", &TorchBindLiteInterpreterTestStruct::get)
        .def_pickle(
            // __getattr__
            [](const c10::intrusive_ptr<TorchBindLiteInterpreterTestStruct>&
                   self) -> int64_t { return 0; },
            // __setattr__
            [](int64_t state) {
              return c10::make_intrusive<TorchBindLiteInterpreterTestStruct>();
            });

} // namespace

TEST(LiteInterpreterTest, OperatorCacheDifferentiatesDefaultArgs) {
  // Create 3 methods:
  //
  // 1. forward() returns a tensor with dtype=torch.int64 (4)
  // 2. forward2() returns a tensor with dtype=torch.float32 (6)
  // 3. forward3() returns a tensor with dtype=torch.float32 but
  //    the dtype is inferred by the input tensor's dtype
  //
  // If caching works correctly, then the result from the full-jit
  // module and the lite module will be the same. Otherwise, it
  // will be different if we don't correctly ignore the cache
  // entry for an operator that has a different number of
  // arguments.
  Module m("m");
  m.define(R"(
    def forward(self):
      ret1 = torch.new_empty(torch.zeros(10), [10], dtype=4)
      return ret1.fill_(25)
  )");
  m.define(R"(
    def forward2(self):
      ret1 = torch.new_empty(torch.zeros(10), [10], dtype=6)
      return ret1.fill_(32.0)
  )");
  m.define(R"(
    def forward3(self):
      ret1 = torch.new_empty(torch.zeros(10), [10])
      return ret1.fill_(12.0)
  )");

  std::vector<torch::jit::IValue> inputs;
  testLiteModuleCompareResultTensors(m, inputs, "forward");
  testLiteModuleCompareResultTensors(m, inputs, "forward2");
  testLiteModuleCompareResultTensors(m, inputs, "forward3");
}

TEST(RunTimeTest, RuntimeCall) {
  //     def call(x):
  //         return x + x
  //
  //     def forward(a):
  //         x = a + call(a)
  //         y = a + call(x)
  //         return y

  std::vector<IValue> instructionsCall{
      to_tuple({"STORE", 1, 0}),
      to_tuple({"LOAD", 1, 0}),
      to_tuple({"MOVE", 1, 0}),
      to_tuple({"LOADC", 0, 0}),
      to_tuple({"OP", 0, 0}),
      to_tuple({"RET", 0, 0}),
  };
  std::vector<IValue> instructionsFoo{
      to_tuple({"STORE", 1, 0}),
      to_tuple({"LOAD", 1, 0}),
      to_tuple({"LOAD", 1, 0}),
      to_tuple({"MOVE", 1, 0}),
      to_tuple({"CALL", 0, 0}),
      to_tuple({"LOADC", 0, 0}),
      to_tuple({"OP", 0, 0}),
      to_tuple({"CALL", 0, 0}),
      to_tuple({"LOADC", 0, 0}),
      to_tuple({"OP", 0, 0}),
      to_tuple({"RET", 0, 0}),
  };
  std::vector<IValue> operatorsFoo{
      to_tuple({"aten::add", "Tensor", 3}),
  };
  std::vector<IValue> constantsFoo{
      1,
  };
  std::vector<IValue> operatorsCall{
      to_tuple({"aten::add", "Tensor", 3}),
  };
  std::vector<IValue> constantsCall{
      1,
  };
  int64_t model_version = caffe2::serialize::kProducedBytecodeVersion;

  auto foo = std::make_unique<mobile::Function>(c10::QualifiedName("foo"));
  c10::ivalue::TupleElements debug_handles_m_tuple;
  parseInstructions(
      "foo",
      std::move(*c10::ivalue::Tuple::create(instructionsFoo)).elements(),
      debug_handles_m_tuple,
      foo.get());
  parseOperators(
      std::move(*c10::ivalue::Tuple::create(operatorsFoo)).elements(),
      model_version,
      1,
      foo.get());
  parseConstants(
      std::move(*c10::ivalue::Tuple::create(constantsFoo)).elements(),
      foo.get());
  const size_t rsize = 5;
  parseRegisterSize(rsize, foo.get());

  auto call = std::make_unique<mobile::Function>(c10::QualifiedName("call"));
  parseInstructions(
      "call",
      std::move(*c10::ivalue::Tuple::create(instructionsCall)).elements(),
      debug_handles_m_tuple,
      call.get());
  parseOperators(
      std::move(*c10::ivalue::Tuple::create(operatorsCall)).elements(),
      model_version,
      1,
      call.get());
  parseConstants(
      std::move(*c10::ivalue::Tuple::create(constantsCall)).elements(),
      call.get());
  parseRegisterSize(rsize, call.get());

  foo->append_function(*call);

  std::vector<IValue> inputs{at::tensor(1)};
  foo->run(inputs);
  auto output = inputs[0];
  ASSERT_EQ(output, at::tensor(7));
}

TEST(LiteInterpreterTest, OperatorSize1) {
  Module m("m");
  m.define(R"(
    def forward(self, input: Tensor, scale:float):
      return torch.upsample_nearest2d(input, [1, 1], float(scale), float(scale))
  )");

  std::stringstream ss;
  m._save_for_mobile(ss);
  mobile::Module bc = _load_for_mobile(ss);
  const auto& func = bc.get_method("forward").function();
  ASSERT_EQ(
      func.get_code().operator_input_sizes_.size(),
      func.get_code().operators_.size());
}

TEST(LiteInterpreterTest, OperatorTest2) { // NOLINT (use =delete in gtest)
  const std::vector<std::string> test_programs{
      // test invoking a method with default parameter
      R"(
      def test_func(self, x, b : int = 4):
        return self.foo + x + b
      )",
      // inner method call with default parameter (gets inlined)
      R"(
      def add_with_default_arg(self, x, b : int = 4):
        return self.foo + x + b
      def test_func(self, x):
        return self.add_with_default_arg(x)  # invoke method w/ default arg
      )",
      // simple method call
      R"(
      def test_func(self, x):
        b = 4
        return self.foo + x + b
      )",
  };
  for (const auto& test_program : test_programs) {
    Module m("m");
    m.register_parameter("foo", torch::ones({}), false);
    m.define(test_program);

    std::stringstream ss;
    m._save_for_mobile(ss);
    mobile::Module bc = _load_for_mobile(ss);
    const auto& func = bc.get_method("test_func").function();
    ASSERT_EQ(
        func.get_code().operator_input_sizes_.size(),
        func.get_code().operators_.size());
  }
}

#if !defined FB_XPLAT_BUILD
// The following test run in fbcode only
TEST(LiteInterpreterUpgraderTest, DivTensorV2) {
  std::string filePath(__FILE__);
  auto test_model_file = filePath.substr(0, filePath.find_last_of("/\\") + 1);
  test_model_file.append("upgrader_models/test_versioned_div_tensor_v2.ptl");
  /*
  (('__torch__.MyModule.forward',
    (('instructions',
      (('STOREN', 1, 3),
       ('DROPR', 1, 0),
       ('LOAD', 2, 0),
       ('LOAD', 3, 0),
       ('OP', 0, 0),
       ('LOAD', 2, 0),
       ('LOAD', 3, 0),
       ('OP', 1, 0),
       ('MOVE', 2, 0),
       ('MOVE', 3, 0),
       ('OP', 2, 0),
       ('TUPLE_CONSTRUCT', 3, 0),
       ('RET', 0, 0))),
     ('operators',
      (('aten::div', 'Tensor'),
       ('aten::div', 'Tensor'),
       ('aten::div', 'Tensor'))),
     ('constants', ()),
     ('types', ()),
     ('register_size', 3))),)

  */
  mobile::Module m_module = _load_for_mobile(test_model_file);
  auto intrsuction_list =
      m_module.get_method("forward").function().get_code()->instructions_;
  uint64_t number_of_call_instruction = 0;
  for (auto& instruction : intrsuction_list) {
    number_of_call_instruction += (instruction.op == OpCode::CALL);
  }
  // 3 operators will use upgrader
  ASSERT_EQ(number_of_call_instruction, 3);

  std::vector<IValue> inputs = {
      IValue(6 * torch::ones({1})), IValue(3 * torch::ones({1}))};
  auto actual_output = m_module.forward(inputs);
  auto expect_output = 2.0 * torch::ones({1});
  auto actual_output_list = actual_output.toTuple()->elements();
  ASSERT_TRUE(actual_output_list[0].toTensor().equal(expect_output));
}

TEST(LiteInterpreterUpgraderTest, DivTensorOutV2) {
  std::string filePath(__FILE__);
  auto test_model_file = filePath.substr(0, filePath.find_last_of("/\\") + 1);
  test_model_file.append(
      "upgrader_models/test_versioned_div_tensor_out_v2.ptl");
  /*
  (('__torch__.MyModule.forward',
    (('instructions',
      (('STOREN', 1, 4),
       ('DROPR', 1, 0),
       ('MOVE', 2, 0),
       ('MOVE', 3, 0),
       ('MOVE', 4, 0),
       ('OP', 0, 0),
       ('RET', 0, 0))),
     ('operators', (('aten::div', 'out'),)),
     ('constants', ()),
     ('types', ()),
     ('register_size', 4))),)
  */
  mobile::Module m_module = _load_for_mobile(test_model_file);

  auto intrsuction_list =
      m_module.get_method("forward").function().get_code()->instructions_;
  uint64_t number_of_call_instruction = 0;
  for (auto& instruction : intrsuction_list) {
    number_of_call_instruction += (instruction.op == OpCode::CALL);
  }
  // One operator will use upgrader
  ASSERT_EQ(number_of_call_instruction, 1);

  std::vector<IValue> inputs{
      IValue(6 * torch::ones({1})),
      IValue(3 * torch::ones({1})),
      IValue(torch::empty({1}))};
  m_module.forward(inputs);
  auto expect_output = 2.0 * torch::ones({1});
  auto actual_output = inputs[2].toTensor();
  // The out argument will be overwritten with the output
  ASSERT_TRUE(actual_output.equal(expect_output));
}

TEST(LiteInterpreterUpgraderTest, DivTensorInplaceV2) {
  std::string filePath(__FILE__);
  auto test_model_file = filePath.substr(0, filePath.find_last_of("/\\") + 1);
  test_model_file.append(
      "upgrader_models/test_versioned_div_tensor_inplace_v2.ptl");
  /*
  (('__torch__.MyModule.forward',
    (('instructions',
      (('STOREN', 1, 3),
       ('DROPR', 1, 0),
       ('MOVE', 2, 0),
       ('MOVE', 3, 0),
       ('OP', 0, 0),
       ('RET', 0, 0))),
     ('operators', (('aten::div_', 'Tensor'),)),
     ('constants', ()),
     ('types', ()),
     ('register_size', 3))),)
  */
  mobile::Module m_module = _load_for_mobile(test_model_file);

  auto intrsuction_list =
      m_module.get_method("forward").function().get_code()->instructions_;
  uint64_t number_of_call_instruction = 0;
  for (auto& instruction : intrsuction_list) {
    number_of_call_instruction += (instruction.op == OpCode::CALL);
  }
  // One operator will use upgrader
  ASSERT_EQ(number_of_call_instruction, 1);

  std::vector<IValue> inputs{
      IValue(6 * torch::ones({1})), IValue(3 * torch::ones({1}))};
  m_module.forward(inputs);
  auto expect_output = 2.0 * torch::ones({1});
  auto actual_output = inputs[0].toTensor();
  // The out argument will be overwritten with the output
  ASSERT_TRUE(actual_output.equal(expect_output));
}

TEST(LiteInterpreterUpgraderTest, DivScalarFloatV2) {
  std::string filePath(__FILE__);
  auto test_model_file = filePath.substr(0, filePath.find_last_of("/\\") + 1);
  test_model_file.append(
      "upgrader_models/test_versioned_div_scalar_float_v2.ptl");
  /*
  (('__torch__.MyModuleFloat.forward',
    (('instructions',
    (('STOREN', 1, 3),
    ('DROPR', 1, 0),
    ('MOVE', 2, 0),
    ('MOVE', 3, 0),
    ('OP', 0, 0),
    ('RET', 0, 0))),
    ('operators', (('aten::div', 'Scalar'),)),
    ('constants', ()),
    ('types', ()),
    ('register_size', 3))),)
  */

  mobile::Module m_module = _load_for_mobile(test_model_file);

  auto intrsuction_list =
      m_module.get_method("forward").function().get_code()->instructions_;
  uint64_t number_of_call_instruction = 0;
  for (auto& instruction : intrsuction_list) {
    number_of_call_instruction += (instruction.op == OpCode::CALL);
  }
  // One operator will use upgrader
  ASSERT_EQ(number_of_call_instruction, 1);

  std::vector<IValue> inputs{IValue(6 * torch::ones({1})), IValue(3.0)};
  auto output = m_module.forward(inputs);
  auto expect_output = 2.0 * torch::ones({1});
  auto actual_output = output.toTensor();

  // The out argument will be overwritten with the output
  ASSERT_TRUE(actual_output.equal(expect_output));
}

TEST(LiteInterpreterUpgraderTest, DivScalarReciprocalFloatV2) {
  std::string filePath(__FILE__);
  auto test_model_file = filePath.substr(0, filePath.find_last_of("/\\") + 1);
  test_model_file.append(
      "upgrader_models/test_versioned_div_scalar_reciprocal_float_v2.ptl");
  /*
  (('__torch__.MyModuleFloat.forward',
    (('instructions',
      (('STOREN', 1, 3),
      ('DROPR', 1, 0),
      ('MOVE', 2, 0),
      ('OP', 0, 0),
      ('MOVE', 3, 0),
      ('OP', 1, 0),
      ('RET', 0, 0))),
    ('operators', (('aten::reciprocal', ''), ('aten::mul', 'Scalar'))),
    ('constants', ()),
    ('types', ()),
    ('register_size', 3))),)
  */
  mobile::Module m_module = _load_for_mobile(test_model_file);

  auto intrsuction_list =
      m_module.get_method("forward").function().get_code()->instructions_;
  uint64_t number_of_call_instruction = 0;
  for (auto& instruction : intrsuction_list) {
    number_of_call_instruction += (instruction.op == OpCode::CALL);
  }
  // No operator will use upgrader
  ASSERT_EQ(number_of_call_instruction, 0);

  std::vector<IValue> inputs{IValue(6 * torch::ones({1})), IValue(3.0)};
  auto output = m_module.forward(inputs);
  auto expect_output = 0.5 * torch::ones({1});
  auto actual_output = output.toTensor();
  std::cout << "expect output: " << expect_output;
  std::cout << "actual output: " << actual_output;
  // The out argument will be overwritten with the output
  ASSERT_TRUE(actual_output.equal(expect_output));
}

TEST(LiteInterpreterUpgraderTest, DivScalarReciprocalIntV2) {
  std::string filePath(__FILE__);
  auto test_model_file = filePath.substr(0, filePath.find_last_of("/\\") + 1);
  test_model_file.append(
      "upgrader_models/test_versioned_div_scalar_reciprocal_int_v2.ptl");
  /*
  (('__torch__.MyModuleInt.forward',
  (('instructions',
    (('STOREN', 1, 3),
     ('DROPR', 1, 0),
     ('MOVE', 2, 0),
     ('OP', 0, 0),
     ('MOVE', 3, 0),
     ('OP', 1, 0),
     ('RET', 0, 0))),
   ('operators', (('aten::reciprocal', ''), ('aten::mul', 'Scalar'))),
   ('constants', ()),
   ('types', ()),
   ('register_size', 3))),)
  */
  mobile::Module m_module = _load_for_mobile(test_model_file);

  auto intrsuction_list =
      m_module.get_method("forward").function().get_code()->instructions_;
  uint64_t number_of_call_instruction = 0;
  for (auto& instruction : intrsuction_list) {
    number_of_call_instruction += (instruction.op == OpCode::CALL);
  }
  // No operator will use upgrader
  ASSERT_EQ(number_of_call_instruction, 0);

  std::vector<IValue> inputs{IValue(6 * torch::ones({1})), IValue(3.0)};
  auto output = m_module.forward(inputs);
  auto expect_output = 0.5 * torch::ones({1});
  auto actual_output = output.toTensor();

  // The out argument will be overwritten with the output
  ASSERT_TRUE(actual_output.equal(expect_output));
}

TEST(LiteInterpreterUpgraderTest, DivScalarScalarV2) {
  std::string filePath(__FILE__);
  auto test_model_file = filePath.substr(0, filePath.find_last_of("/\\") + 1);
  test_model_file.append(
      "upgrader_models/test_versioned_div_scalar_scalar_v2.ptl");
  /*
  (('__torch__.MyModule.forward',
    (('instructions',
      (('STOREN', 1, 5),
      ('DROPR', 1, 0),
      ('LOAD', 2, 0),
      ('LOAD', 3, 0),
      ('OP', 0, 0),
      ('MOVE', 2, 0),
      ('LOAD', 4, 0),
      ('OP', 1, 0),
      ('LOAD', 3, 0),
      ('MOVE', 4, 0),
      ('OP', 2, 0),
      ('MOVE', 3, 0),
      ('MOVE', 5, 0),
      ('OP', 3, 0),
      ('TUPLE_CONSTRUCT', 4, 0),
      ('RET', 0, 0))),
    ('operators',
      (('aten::div', ''),
      ('aten::div', 'float'),
      ('aten::div', ''),
      ('aten::div', 'int'))),
    ('constants', ()),
    ('types', ()),
    ('register_size', 5))),)
  */
  mobile::Module m_module = _load_for_mobile(test_model_file);
  auto intrsuction_list =
      m_module.get_method("forward").function().get_code()->instructions_;
  uint64_t number_of_call_instruction = 0;
  for (auto& instruction : intrsuction_list) {
    number_of_call_instruction += (instruction.op == OpCode::CALL);
  }
  // No operator will use upgrader
  ASSERT_EQ(number_of_call_instruction, 0);

  std::vector<IValue> inputs{IValue(20.0), IValue(10), IValue(2.0), IValue(5)};
  auto output = m_module.forward(inputs);
  auto output_list = output.toTupleRef().elements();
  auto expect_output = std::vector<IValue>(
      {IValue(2.0), IValue(10.0), IValue(5.0), IValue(2.0)});
  // auto actual_output = output.toTensor();
  for (size_t i = 0; i < expect_output.size(); i++) {
    ASSERT_EQ(output_list[i], expect_output[i]);
  }
}

TEST(LiteInterpreterUpgraderTest, DivScalarIntV2) {
  std::string filePath(__FILE__);
  auto test_model_file = filePath.substr(0, filePath.find_last_of("/\\") + 1);
  test_model_file.append(
      "upgrader_models/test_versioned_div_scalar_int_v2.ptl");
  /*
  (('__torch__.MyModuleInt.forward',
    (('instructions',
      (('STOREN', 1, 3),
      ('DROPR', 1, 0),
      ('MOVE', 2, 0),
      ('MOVE', 3, 0),
      ('OP', 0, 0),
      ('RET', 0, 0))),
    ('operators', (('aten::div', 'Scalar'),)),
    ('constants', ()),
    ('types', ()),
    ('register_size', 3))),)
  */
  mobile::Module m_module = _load_for_mobile(test_model_file);

  auto intrsuction_list =
      m_module.get_method("forward").function().get_code()->instructions_;
  uint64_t number_of_call_instruction = 0;
  for (auto& instruction : intrsuction_list) {
    number_of_call_instruction += (instruction.op == OpCode::CALL);
  }
  // One operator will use upgrader
  ASSERT_EQ(number_of_call_instruction, 1);

  std::vector<IValue> inputs{IValue(6 * torch::ones({1})), IValue(3)};
  auto output = m_module.forward(inputs);
  auto expect_output = 2.0 * torch::ones({1});
  auto actual_output = output.toTensor();

  // The out argument will be overwritten with the output
  ASSERT_TRUE(actual_output.equal(expect_output));
}

TEST(LiteInterpreterUpgraderTest, DivScalarInplaceFloatV2) {
  std::string filePath(__FILE__);
  auto test_model_file = filePath.substr(0, filePath.find_last_of("/\\") + 1);
  test_model_file.append(
      "upgrader_models/test_versioned_div_scalar_inplace_float_v2.ptl");
  /*
  (('__torch__.MyModuleFloat.forward',
    (('instructions',
      (('STOREN', 1, 3),
      ('DROPR', 1, 0),
      ('MOVE', 2, 0),
      ('MOVE', 3, 0),
      ('OP', 0, 0),
      ('RET', 0, 0))),
    ('operators', (('aten::div_', 'Scalar'),)),
    ('constants', ()),
    ('types', ()),
    ('register_size', 3))),)
  */

  mobile::Module m_module = _load_for_mobile(test_model_file);

  auto intrsuction_list =
      m_module.get_method("forward").function().get_code()->instructions_;
  uint64_t number_of_call_instruction = 0;
  for (auto& instruction : intrsuction_list) {
    number_of_call_instruction += (instruction.op == OpCode::CALL);
  }
  // One operator will use upgrader
  ASSERT_EQ(number_of_call_instruction, 1);

  std::vector<IValue> inputs{IValue(6 * torch::ones({1})), IValue(3.0)};
  auto output = m_module.forward(inputs);
  auto expect_output = 2.0 * torch::ones({1});
  auto actual_output = output.toTensor();

  // The out argument will be overwritten with the output
  ASSERT_TRUE(actual_output.equal(expect_output));
}

TEST(LiteInterpreterUpgraderTest, DivScalarInplaceIntV2) {
  std::string filePath(__FILE__);
  auto test_model_file = filePath.substr(0, filePath.find_last_of("/\\") + 1);
  test_model_file.append(
      "upgrader_models/test_versioned_div_scalar_inplace_int_v2.ptl");
  /*
  (('__torch__.MyModuleInt.forward',
    (('instructions',
      (('STOREN', 1, 3),
       ('DROPR', 1, 0),
       ('MOVE', 2, 0),
       ('MOVE', 3, 0),
       ('OP', 0, 0),
       ('RET', 0, 0))),
     ('operators', (('aten::div_', 'Scalar'),)),
     ('constants', ()),
     ('types', ()),
     ('register_size', 3))),)
  */

  mobile::Module m_module = _load_for_mobile(test_model_file);

  auto intrsuction_list =
      m_module.get_method("forward").function().get_code()->instructions_;
  uint64_t number_of_call_instruction = 0;
  for (auto& instruction : intrsuction_list) {
    number_of_call_instruction += (instruction.op == OpCode::CALL);
  }
  // One operator will use upgrader
  ASSERT_EQ(number_of_call_instruction, 1);

  std::vector<IValue> inputs{IValue(6 * torch::ones({1})), IValue(3)};
  auto output = m_module.forward(inputs);
  auto expect_output = 2.0 * torch::ones({1});
  auto actual_output = output.toTensor();

  // The out argument will be overwritten with the output
  ASSERT_TRUE(actual_output.equal(expect_output));
}

#endif // !defined(FB_XPLAT_BUILD)

<<<<<<< HEAD
void enumerateTupleType(
    size_t depth,
    std::vector<TypePtr>& current,
    const std::vector<TypePtr>& candidates,
    std::vector<TypePtr>& out) {
  static std::vector<std::string> fieldNames;
  if (depth > fieldNames.size()) {
    fieldNames.reserve(depth);
    for (size_t i = fieldNames.size(); i < depth; i++) {
      fieldNames.push_back("field" + std::to_string(i));
    }
  }
  if (depth == 0) {
    out.push_back(TupleType::create(current));
    while (fieldNames.size() > current.size()) {
      fieldNames.pop_back();
    }
    out.push_back(TupleType::createNamed("NamedTuple", fieldNames, current));
    return;
  }
  for (const auto& type : candidates) {
    if (containsAnyType(type)) {
      continue;
    }
    current.push_back(type);
    enumerateTupleType(depth - 1, current, candidates, out);
    current.pop_back();
  }
}

TEST(LiteInterpreterTest, DynamicType) {
  auto cu = std::make_shared<CompilationUnit>();
  std::vector<TypePtr> keyTypes = {
      AnyType::get(),
      IntType::get(),
      BoolType::get(),
      FloatType::get(),
      ComplexType::get(),
      StringType::get(),
      TensorType::get(),
      DeviceObjType::get(),
  };
  std::vector<TypePtr> types = {
      NoneType::get(),
      NumberType::get(),
      ClassType::create("__torch__.TestClass1", cu),
      ClassType::create("__torch__.TestClass2", cu),
      AnyListType::get(),
      AnyTupleType::get(),
      StreamObjType::get(),
      CapsuleType::get()};
  std::copy(keyTypes.begin(), keyTypes.end(), back_inserter(types));
  auto expandTypes = [&](size_t tupleSize) {
    std::vector<TypePtr> nested;
    for (const auto& type : types) {
      if (!(type == AnyType::get())) {
        nested.push_back(ListType::create(type));
        if (!(type == NoneType::get() || type->kind() == OptionalType::Kind)) {
          nested.push_back(OptionalType::create(type));
        }
      }
      for (const auto& keyType : keyTypes) {
        nested.push_back(DictType::create(keyType, type));
      }
    }
    std::vector<TypePtr> tmp;
    enumerateTupleType(tupleSize, tmp, types, nested);
    std::move(std::begin(nested), std::end(nested), std::back_inserter(types));
  };
  expandTypes(1);
  expandTypes(1);
  for (const auto& a : types) {
    auto da = DynamicType::create(*a);
    for (const auto& b : types) {
      bool result = a->isSubtypeOf(*b);
      EXPECT_EQ(result, da->isSubtypeOf(*b));
      result = b->isSubtypeOf(*a);
      EXPECT_EQ(result, b->isSubtypeOf(*da));
    }
  }
=======
TEST(LiteInterpreterUpgraderTest, Upgrader) {
  std::vector<mobile::Function> upgrader_functions;

  for (auto& byteCodeFunctionWithOperator : getUpgraderBytecodeList()) {
    ASSERT_EQ(
        byteCodeFunctionWithOperator.function.get_code()->operators_.size(),
        byteCodeFunctionWithOperator.function.get_code()->op_names_.size());
    if (byteCodeFunctionWithOperator.function.get_code()->operators_.empty()) {
      for (const auto& op : byteCodeFunctionWithOperator.operators) {
        byteCodeFunctionWithOperator.function.append_operator(
            op.name,
            op.overload_name,
            op.num_specified_args,
            caffe2::serialize::kMaxSupportedFileFormatVersion);
      }
    }
    upgrader_functions.push_back(byteCodeFunctionWithOperator.function);
  }

  ASSERT_EQ(getUpgraderBytecodeList().size(), upgrader_functions.size());
>>>>>>> 6f984469
}

} // namespace jit
} // namespace torch<|MERGE_RESOLUTION|>--- conflicted
+++ resolved
@@ -1590,7 +1590,7 @@
   */
   mobile::Module m_module = _load_for_mobile(test_model_file);
   auto intrsuction_list =
-      m_module.get_method("forward").function().get_code()->instructions_;
+      m_module.get_method("forward").function().get_code().instructions_;
   uint64_t number_of_call_instruction = 0;
   for (auto& instruction : intrsuction_list) {
     number_of_call_instruction += (instruction.op == OpCode::CALL);
@@ -1629,7 +1629,7 @@
   mobile::Module m_module = _load_for_mobile(test_model_file);
 
   auto intrsuction_list =
-      m_module.get_method("forward").function().get_code()->instructions_;
+      m_module.get_method("forward").function().get_code().instructions_;
   uint64_t number_of_call_instruction = 0;
   for (auto& instruction : intrsuction_list) {
     number_of_call_instruction += (instruction.op == OpCode::CALL);
@@ -1670,7 +1670,7 @@
   mobile::Module m_module = _load_for_mobile(test_model_file);
 
   auto intrsuction_list =
-      m_module.get_method("forward").function().get_code()->instructions_;
+      m_module.get_method("forward").function().get_code().instructions_;
   uint64_t number_of_call_instruction = 0;
   for (auto& instruction : intrsuction_list) {
     number_of_call_instruction += (instruction.op == OpCode::CALL);
@@ -1710,7 +1710,7 @@
   mobile::Module m_module = _load_for_mobile(test_model_file);
 
   auto intrsuction_list =
-      m_module.get_method("forward").function().get_code()->instructions_;
+      m_module.get_method("forward").function().get_code().instructions_;
   uint64_t number_of_call_instruction = 0;
   for (auto& instruction : intrsuction_list) {
     number_of_call_instruction += (instruction.op == OpCode::CALL);
@@ -1750,7 +1750,7 @@
   mobile::Module m_module = _load_for_mobile(test_model_file);
 
   auto intrsuction_list =
-      m_module.get_method("forward").function().get_code()->instructions_;
+      m_module.get_method("forward").function().get_code().instructions_;
   uint64_t number_of_call_instruction = 0;
   for (auto& instruction : intrsuction_list) {
     number_of_call_instruction += (instruction.op == OpCode::CALL);
@@ -1791,7 +1791,7 @@
   mobile::Module m_module = _load_for_mobile(test_model_file);
 
   auto intrsuction_list =
-      m_module.get_method("forward").function().get_code()->instructions_;
+      m_module.get_method("forward").function().get_code().instructions_;
   uint64_t number_of_call_instruction = 0;
   for (auto& instruction : intrsuction_list) {
     number_of_call_instruction += (instruction.op == OpCode::CALL);
@@ -1843,7 +1843,7 @@
   */
   mobile::Module m_module = _load_for_mobile(test_model_file);
   auto intrsuction_list =
-      m_module.get_method("forward").function().get_code()->instructions_;
+      m_module.get_method("forward").function().get_code().instructions_;
   uint64_t number_of_call_instruction = 0;
   for (auto& instruction : intrsuction_list) {
     number_of_call_instruction += (instruction.op == OpCode::CALL);
@@ -1884,7 +1884,7 @@
   mobile::Module m_module = _load_for_mobile(test_model_file);
 
   auto intrsuction_list =
-      m_module.get_method("forward").function().get_code()->instructions_;
+      m_module.get_method("forward").function().get_code().instructions_;
   uint64_t number_of_call_instruction = 0;
   for (auto& instruction : intrsuction_list) {
     number_of_call_instruction += (instruction.op == OpCode::CALL);
@@ -1924,7 +1924,7 @@
   mobile::Module m_module = _load_for_mobile(test_model_file);
 
   auto intrsuction_list =
-      m_module.get_method("forward").function().get_code()->instructions_;
+      m_module.get_method("forward").function().get_code().instructions_;
   uint64_t number_of_call_instruction = 0;
   for (auto& instruction : intrsuction_list) {
     number_of_call_instruction += (instruction.op == OpCode::CALL);
@@ -1964,7 +1964,7 @@
   mobile::Module m_module = _load_for_mobile(test_model_file);
 
   auto intrsuction_list =
-      m_module.get_method("forward").function().get_code()->instructions_;
+      m_module.get_method("forward").function().get_code().instructions_;
   uint64_t number_of_call_instruction = 0;
   for (auto& instruction : intrsuction_list) {
     number_of_call_instruction += (instruction.op == OpCode::CALL);
@@ -1983,7 +1983,28 @@
 
 #endif // !defined(FB_XPLAT_BUILD)
 
-<<<<<<< HEAD
+TEST(LiteInterpreterUpgraderTest, Upgrader) {
+  std::vector<mobile::Function> upgrader_functions;
+
+  for (auto& byteCodeFunctionWithOperator : getUpgraderBytecodeList()) {
+    ASSERT_EQ(
+        byteCodeFunctionWithOperator.function.get_code().operators_.size(),
+        byteCodeFunctionWithOperator.function.get_code().op_names_.size());
+    if (byteCodeFunctionWithOperator.function.get_code().operators_.empty()) {
+      for (const auto& op : byteCodeFunctionWithOperator.operators) {
+        byteCodeFunctionWithOperator.function.append_operator(
+            op.name,
+            op.overload_name,
+            op.num_specified_args,
+            caffe2::serialize::kMaxSupportedFileFormatVersion);
+      }
+    }
+    upgrader_functions.push_back(byteCodeFunctionWithOperator.function);
+  }
+
+  ASSERT_EQ(getUpgraderBytecodeList().size(), upgrader_functions.size());
+}
+
 void enumerateTupleType(
     size_t depth,
     std::vector<TypePtr>& current,
@@ -2014,6 +2035,16 @@
   }
 }
 
+/**
+ * Enumerate all possible JIT types appearing in mobile runtime, and test
+ * whether subtyping relation is preserved after one of the JIT types is
+ * converted to DynamicType.
+ *
+ * We firstly enumerate all "base" types in a vector, and implement
+ * expandTypes() to enumerate container types one "level" up for a given set
+ * of types. We call expandTypes() twice to test types nested less or equal
+ * to two levels. e.g. List[Optional[Tensor]], Optional[Dict[Int, Bool]], etc.
+ */
 TEST(LiteInterpreterTest, DynamicType) {
   auto cu = std::make_shared<CompilationUnit>();
   std::vector<TypePtr> keyTypes = {
@@ -2064,28 +2095,6 @@
       EXPECT_EQ(result, b->isSubtypeOf(*da));
     }
   }
-=======
-TEST(LiteInterpreterUpgraderTest, Upgrader) {
-  std::vector<mobile::Function> upgrader_functions;
-
-  for (auto& byteCodeFunctionWithOperator : getUpgraderBytecodeList()) {
-    ASSERT_EQ(
-        byteCodeFunctionWithOperator.function.get_code()->operators_.size(),
-        byteCodeFunctionWithOperator.function.get_code()->op_names_.size());
-    if (byteCodeFunctionWithOperator.function.get_code()->operators_.empty()) {
-      for (const auto& op : byteCodeFunctionWithOperator.operators) {
-        byteCodeFunctionWithOperator.function.append_operator(
-            op.name,
-            op.overload_name,
-            op.num_specified_args,
-            caffe2::serialize::kMaxSupportedFileFormatVersion);
-      }
-    }
-    upgrader_functions.push_back(byteCodeFunctionWithOperator.function);
-  }
-
-  ASSERT_EQ(getUpgraderBytecodeList().size(), upgrader_functions.size());
->>>>>>> 6f984469
 }
 
 } // namespace jit
