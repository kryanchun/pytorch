# Owner(s): ["module: sparse"]

import torch
import random
import itertools
import unittest
from torch.testing import make_tensor
from torch.testing._internal.common_cuda import SM53OrLater, SM80OrLater, TEST_CUSPARSE_GENERIC
from torch.testing._internal.common_utils import \
    (TEST_WITH_ROCM, TEST_SCIPY, TEST_MKL, IS_WINDOWS, TestCase, run_tests, load_tests, coalescedonoff, parametrize)
from torch.testing._internal.common_device_type import \
    (ops, instantiate_device_type_tests, dtypes, OpDTypes, dtypesIfCUDA, onlyCPU, onlyCUDA, skipCUDAIfNoCusparseGeneric,
     precisionOverride, skipMeta, skipCUDAIf, skipCUDAIfRocm, skipCPUIfNoMklSparse)
from torch.testing._internal.common_methods_invocations import \
    (op_db, sparse_csr_unary_ufuncs, ReductionOpInfo)
from torch.testing._internal.common_cuda import _get_torch_cuda_version, CUDA11OrLater
from torch.testing._internal.common_dtype import (
    floating_types, all_types_and_complex_and, floating_and_complex_types, floating_types_and,
    all_types_and_complex, floating_and_complex_types_and
)
from test_sparse import CUSPARSE_SPMM_COMPLEX128_SUPPORTED

if TEST_SCIPY:
    import scipy.sparse as sp

# load_tests from torch.testing._internal.common_utils is used to automatically filter tests for
# sharding on sandcastle. This line silences flake warnings
load_tests = load_tests

no_mkl_sparse = IS_WINDOWS or not TEST_MKL

def _check_cusparse_triangular_solve_available():
    version = _get_torch_cuda_version()
    # cusparseSpSM was added in 11.3.1 but we don't have access to patch version
    min_supported_version = (11, 4)
    return version >= min_supported_version

def _check_cusparse_spgemm_available():
    # cusparseSpGEMM was added in 11.0
    version = _get_torch_cuda_version()
    min_supported_version = (11, 0)
    return version >= min_supported_version

def _check_cusparse_sddmm_available():
    version = _get_torch_cuda_version()
    # cusparseSDDMM was added in 11.2.1 but we don't have access to patch version
    min_supported_version = (11, 3)
    return version >= min_supported_version

_sparse_csr_ops = list(filter(lambda op: op.supports_sparse_csr, op_db))
binary_functions_with_dense_output = ['mm', 'mv', ]
binary_ops_with_dense_output = list(filter(lambda op: op.name in binary_functions_with_dense_output, op_db))

UNARY_EWISE_CSR_ALLOW_AUTOGRAD = [
    'abs',
    'conj_physical',
    'neg',
]

# This should be just an import from test_linalg instead of code duplication
# but https://github.com/pytorch/pytorch/pull/63511#discussion_r733989701
def _test_addmm_addmv(
    test_case,
    f,
    t,
    m,
    v,
    *,
    alpha=None,
    beta=None,
    transpose_out=False,
    layout=torch.strided,
    mode=None
):
    """
    Unified test for checking `f(t, m, v, alpha=alpha, beta=beta)` computation,
    where f is `torch.addmv` or `torch.addmm`.
    `transpose_out` controls whether the out argument is in column-major order.
    `layout` controls whether `m` is converted to specified layout or not.
    Custom behaviour is implemented only for torch.sparse_csr layout.
    """
    dtype = t.dtype
    numpy_dtype = dtype
    if dtype in {torch.bfloat16}:
        numpy_dtype = torch.float
    if dtype.is_complex:
        alpha = 0.9 + 0.3j if alpha is None else alpha
        beta = 0.5 + 0.6j if beta is None else beta
    else:
        alpha = 1.2 if alpha is None else alpha
        beta = 0.8 if beta is None else beta

    def convert_layout(mat):
        if layout == torch.sparse_csr:
            return mat.to_sparse_csr()
        else:
            assert mat.layout == layout
            return mat

    if mode == "all_sparse":
        res1 = f(*map(convert_layout, (t, m, v)), alpha=alpha, beta=beta)
        res1 = res1.to_dense()
    elif mode == "dense_result":
        res1 = f(t, convert_layout(m), convert_layout(v), alpha=alpha, beta=beta)
    else:
        res1 = f(t, convert_layout(m), v, alpha=alpha, beta=beta)
    res2 = torch.full_like(res1, float('nan'))
    if transpose_out:
        res2 = res2.t().clone(memory_format=torch.contiguous_format).t()
    f(t, convert_layout(m), v, alpha=alpha, beta=beta, out=res2)
    res3 = alpha * (m.to(numpy_dtype).cpu().numpy() @ v.to(numpy_dtype).cpu().numpy())
    if beta != 0:
        res3 += (beta * t).to(numpy_dtype).cpu().numpy()
    res3 = torch.from_numpy(res3).to(dtype)
    test_case.assertEqual(res1, res2)
    test_case.assertEqual(res1, res3)


class TestSparseCSRSampler(TestCase):

    def test_make_crow_indices(self):
        # Here we test the correctness of the crow_indices algorithm
        # and testing it on CPU and with int32 dtype will be
        # sufficient.
        device = torch.device('cpu')
        index_dtype = torch.int32
        for n_rows in range(1, 10):
            for n_cols in range(1, 10):
                for nnz in range(0, n_rows * n_cols + 1):
                    crow_indices = self._make_crow_indices(
                        n_rows, n_cols, nnz,
                        device=device, dtype=index_dtype)
                    self.assertEqual(len(crow_indices), n_rows + 1)
                    counts = crow_indices[1:] - crow_indices[:-1]
                    self.assertEqual(counts.sum(), nnz)
                    self.assertGreaterEqual(counts.min(), 0)
                    self.assertLessEqual(counts.max(), n_cols)


class TestSparseCSR(TestCase):

    @onlyCPU
    def test_csr_layout(self):
        self.assertEqual(str(torch.sparse_csr), 'torch.sparse_csr')
        self.assertEqual(type(torch.sparse_csr), torch.layout)

    def test_csr_stride(self):
        a = self.genSparseCSRTensor((3, 3), 3, dtype=torch.float, device=self.device_type, index_dtype=torch.int64)

        with self.assertRaisesRegex(RuntimeError, "Sparse CSR tensors do not have strides"):
            a.stride()

        with self.assertRaisesRegex(RuntimeError, "Sparse CSR tensors do not have strides"):
            a.stride(-1)

    def test_csr_storage(self):
        a = self.genSparseCSRTensor((3, 3), 3, dtype=torch.float, device=self.device_type, index_dtype=torch.int64)

        with self.assertRaisesRegex(RuntimeError, "Cannot access storage of SparseCsrTensorImpl"):
            a.storage()

    def test_csr_is_contiguous(self):
        a = self.genSparseCSRTensor((3, 3), 3, dtype=torch.float, device=self.device_type, index_dtype=torch.int64)

        with self.assertRaisesRegex(RuntimeError, "Tensors of type SparseCsrTensorImpl do not have is_contiguous"):
            a.is_contiguous()

<<<<<<< HEAD
    @onlyCPU
    def test_csc_layout(self):
        self.assertEqual(str(torch.sparse_csc), 'torch.sparse_csc')
        self.assertEqual(type(torch.sparse_csc), torch.layout)

    @onlyCPU
    def test_is_sparse(self):
        x = torch.randn(3, 3)
        self.assertFalse(x.is_sparse)
        self.assertFalse(x.is_sparse_csr)

        sparse = x.to_sparse_csr()
        self.assertFalse(sparse.is_sparse)
        self.assertTrue(sparse.is_sparse_csr)

    @onlyCPU
    def test_layout(self):
        sparse = torch.randn(3, 3).to_sparse_csr()
        self.assertEqual(torch.sparse_csr, sparse.layout)
=======
    def test_csr_double_to_sparse_csr(self):
        a = self.genSparseCSRTensor((3, 3), 3, dtype=torch.float, device=self.device_type, index_dtype=torch.int64)
        a.to_sparse_csr().to_sparse_csr()
>>>>>>> 6642e88a

    @dtypes(*all_types_and_complex_and(torch.half, torch.bool, torch.bfloat16))
    def test_sparse_csr_constructor_shape_inference(self, device, dtype):
        crow_indices = [0, 2, 4]
        col_indices = [0, 1, 0, 1]
        values = [1, 2, 3, 4]
        sparse = torch.sparse_csr_tensor(torch.tensor(crow_indices, dtype=torch.int64),
                                         torch.tensor(col_indices, dtype=torch.int64),
                                         torch.tensor(values), dtype=dtype, device=device)
        self.assertEqual(torch.tensor(crow_indices, dtype=torch.int64), sparse.crow_indices())
        self.assertEqual((len(crow_indices) - 1, max(col_indices) + 1), sparse.shape)
        self.assertEqual(dtype, sparse.dtype)
        self.assertEqual(torch.device(device), sparse.device)

    @dtypes(*all_types_and_complex_and(torch.half, torch.bool, torch.bfloat16))
    def test_sparse_csr_constructor(self, device, dtype):
        crow_indices = [0, 2, 4]
        col_indices = [0, 1, 0, 1]
        values = [1, 2, 3, 4]
        for index_dtype in [torch.int32, torch.int64]:
            sparse = torch.sparse_csr_tensor(torch.tensor(crow_indices, dtype=index_dtype),
                                             torch.tensor(col_indices, dtype=index_dtype),
                                             torch.tensor(values),
                                             size=(2, 10),
                                             dtype=dtype,
                                             device=device)
            self.assertEqual((2, 10), sparse.shape)
            self.assertEqual(torch.tensor(crow_indices, dtype=index_dtype), sparse.crow_indices())
            self.assertEqual(torch.tensor(col_indices, dtype=index_dtype), sparse.col_indices())
            self.assertEqual(torch.tensor(values, dtype=dtype), sparse.values())

    @dtypes(*all_types_and_complex_and(torch.half, torch.bfloat16, torch.bool))
    def test_sparse_csr_batch_constructor(self, device, dtype):
        batch_shape = (2, 3)
        crow_indices = torch.tensor([0, 2, 4], device=device).repeat(6, 1).reshape(*batch_shape, -1)
        col_indices = torch.tensor([0, 1, 0, 1], device=device).repeat(6, 1).reshape(*batch_shape, -1)
        values = torch.tensor([1, 2, 3, 4], device=device, dtype=dtype).repeat(6, 1).reshape(*batch_shape, -1)
        for index_dtype in [torch.int32, torch.int64]:
            sparse = torch.sparse_csr_tensor(crow_indices.to(index_dtype),
                                             col_indices.to(index_dtype),
                                             values,
                                             size=(*batch_shape, 2, 10),
                                             dtype=dtype,
                                             device=device)
            self.assertEqual((*batch_shape, 2, 10), sparse.shape)
            self.assertEqual(crow_indices.to(index_dtype), sparse.crow_indices())
            self.assertEqual(col_indices.to(index_dtype), sparse.col_indices())
            self.assertEqual(values, sparse.values())

    @dtypes(*all_types_and_complex_and(torch.half, torch.bfloat16, torch.bool))
    def test_sparse_csr_batch_constructor_shape_inference(self, device, dtype):
        batch_shape = (2, 3)
        crow_indices = torch.tensor([0, 2, 4], device=device).repeat(6, 1).reshape(*batch_shape, -1)
        col_indices = torch.tensor([0, 1, 0, 1], device=device).repeat(6, 1).reshape(*batch_shape, -1)
        values = torch.tensor([1, 2, 3, 4], device=device, dtype=dtype).repeat(6, 1).reshape(*batch_shape, -1)
        sparse = torch.sparse_csr_tensor(crow_indices, col_indices, values, dtype=dtype, device=device)
        self.assertEqual((*batch_shape, crow_indices.shape[-1] - 1, col_indices.max() + 1), sparse.shape)

    @dtypes(*all_types_and_complex_and(torch.half, torch.bfloat16, torch.bool))
    def test_sparse_csr_constructor_from_lists(self, device, dtype):
        # without size
        sparse = torch.sparse_csr_tensor([0, 2, 4],
                                         [0, 1, 0, 1],
                                         [1, 2, 3, 4],
                                         dtype=dtype,
                                         device=device)

        self.assertEqual((2, 2), sparse.shape)
        self.assertEqual(4, sparse.numel())
        self.assertEqual(torch.tensor([0, 2, 4], dtype=torch.int64, device=device), sparse.crow_indices())
        self.assertEqual(torch.tensor([0, 1, 0, 1], dtype=torch.int64, device=device), sparse.col_indices())
        self.assertEqual(torch.tensor([1, 2, 3, 4], dtype=dtype, device=device), sparse.values())

        # with size
        for sparse_csr_tensor in [torch.sparse_csr_tensor, torch._sparse_csr_tensor_unsafe]:
            sparse = sparse_csr_tensor([0, 2, 4],
                                       [0, 1, 0, 1],
                                       [1, 2, 3, 4],
                                       size=(2, 10),
                                       dtype=dtype,
                                       device=device)

            self.assertEqual((2, 10), sparse.shape)
            self.assertEqual(torch.tensor([0, 2, 4], dtype=torch.int64, device=device), sparse.crow_indices())
            self.assertEqual(torch.tensor([0, 1, 0, 1], dtype=torch.int64, device=device), sparse.col_indices())
            self.assertEqual(torch.tensor([1, 2, 3, 4], dtype=dtype, device=device), sparse.values())

    @skipMeta
    @dtypes(*all_types_and_complex_and(torch.bool, torch.bfloat16, torch.half))
    def test_empty(self, device, dtype):
        ns = [5, 2, 0]
        batch_shapes = [(), (2,), (2, 3)]
        for m, n, b in itertools.product(ns, ns, batch_shapes):
            shape = (*b, m, n)
            result = torch.empty(shape, dtype=dtype, device=device, layout=torch.sparse_csr)
            self.assertEqual(result.shape, shape)
            self.assertEqual(result.dtype, dtype)
            self.assertEqual(result.device, torch.device(device))
            self.assertEqual(result.layout, torch.sparse_csr)
            self.assertEqual(result.crow_indices().shape, (*b, shape[-2] + 1,))
            self.assertEqual(result.col_indices().shape, (*b, 0,))
            self.assertEqual(result.values().shape, (*b, 0,))
            self.assertEqual(result._nnz(), 0)
            self.assertEqual(result.crow_indices().device, torch.device(device))
            self.assertEqual(result.col_indices().device, torch.device(device))
            self.assertEqual(result.values().device, torch.device(device))
            self.assertEqual(result.crow_indices().dtype, torch.int64)
            self.assertEqual(result.col_indices().dtype, torch.int64)
            self.assertEqual(result.values().dtype, dtype)

    @skipMeta
    @dtypes(*all_types_and_complex_and(torch.bool, torch.half, torch.bfloat16))
    def test_empty_errors(self, device, dtype):
        with self.assertRaisesRegex(RuntimeError, "torch.empty: Only batched sparse CSR tensors are supported, but got size"):
            torch.empty((5,), dtype=dtype, device=device, layout=torch.sparse_csr)

    @skipMeta
    @dtypes(*all_types_and_complex_and(torch.bool, torch.half, torch.bfloat16))
    def test_clone(self, device, dtype):
        from operator import mul
        from functools import reduce
        for batch_shape in ((), (2,), (2, 3)):
            prod = reduce(mul, batch_shape, 1)
            crow_indices = torch.tensor([0, 2, 4], device=device).repeat(prod, 1).reshape(*batch_shape, -1)
            values = torch.tensor([1, 2, 3, 4], device=device, dtype=dtype).repeat(prod, 1).reshape(*batch_shape, -1)
            col_indices = torch.tensor([0, 1, 0, 1], device=device).repeat(prod, 1).reshape(*batch_shape, -1)
            sparse = torch.sparse_csr_tensor(crow_indices, col_indices, values, dtype=dtype, device=device)
            cloned_sparse = sparse.clone()
            self.assertEqual(sparse, cloned_sparse)

    @skipMeta
    @dtypes(*all_types_and_complex_and(torch.half, torch.bool, torch.bfloat16))
    def test_copy(self, device, dtype):

        def run_test(shape, nnz, index_type):
            a = self.genSparseCSRTensor(shape, nnz, dtype=dtype, device=device, index_dtype=index_dtype)
            b = self.genSparseCSRTensor(shape, nnz, dtype=dtype, device=device, index_dtype=index_dtype)

            a.copy_(b)

            self.assertEqual(a, b)

        ns = [5, 2, 0]
        batch_shapes = [(), (2,), (2, 3)]
        for (m, n, b), index_dtype in zip(itertools.product(ns, ns, batch_shapes), [torch.int32, torch.int64]):
            run_test((*b, m, n), 0, index_dtype)
            run_test((*b, m, n), m * n, index_dtype)

    @skipMeta
    @dtypes(*all_types_and_complex_and(torch.half, torch.bool, torch.bfloat16))
    def test_copy_errors(self, device, dtype):
        for index_dtype in [torch.int32, torch.int64]:
            shape1 = (2, 3)
            shape2 = (3, 2)
            a = self.genSparseCSRTensor(shape1, 0, dtype=dtype, device=device, index_dtype=index_dtype)
            b = self.genSparseCSRTensor(shape2, 0, dtype=dtype, device=device, index_dtype=index_dtype)

            with self.assertRaisesRegex(RuntimeError, "only same size tensors are supported."):
                a.copy_(b)

            with self.assertRaisesRegex(RuntimeError, "copy between different layouts is not supported."):
                a.copy_(torch.empty(a.shape, dtype=dtype, device=device))

            b = self.genSparseCSRTensor(shape1, 1, dtype=dtype, device=device, index_dtype=index_dtype)
            with self.assertRaisesRegex(RuntimeError, "only tensors with the same number of specified elements are supported."):
                a.copy_(b)

    @skipMeta
    @dtypes(*all_types_and_complex_and(torch.half, torch.bool, torch.bfloat16))
    def test_resize(self, device, dtype):
        batch_shapes = [(), (2,), (2, 3)]
        for index_dtype, b in zip([torch.int32, torch.int64], batch_shapes):
            shape = (*b, 2, 3)
            nnz = 6
            a = self.genSparseCSRTensor(shape, nnz, dtype=dtype, device=device, index_dtype=index_dtype)

            new_shape = (*b, 4, 5)
            a.resize_(new_shape)

            self.assertEqual(a.shape, new_shape)
            # resize to larger shape doesn't add specified elements
            self.assertEqual(a._nnz(), nnz)

            new_shape = (*b, 1, 5)
            a.resize_(new_shape)

            self.assertEqual(a.shape, new_shape)
            # resize to smaller shape trims specified elements
            self.assertEqual(a._nnz(), 5)

            # trim batched dimensions
            a.resize_(new_shape[-2], new_shape[-1])
            self.assertEqual(a.shape, (new_shape[-2], new_shape[-1]))
            self.assertEqual(a._nnz(), 5)

    @skipMeta
    @dtypes(*all_types_and_complex_and(torch.half, torch.bool, torch.bfloat16))
    def test_resize_errors(self, device, dtype):
        for index_dtype in [torch.int32, torch.int64]:
            shape = (2, 3)
            nnz = 6
            a = self.genSparseCSRTensor(shape, nnz, dtype=dtype, device=device, index_dtype=index_dtype)

            with self.assertRaisesRegex(RuntimeError, "torch.resize_: Only batched sparse CSR tensors are supported."):
                new_shape = (4,)
                a.resize_(new_shape)

            # resizing of columns to smaller size is not implemented
            with self.assertRaisesRegex(
                RuntimeError,
                "torch.resize_: Resizing columns of sparse CSR tensors to a smaller value is not supported.",
            ):
                new_shape = (2, 2)
                a.resize_(new_shape)

    def test_factory_type_invariants_check(self, device):
        with self.assertRaisesRegex(RuntimeError, "both crow_indices and col_indices should have the same type."):
            torch.sparse_csr_tensor(torch.tensor([0, 2, 4], dtype=torch.int64),
                                    torch.tensor([0, 1, 0, 1], dtype=torch.int32),
                                    torch.tensor([1, 2, 3, 4]),
                                    device=device)

        with self.assertRaisesRegex(RuntimeError, r"\"csr_construct_check\" not implemented for 'Short'"):
            torch.sparse_csr_tensor(torch.tensor([0, 2, 4], dtype=torch.int16),
                                    torch.tensor([0, 1, 0, 1], dtype=torch.int16),
                                    torch.tensor([1, 2, 3, 4]),
                                    device=device)

    def test_factory_layout_invariants_check(self, device):
        with self.assertRaisesRegex(RuntimeError, "expected values to be a strided and contiguous tensor"):
            values = torch.tensor([1.], device=device).expand(4,)
            torch.sparse_csr_tensor(torch.tensor([0, 2, 4], device=device),
                                    torch.tensor([0, 1, 0, 1], device=device),
                                    values)

        with self.assertRaisesRegex(RuntimeError, "expected col_indices to be a strided and contiguous tensor"):
            col_indices = torch.tensor([0], device=device).expand(4,)
            torch.sparse_csr_tensor(torch.tensor([0, 2, 4]),
                                    col_indices,
                                    torch.tensor([1, 2, 3, 4]))

        with self.assertRaisesRegex(RuntimeError, "expected crow_indices to be a strided and contiguous tensor"):
            crow_indices = torch.arange(6, device=device)
            torch.sparse_csr_tensor(crow_indices[::2],
                                    torch.tensor([0, 1, 0, 1], device=device),
                                    torch.tensor([1, 2, 3, 4]))

    def test_factory_shape_invariants_check(self, device):
        crow_indices = torch.tensor([0, 2, 4], device=device)
        col_indices = torch.tensor([0, 1, 0, 1], device=device)
        values = torch.tensor([1, 2, 3, 4], device=device)
        size = (2, 10)
        torch.sparse_csr_tensor(crow_indices, col_indices, values, size, device=device)

        with self.assertRaisesRegex(RuntimeError, r"size of a batched CSR tensor must have length >= 2, but got: 1"):
            torch.sparse_csr_tensor(torch.tensor(crow_indices), torch.tensor(col_indices), torch.tensor(values),
                                    size=(2,),
                                    device=device)

        with self.assertRaisesRegex(RuntimeError, r"crow_indices must have dim >= 1 but got crow_indices\.dim\(\)\ = 0"):
            torch.sparse_csr_tensor(torch.zeros((), device=device, dtype=torch.int64),
                                    col_indices,
                                    values,
                                    size,
                                    device=device)

        with self.assertRaisesRegex(RuntimeError, r"col_indices must have dim >= 1 but got col_indices\.dim\(\)\ = 0"):
            torch.sparse_csr_tensor(crow_indices,
                                    torch.zeros((), device=device, dtype=torch.int64),
                                    values,
                                    size,
                                    device=device)

        with self.assertRaisesRegex(RuntimeError, r"values must have dim >= 1 but got values\.dim\(\)\ = 0"):
            torch.sparse_csr_tensor(crow_indices,
                                    col_indices,
                                    torch.zeros((), device=device, dtype=torch.int64),
                                    size,
                                    device=device)

        with self.assertRaisesRegex(RuntimeError,
                                    r"crow_indices\.size\(-1\) must be equal to size\[-2\] \+ 1 \(that is 2\), but got: 3"):
            torch.sparse_csr_tensor(crow_indices, col_indices, values, (1, 1),
                                    device=device)

        with self.assertRaisesRegex(RuntimeError,
                                    r"number of dimensions of crow_indices and col_indices must be the same"):
            torch.sparse_csr_tensor(crow_indices, col_indices.repeat(2, 1), values, size,
                                    device=device)

        with self.assertRaisesRegex(RuntimeError,
                                    r"number of dimensions of indices and values must be the same"):
            torch.sparse_csr_tensor(crow_indices, col_indices, values.repeat(2, 1), size,
                                    device=device)

        with self.assertRaisesRegex(RuntimeError,
                                    r"number of dimensions of indices must be one less"):
            torch.sparse_csr_tensor(crow_indices.repeat(2, 1), col_indices.repeat(2, 1), values.repeat(2, 1), size,
                                    device=device)

        with self.assertRaisesRegex(RuntimeError,
                                    r"all batch dimensions of the provided size \(\[2\]\), indices \(\[2\], \[3\]\),"
                                    r" and values \(\[4\]\) must be the same"):
            torch.sparse_csr_tensor(crow_indices.repeat(2, 1), col_indices.repeat(3, 1), values.repeat(4, 1), (2, 2, 10),
                                    device=device)

    def test_factory_indices_invariants_check(self, device):
        crow_indices = [0, 2, 4]
        col_indices = [0, 1, 0, 1]
        values = [1, 2, 3, 4]
        size = (2, 10)
        with self.assertRaisesRegex(RuntimeError, "0th value of crow_indices must be 0."):
            torch.sparse_csr_tensor(torch.tensor([-1, 0, 4]), torch.tensor(col_indices), torch.tensor(values), size,
                                    device=device)

        with self.assertRaisesRegex(RuntimeError,
                                    "last value of crow_indices should be equal to the length of col_indices."):
            torch.sparse_csr_tensor(torch.tensor([0, 2, 5]), torch.tensor(col_indices), torch.tensor(values), size,
                                    device=device)

        with self.assertRaisesRegex(RuntimeError,
                                    r"at position i \= 2," +
                                    r" the condition crow_indices\[i - 1\] <\= crow_indices\[i\] fails"):
            torch.sparse_csr_tensor(torch.tensor([0, 5, 4]), torch.tensor(col_indices), torch.tensor(values), size,
                                    device=device)

        with self.assertRaisesRegex(RuntimeError, r"col_indices\.min\(\) should be greater or equal to zero"):
            torch.sparse_csr_tensor(torch.tensor(crow_indices), torch.tensor([0, -1, 0, 1]), torch.tensor(values), size,
                                    device=device)

        with self.assertRaisesRegex(RuntimeError, r"size\[-1\] should be greater than col_indices\.max\(\)"):
            torch.sparse_csr_tensor(torch.tensor(crow_indices), torch.tensor([0, 11, 0, 1]), torch.tensor(values), size,
                                    device=device)

    @onlyCUDA
    @dtypes(*all_types_and_complex_and(torch.half, torch.bool, torch.bfloat16))
    def test_factory_device_type_inference(self, device, dtype):
        cpu_cuda = ('cpu', 'cuda')
        cpu_cuda_none = cpu_cuda + (None,)
        for crow_indices_device, col_indices_device, values_device, device in itertools.product(cpu_cuda,
                                                                                                cpu_cuda,
                                                                                                cpu_cuda,
                                                                                                cpu_cuda_none):
            for index_dtype in [torch.int32, torch.int64]:
                crow_indices = torch.tensor([0, 2, 4], dtype=index_dtype, device=crow_indices_device)
                col_indices = torch.tensor([0, 1, 0, 1], dtype=index_dtype, device=col_indices_device)
                values = torch.tensor([1, 2, 3, 4], dtype=dtype, device=values_device)
                if device is None and (crow_indices_device != col_indices_device or
                                       crow_indices_device != values_device):
                    with self.assertRaises(RuntimeError):
                        torch.sparse_csr_tensor(crow_indices,
                                                col_indices,
                                                values,
                                                size=(2, 10),
                                                device=device)
                else:
                    t = torch.sparse_csr_tensor(crow_indices,
                                                col_indices,
                                                values,
                                                size=(2, 10),
                                                device=device)
                    should_be_cuda = (device == 'cuda' or (device is None and values_device == 'cuda'))
                    self.assertEqual(should_be_cuda, t.is_cuda)
                    t.crow_indices().dtype == index_dtype
                    t.col_indices().dtype == index_dtype
                    t.values().dtype == dtype
                    t.crow_indices().device == t.values().device
                    t.col_indices().device == t.values().device

    def test_sparse_csr_print(self, device):
        orig_maxDiff = self.maxDiff
        self.maxDiff = None
        shape_nnz = [
            ((10, 10), 10),
            ((100, 10), 10),
            ((1000, 10), 10)
        ]
        printed = []
        for shape, nnz in shape_nnz:
            values_shape = torch.Size((nnz,))
            col_indices_shape = torch.Size((nnz,))
            crow_indices_shape = torch.Size((shape[0] + 1,))
            printed.append("# shape: {}".format(torch.Size(shape)))
            printed.append("# nnz: {}".format(nnz))
            printed.append("# crow_indices shape: {}".format(crow_indices_shape))
            printed.append("# col_indices shape: {}".format(col_indices_shape))
            printed.append("# values_shape: {}".format(values_shape))
            for index_dtype in [torch.int32, torch.int64]:
                for dtype in floating_types():
                    printed.append("########## {}/{} ##########".format(dtype, index_dtype))
                    x = torch.sparse_csr_tensor(torch.tensor([0, 2, 4], dtype=index_dtype),
                                                torch.tensor([0, 1, 0, 1], dtype=index_dtype),
                                                torch.tensor([1, 2, 3, 4]), dtype=dtype, device=device)
                    printed.append("# sparse tensor")
                    printed.append(str(x))
                    printed.append("# _crow_indices")
                    printed.append(str(x.crow_indices()))
                    printed.append("# _col_indices")
                    printed.append(str(x.col_indices()))
                    printed.append("# _values")
                    printed.append(str(x.values()))
                    printed.append('')
                printed.append('')
        self.assertExpected('\n'.join(printed))
        self.maxDiff = orig_maxDiff

    @dtypes(*all_types_and_complex_and(torch.half, torch.bool, torch.bfloat16))
    def test_sparse_csr_from_dense(self, device, dtype):
        dense = torch.tensor([[4, 5, 0], [0, 0, 0], [1, 0, 0]], dtype=dtype, device=device)
        sparse = dense.to_sparse_csr()
        self.assertEqual(torch.tensor([0, 2, 2, 3], dtype=torch.int64), sparse.crow_indices())
        self.assertEqual(torch.tensor([0, 1, 0], dtype=torch.int64), sparse.col_indices())
        self.assertEqual(torch.tensor([4, 5, 1], dtype=dtype), sparse.values())

        dense = torch.tensor([[0, 0, 0], [0, 0, 1], [1, 0, 0]], dtype=dtype, device=device)
        sparse = dense.to_sparse_csr()
        self.assertEqual(torch.tensor([0, 0, 1, 2], dtype=torch.int64), sparse.crow_indices())
        self.assertEqual(torch.tensor([2, 0], dtype=torch.int64), sparse.col_indices())
        self.assertEqual(torch.tensor([1, 1], dtype=dtype), sparse.values())

        dense = torch.tensor([[2, 2, 2], [2, 2, 2], [2, 2, 2]], dtype=dtype, device=device)
        sparse = dense.to_sparse_csr()
        self.assertEqual(torch.tensor([0, 3, 6, 9], dtype=torch.int64), sparse.crow_indices())
        self.assertEqual(torch.tensor([0, 1, 2] * 3, dtype=torch.int64), sparse.col_indices())
        self.assertEqual(torch.tensor([2] * 9, dtype=dtype), sparse.values())

    @dtypes(*all_types_and_complex_and(torch.half, torch.bool, torch.bfloat16))
    def test_sparse_csr_to_dense(self, device, dtype):
        mn = [5, 2, 0]
        for (m, n) in itertools.product(mn, mn):
            size = (m, n)
            dense = make_tensor(size, dtype=dtype, device=device)
            sparse = dense.to_sparse_csr()
            self.assertEqual(sparse.to_dense(), dense)

        batch_shape = (2, 3)
        crow_indices = torch.tensor([0, 3, 5], device=device).repeat(6, 1).reshape(*batch_shape, -1)
        col_indices = torch.tensor([0, 1, 2, 0, 1], device=device).repeat(6, 1).reshape(*batch_shape, -1)
        values = torch.tensor([1, 2, 1, 3, 4], device=device, dtype=dtype).repeat(6, 1).reshape(*batch_shape, -1)
        csr = torch.sparse_csr_tensor(crow_indices, col_indices, values, dtype=dtype, device=device)
        dense = torch.tensor([[1, 2, 1], [3, 4, 0]], dtype=dtype, device=device).repeat(6, 1).reshape(csr.shape)
        self.assertEqual(csr.to_dense(), dense)

    @skipMeta
    @skipCPUIfNoMklSparse
    @coalescedonoff
    @dtypes(torch.double)
    def test_coo_to_csr_convert(self, device, dtype, coalesced):
        with self.assertRaisesRegex(RuntimeError, "Input is supposed to be a vector"):
            torch._convert_indices_from_coo_to_csr(
                torch.randint(100, (5, 5), device=device),
                size=100)

        size = (5, 5)
        sparse_dim = 2
        nnz = 10
        sparse_coo, _, _ = self.genSparseTensor(size, sparse_dim, nnz, coalesced, device, dtype)
        sparse_csr = sparse_coo.to_sparse_csr()

        self.assertTrue(sparse_csr.is_sparse_csr)
        self.assertEqual(sparse_csr.to_dense(), sparse_coo.to_dense())

        vec = torch.randn((5, 1), dtype=dtype, device=device)
        coo_product = sparse_coo.matmul(vec)
        csr_product = sparse_csr.matmul(vec)

        self.assertEqual(coo_product, csr_product)

        vec = torch.randn((100, 1), dtype=dtype, device=device)
        index = torch.tensor([
            [1, 0, 35, 14, 39, 6, 71, 66, 40, 27],
            [92, 31, 62, 50, 22, 65, 89, 74, 56, 34],
        ], dtype=torch.int32)
        values = torch.tensor([1, 2, 3, 4, 5, 6, 7, 8, 9, 10], dtype=dtype, device=device)
        coo = torch.sparse_coo_tensor(index, values, torch.Size([100, 100]), dtype=dtype, device=device)
        csr = coo.to_sparse_csr()

        self.assertEqual(coo.matmul(vec), csr.matmul(vec))

        col_indices = torch.tensor([
            31, 92, 65, 50, 34, 62, 22, 56, 74, 89
        ], dtype=torch.int64, device=device)
        self.assertEqual(csr.col_indices(), col_indices)

        values = torch.tensor([2, 1, 6, 4, 10, 3, 5, 9, 8, 7], dtype=dtype, device=device)
        self.assertEqual(csr.values(), values)

    @parametrize("blocksize", [2, 4])
    @parametrize("shape", [(24, 24), (12, 24)])
    @dtypes((torch.double, torch.int32), (torch.double, torch.int64))
    @unittest.skipIf(not TEST_SCIPY, "SciPy not found")
    @skipMeta
    def test_csr_to_block_csr(self, device, dtypes, shape, blocksize):
        dtype, index_dtype = dtypes
        m, k = shape
        nnz = random.randint(0, m * k)
        t = self.genSparseCSRTensor((m * blocksize, k * blocksize), nnz, dtype=dtype,
                                    device=device, index_dtype=index_dtype)
        st = sp.csr_matrix((t.values().cpu(), t.col_indices().cpu(), t.crow_indices().cpu()), shape=tuple(t.size()))
        block_t = torch.sparse._csr_to_block_csr(t, (blocksize, blocksize))
        self.assertEqual(block_t.values().dim(), 3)
        block_st = st.tobsr(blocksize=(blocksize, blocksize))
        self.assertEqual(block_t.values().cpu(), block_st.data)
        self.assertEqual(block_t.col_indices().cpu(), torch.tensor(block_st.indices).to(index_dtype))
        self.assertEqual(block_t.crow_indices().cpu(), torch.tensor(block_st.indptr).to(index_dtype))

    @dtypes(torch.double)
    @unittest.skipIf(not TEST_SCIPY, "SciPy not found")
    def test_csr_to_block_csr_errors(self, device, dtype):
        for index_dtype in [torch.int32, torch.int64]:
            nnz = 15
            t = self.genSparseCSRTensor((16, 16), nnz, dtype=dtype,
                                        device=device, index_dtype=index_dtype)
            with self.assertRaisesRegex(RuntimeError, "must be square."):
                block_t = torch.sparse._csr_to_block_csr(t, (2, 3))

            with self.assertRaisesRegex(RuntimeError, r"size \(16, 16\) with block size \(5, 5\)"):
                block_t = torch.sparse._csr_to_block_csr(t, (5, 5))

    @dtypes(*all_types_and_complex_and(torch.half, torch.bool, torch.bfloat16))
    def test_sparse_csr_from_dense_convert_error(self, device, dtype):
        size = (4, 2, 4)
        dense = make_tensor(size, dtype=dtype, device=device)

        with self.assertRaisesRegex(RuntimeError, "Only 2D"):
            sparse = dense.to_sparse_csr()

    # TODO: Support auto generation of device check for sparse tensors
    # See: https://github.com/pytorch/pytorch/issues/59058
    @onlyCUDA
    @dtypes(torch.double)
    def test_matmul_device_mismatch(self, device, dtype):
        cpu = torch.rand((10, 10))
        cuda = cpu.cuda()
        for s, m1, m2 in itertools.product((cpu, cuda), repeat=3):
            csr = m1.to_sparse()
            if s.device == csr.device == m2.device:
                torch.addmm(s, csr, m2)
            else:
                with self.assertRaisesRegex(RuntimeError, "Expected all tensors to be on the same device"):
                    torch.addmm(s, csr, m2)

    @skipCPUIfNoMklSparse
    @skipCUDAIfNoCusparseGeneric
    @dtypes(*floating_and_complex_types())
    @dtypesIfCUDA(*floating_and_complex_types_and(
                  *[torch.half] if SM53OrLater else [],
                  *[torch.bfloat16] if SM80OrLater else []))
    def test_csr_matvec(self, device, dtype):
        side = 100
        for index_dtype in [torch.int32, torch.int64]:
            csr = self.genSparseCSRTensor((side, side), 1000, device=device, dtype=dtype, index_dtype=index_dtype)
            vec = torch.randn(side, dtype=dtype, device=device)

            res = csr.matmul(vec)
            expected = csr.to_dense().matmul(vec)

            self.assertEqual(res, expected)

            bad_vec = torch.randn(side + 10, dtype=dtype, device=device)
            err_msg = "size mismatch, got"
            with self.assertRaisesRegex(RuntimeError, err_msg):
                csr.matmul(bad_vec)

    @onlyCUDA
    @unittest.skipIf(not CUDA11OrLater, "Only CUDA 11+ is supported")
    @dtypes(torch.float32, torch.float64, torch.complex64, torch.complex128)
    def test_baddbmm(self, device, dtype):
        def run_test(c, a, a_batched, b, op_b=False, op_out=False, *, dtype=None, device=None):
            alpha = complex(random.random(), random.random()) if dtype.is_complex else random.random()
            beta = complex(random.random(), random.random()) if dtype.is_complex else random.random()
            b = b.mH if (op_b and a.shape == b.shape) else b

            actual = torch.baddbmm(c, a_batched, b, alpha=alpha, beta=beta)

            out = torch.empty_like(c.mH if op_out and a.shape == b.shape else c)
            torch.baddbmm(c, a_batched, b, alpha=alpha, beta=beta, out=out)

            expected = [torch.addmm(c[i], a, b[i], alpha=alpha, beta=beta) for i in range(c.shape[0])]
            expected = torch.stack(expected, 0)

            self.assertEqual(actual, out)
            self.assertEqual(actual, expected)

        for index_dtype in [torch.int32, torch.int64]:
            for (m, n, k), batch_size, noncontiguous in zip(itertools.product([1, 5], repeat=3), [1, 3], [True, False]):
                nnz = random.randint(0, m * k)
                a = self.genSparseCSRTensor((m, k), nnz, dtype=dtype, device=device, index_dtype=index_dtype)

                # a_batched is a regular CSR tensor but with a batch dimension in the shape
                a_batched = torch._sparse_csr_tensor_unsafe(
                    a.crow_indices(), a.col_indices(), a.values(), (batch_size, m, k))

                b = make_tensor((batch_size, k, n), dtype=dtype, device=device, noncontiguous=noncontiguous)
                c = make_tensor((batch_size, m, n), dtype=dtype, device=device, noncontiguous=noncontiguous)
                for op_b, op_out in itertools.product([True, False], repeat=2):
                    run_test(c, a, a_batched, b, op_b, op_out, dtype=dtype, device=device)

    @onlyCUDA
    @unittest.skipIf(not CUDA11OrLater, "Only CUDA 11+ is supported")
    @skipCUDAIfNoCusparseGeneric
    @dtypes(torch.float32, torch.float64, torch.complex64, torch.complex128)
    def test_bmm(self, device, dtype):
        def run_test(a, a_batched, b, op_b=False, op_out=False, *, dtype=None, device=None):
            b = b.mH if (op_b and a.shape == b.shape) else b

            actual = torch.bmm(a_batched, b)

            out = torch.empty_like(actual.mH if op_out and a.shape == b.shape else actual)
            torch.bmm(a_batched, b, out=out)

            expected = [torch.mm(a, b[i]) for i in range(b.shape[0])]
            expected = torch.stack(expected, 0)

            self.assertEqual(actual, out)
            self.assertEqual(actual, expected)

        for index_dtype in [torch.int32, torch.int64]:
            for (m, n, k), batch_size, noncontiguous in zip(itertools.product([1, 5], repeat=3), [1, 3], [True, False]):
                nnz = random.randint(0, m * k)
                a = self.genSparseCSRTensor((m, k), nnz, dtype=dtype, device=device, index_dtype=index_dtype)

                # a_batched is a regular CSR tensor but with a batch dimension in the shape
                a_batched = torch._sparse_csr_tensor_unsafe(
                    a.crow_indices(), a.col_indices(), a.values(), (batch_size, m, k))

                b = make_tensor((batch_size, k, n), dtype=dtype, device=device, noncontiguous=noncontiguous)
                for op_b, op_out in itertools.product([True, False], repeat=2):
                    run_test(a, a_batched, b, op_b, op_out, dtype=dtype, device=device)

    def run_test_block_addmm_addmv(self, addmv_addmm, c, a, b, op_b=False, op_out=False, *, dtype=None, device=None):
        alpha = complex(random.random(), random.random()) if dtype.is_complex else random.random()
        beta = complex(random.random(), random.random()) if dtype.is_complex else random.random()
        b = b.mH if (op_b and a.shape == b.shape) else b

        actual = addmv_addmm(c, a, b, alpha=alpha, beta=beta)

        out = torch.empty_like(c.mH if op_out and a.shape == b.shape else c)
        addmv_addmm(c, a, b, alpha=alpha, beta=beta, out=out)

        a_bsr = sp.bsr_matrix(
            (
                a.values().cpu().numpy(),
                a.col_indices().cpu().numpy(),
                a.crow_indices().cpu().numpy(),
            ),
            shape=a.shape,
        )
        expected = alpha * (a_bsr * b.cpu().resolve_conj().numpy()) + beta * c.cpu().numpy()
        self.assertEqual(actual, out)
        self.assertEqual(actual, expected)

    @parametrize("block_size", [1, 2, 3])
    @parametrize("index_dtype", [torch.int32, torch.int64])
    @skipCPUIfNoMklSparse
    @unittest.skipIf(not TEST_SCIPY, "SciPy not found")
    @dtypes(torch.float32, torch.float64, torch.complex64, torch.complex128)
    def test_block_addmm(self, device, dtype, index_dtype, block_size):
        for (m, n, k), noncontiguous in zip(itertools.product([1, 5], repeat=3), [True, False]):
            nnz = random.randint(0, m * k)
            if not noncontiguous:
                a = self.genSparseCSRTensor((m * block_size, k * block_size), nnz,
                                            dtype=dtype, device=device, index_dtype=index_dtype)
                a = torch.sparse._csr_to_block_csr(a, (block_size, block_size))
            else:
                a = self.genSparseCSRTensor((m, k), nnz, dtype=dtype, device=device, index_dtype=index_dtype)
                a_data = make_tensor((nnz, block_size, block_size), dtype=dtype, device=device)
                a_data = a_data.mT if noncontiguous else a_data   # Test column-major blocks
                a = torch._sparse_csr_tensor_unsafe(a.crow_indices(), a.col_indices(),
                                                    a_data, (m * block_size, k * block_size))
            b = make_tensor((k * block_size, n * block_size), dtype=dtype, device=device, noncontiguous=noncontiguous)
            c = make_tensor((m * block_size, n * block_size), dtype=dtype, device=device, noncontiguous=noncontiguous)
            for op_b, op_out in itertools.product([True, False], repeat=2):
                self.run_test_block_addmm_addmv(torch.addmm, c, a, b, op_b, op_out, dtype=dtype, device=device)

    @parametrize("block_size", [2, 3])
    @parametrize("index_dtype", [torch.int32, torch.int64])
    @skipCPUIfNoMklSparse
    @unittest.skipIf(not TEST_SCIPY, "SciPy not found")
    @dtypes(torch.float32, torch.float64, torch.complex64, torch.complex128)
    def test_block_addmv(self, device, dtype, index_dtype, block_size):
        # TODO: Explicitly disable block size 1 support
        # if (TEST_WITH_ROCM or not TEST_CUSPARSE_GENERIC) and block_size == 1:
        #     return
        for (m, k), noncontiguous in zip(itertools.product([1, 5], repeat=2), [True, False]):
            nnz = random.randint(0, m * k)
            if not noncontiguous:
                a = self.genSparseCSRTensor((m * block_size, k * block_size), nnz,
                                            dtype=dtype, device=device, index_dtype=index_dtype)
                a = torch.sparse._csr_to_block_csr(a, (block_size, block_size))
            else:
                a = self.genSparseCSRTensor((m, k), nnz, dtype=dtype, device=device, index_dtype=index_dtype)
                a_data = make_tensor((nnz, block_size, block_size), dtype=dtype, device=device)
                a_data = a_data.mT if noncontiguous else a_data   # Test column-major blocks
                a = torch._sparse_csr_tensor_unsafe(a.crow_indices(), a.col_indices(),
                                                    a_data, (m * block_size, k * block_size))
            b = make_tensor((k * block_size,), dtype=dtype, device=device, noncontiguous=noncontiguous)
            c = make_tensor((m * block_size,), dtype=dtype, device=device, noncontiguous=noncontiguous)
            self.run_test_block_addmm_addmv(torch.addmv, c, a, b, dtype=dtype, device=device)

    @parametrize("block_size", [2, 3])
    @parametrize("index_dtype", [torch.int32, torch.int64])
    @skipCPUIfNoMklSparse
    @unittest.skipIf(not TEST_SCIPY, "SciPy not found")
    @dtypes(torch.float32, torch.float64, torch.complex64, torch.complex128)
    def test_block_triangular_solve(self, device, dtype, index_dtype, block_size):
        def run_test(a, b, upper, transpose, unitriangular, op_out):
            actual = torch.triangular_solve(b, a, upper=upper, unitriangular=unitriangular, transpose=transpose)
            actual_X = actual.solution
            actual_A_clone = actual.cloned_coefficient
            self.assertTrue(actual_A_clone.numel() == 0)
            if a._nnz() == 0:
                self.assertTrue(actual_X.isnan().all())
                return

            # TODO: replace with torch method when implemented to_dense() on block sparse tensor
            a_bsr = sp.bsr_matrix(
                (
                    a.values().cpu().numpy(),
                    a.col_indices().cpu().numpy(),
                    a.crow_indices().cpu().numpy(),
                ),
                shape=a.shape,
            )
            expected_X, _ = torch.triangular_solve(
                b,
                torch.tensor(a_bsr.todense(), device=device),
                transpose=transpose,
                upper=upper,
                unitriangular=unitriangular)
            self.assertEqual(actual_X, expected_X)

            out = torch.empty_like(b.mH if op_out and a.shape == b.shape else b)
            torch.triangular_solve(
                b, a,
                upper=upper, unitriangular=unitriangular, transpose=transpose, out=(out, actual_A_clone)
            )
            self.assertEqual(out, actual_X)
            self.assertEqual(out, expected_X)

        for (m, k), noncontiguous in zip(itertools.product([1, 5], repeat=2), [True, False]):
            nnz = random.randint(0, m * m)
            if not noncontiguous:
                a = self.genSparseCSRTensor((m * block_size, m * block_size), nnz,
                                            dtype=dtype, device=device, index_dtype=index_dtype)
                a = torch.sparse._csr_to_block_csr(a, (block_size, block_size))
            else:
                a = self.genSparseCSRTensor((m, m), nnz, dtype=dtype, device=device, index_dtype=index_dtype)
                a_data = make_tensor((nnz, block_size, block_size), dtype=dtype, device=device)
                a_data = a_data.mT if noncontiguous else a_data  # Test column-major blocks
                a = torch._sparse_csr_tensor_unsafe(a.crow_indices(), a.col_indices(),
                                                    a_data, (m * block_size, m * block_size))
            b = make_tensor((m * block_size, k), dtype=dtype, device=device, noncontiguous=noncontiguous)

            for (upper, unitriangular, transpose, op_out) in itertools.product([True, False], repeat=4):
                run_test(a, b, upper, unitriangular, transpose, op_out)

    @skipCPUIfNoMklSparse
    @dtypes(torch.double)
    def test_mm(self, device, dtype):
        def test_shape(di, dj, dk, nnz0=None, nnz1=None):
            for index_dtype in [torch.int32, torch.int64]:
                alpha = random.random()
                beta = random.random()

                def _test(t, x, y):
                    # res = beta * t  + alpha * (x @ y)
                    res = torch.addmm(t, x, y, beta=beta, alpha=alpha)
                    expected = torch.addmm(t, x.to_dense(), y.to_dense(), beta=beta, alpha=alpha)
                    self.assertEqual(res, expected)

                    res = torch.addmm(t, x, y)
                    expected = torch.addmm(t, x.to_dense(), y.to_dense())
                    self.assertEqual(res, expected)

                    res = torch.mm(x, y)
                    expected = torch.mm(x.to_dense(), y.to_dense())
                    self.assertEqual(res, expected)

                if nnz0 is None:
                    nnz0 = random.randint(di * dk // 2, di * dk)
                t = torch.randn(di, dj, dtype=dtype, device=device)
                x = self.genSparseCSRTensor((di, dk), nnz0, device=device, dtype=dtype, index_dtype=index_dtype)
                y = torch.randn(dk, dj, dtype=dtype, device=device)
                _test(t, x, y)

                if nnz1 is None:
                    nnz1 = random.randint(dk * dj // 2, dk * dj)
                t = torch.randn(di, dj, dtype=dtype, device=device)
                x = torch.randn(di, dk, dtype=dtype, device=device)
                y = self.genSparseCSRTensor((dk, dj), nnz1, device=device, dtype=dtype, index_dtype=index_dtype)
                _test(t, x, y)

        for i in range(2, 5):
            for j in range(2, 8):
                for k in range(2, 8):
                    test_shape(i, j, k)
        test_shape(4, 4, 4, 0, 0)

    @skipCPUIfNoMklSparse
    @dtypes(*floating_and_complex_types())
    @dtypesIfCUDA(*floating_and_complex_types_and(
                  *[torch.half] if SM53OrLater and TEST_CUSPARSE_GENERIC else [],
                  *[torch.bfloat16] if SM80OrLater and TEST_CUSPARSE_GENERIC else []))
    @precisionOverride({torch.bfloat16: 1e-2, torch.float16: 1e-2})
    def test_sparse_mm(self, device, dtype):
        def test_shape(d1, d2, d3, nnz, transposed, index_dtype):
            if transposed:
                D = torch.randn(d3, d2, dtype=dtype, device=device).t_()
            else:
                D = torch.randn(d2, d3, dtype=dtype, device=device)
            S = self.genSparseCSRTensor((d1, d2), nnz, device=device, dtype=dtype, index_dtype=index_dtype)
            S_dense = S.to_dense()
            self.assertEqual(torch.sparse.mm(S, D), torch.mm(S_dense, D))

        for index_dtype in [torch.int32, torch.int64]:
            test_shape(7, 8, 9, 20, False, index_dtype)
            test_shape(7, 8, 9, 20, True, index_dtype)

    @dtypes(*floating_and_complex_types())
    @dtypesIfCUDA(*floating_and_complex_types_and(
                  *[torch.half] if SM53OrLater and TEST_CUSPARSE_GENERIC else [],
                  *[torch.bfloat16] if SM80OrLater and TEST_CUSPARSE_GENERIC else []))
    @precisionOverride({torch.bfloat16: 1e-2, torch.float16: 1e-2})
    def test_sparse_addmm(self, device, dtype):
        def test_shape(m, n, p, nnz, broadcast, index_dtype, alpha_beta=None):
            if alpha_beta is None:
                alpha = random.random()
                beta = random.random()
            else:
                alpha, beta = alpha_beta
            if broadcast:
                D1 = make_tensor((), dtype=dtype, device=device)
            else:
                D1 = make_tensor([n, p], dtype=dtype, device=device)
            D2 = make_tensor([m, p], dtype=dtype, device=device)
            S = self.genSparseCSRTensor([n, m], nnz, dtype=dtype, device=device, index_dtype=index_dtype)
            S_dense = S.to_dense()
            Y = torch.sparse.addmm(D1, S, D2, beta=beta, alpha=alpha)
            Y_dense = torch.addmm(D1, S_dense, D2, beta=beta, alpha=alpha)
            self.assertEqual(Y, Y_dense)

        for index_dtype in [torch.int32, torch.int64]:
            test_shape(7, 8, 9, 20, False, index_dtype, None)
            test_shape(7, 8, 9, 20, True, index_dtype, None)
            test_shape(7, 8, 9, 20, False, index_dtype, (1, 0))
            test_shape(7, 8, 9, 20, True, index_dtype, (1, 0))
            test_shape(7, 8, 9, 20, False, index_dtype, (1, 1))
            test_shape(7, 8, 9, 20, True, index_dtype, (1, 1))

    @skipCPUIfNoMklSparse
    @dtypes(*floating_and_complex_types())
    @precisionOverride({torch.double: 1e-8, torch.float: 1e-4, torch.bfloat16: 0.6,
                        torch.half: 1e-1, torch.cfloat: 1e-4, torch.cdouble: 1e-8})
    @dtypesIfCUDA(*floating_types_and(torch.complex64,
                                      *[torch.bfloat16] if SM80OrLater else [],
                                      *[torch.half] if SM53OrLater else [],
                                      *[torch.complex128] if CUSPARSE_SPMM_COMPLEX128_SUPPORTED else []))
    @skipCUDAIf(
        not _check_cusparse_spgemm_available(),
        "cuSparse Generic API SpGEMM is not available"
    )
    def test_addmm_all_sparse_csr(self, device, dtype):
        M = torch.randn(10, 25, device=device).to(dtype)
        m1 = torch.randn(10, 50, device=device).to(dtype)
        m2 = torch.randn(50, 25, device=device).to(dtype)
        _test_addmm_addmv(self, torch.addmm, M, m1, m2, layout=torch.sparse_csr, mode="all_sparse")

        # Test 0-strided
        M = torch.randn(10, 1, device=device).to(dtype).expand(10, 25)
        m1 = torch.randn(10, 1, device=device).to(dtype).expand(10, 50)
        m2 = torch.randn(50, 25, device=device).to(dtype)
        _test_addmm_addmv(self, torch.addmm, M, m1, m2, layout=torch.sparse_csr, mode="all_sparse")

        # Test beta=0, M=nan
        M = torch.full((10, 25), float('nan'), device=device).to(dtype)
        m1 = torch.randn(10, 50, device=device).to(dtype)
        m2 = torch.randn(50, 25, device=device).to(dtype)
        _test_addmm_addmv(self, torch.addmm, M, m1, m2, beta=0, layout=torch.sparse_csr, mode="all_sparse")

        # Test transpose
        for t1, t2, t3, t4 in itertools.product([True, False], repeat=4):
            def maybe_transpose(cond, m):
                if not cond:
                    return m
                return m.t().clone(memory_format=torch.contiguous_format).t()

            M = maybe_transpose(t1, torch.randn(10, 25, device=device).to(dtype))
            m1 = maybe_transpose(t2, torch.randn(10, 50, device=device).to(dtype))
            m2 = maybe_transpose(t3, torch.randn(50, 25, device=device).to(dtype))
            _test_addmm_addmv(self, torch.addmm, M, m1, m2, transpose_out=t4, layout=torch.sparse_csr, mode="all_sparse")

    @onlyCPU
    @skipCPUIfNoMklSparse
    @dtypes(*floating_and_complex_types())
    def test_addmm_dense_result(self, device, dtype):
        M = torch.randn(10, 25, device=device).to(dtype)
        m1 = torch.randn(10, 50, device=device).to(dtype)
        m2 = torch.randn(50, 25, device=device).to(dtype)
        _test_addmm_addmv(self, torch.addmm, M, m1, m2, layout=torch.sparse_csr, mode="dense_result")

        # Test 0-strided
        M = torch.randn(10, 1, device=device).to(dtype).expand(10, 25)
        m1 = torch.randn(10, 1, device=device).to(dtype).expand(10, 50)
        m2 = torch.randn(50, 25, device=device).to(dtype)
        _test_addmm_addmv(self, torch.addmm, M, m1, m2, layout=torch.sparse_csr, mode="dense_result")

        # Test beta=0, M=nan
        M = torch.full((10, 25), float('nan'), device=device).to(dtype)
        m1 = torch.randn(10, 50, device=device).to(dtype)
        m2 = torch.randn(50, 25, device=device).to(dtype)
        _test_addmm_addmv(self, torch.addmm, M, m1, m2, beta=0, layout=torch.sparse_csr, mode="dense_result")

        # Test transpose
        for t1, t2, t3, t4 in itertools.product([True, False], repeat=4):
            def maybe_transpose(cond, m):
                if not cond:
                    return m
                return m.t().clone(memory_format=torch.contiguous_format).t()

            M = maybe_transpose(t1, torch.randn(10, 25, device=device).to(dtype))
            m1 = maybe_transpose(t2, torch.randn(10, 50, device=device).to(dtype))
            m2 = maybe_transpose(t3, torch.randn(50, 25, device=device).to(dtype))
            _test_addmm_addmv(self, torch.addmm, M, m1, m2, transpose_out=t4, layout=torch.sparse_csr, mode="dense_result")

    @parametrize("k", [0, 1, 8])
    @parametrize("n", [0, 1, 10])
    @parametrize("m", [0, 1, 25])
    @skipCPUIfNoMklSparse
    @dtypes(*floating_and_complex_types())
    @dtypesIfCUDA(*floating_types_and(torch.complex64,
                                      *[torch.bfloat16] if SM80OrLater else [],
                                      *[torch.half] if SM53OrLater else [],
                                      *[torch.complex128] if CUSPARSE_SPMM_COMPLEX128_SUPPORTED else []))
    @skipCUDAIf(
        not _check_cusparse_spgemm_available(),
        "cuSparse Generic API SpGEMM is not available"
    )
    @precisionOverride({torch.double: 1e-8, torch.float: 1e-4, torch.bfloat16: 0.6,
                        torch.half: 1e-1, torch.cfloat: 1e-4, torch.cdouble: 1e-8})
    def test_addmm_sizes_all_sparse_csr(self, device, dtype, m, n, k):
        M = torch.randn(n, m, device=device).to(dtype)
        m1 = torch.randn(n, k, device=device).to(dtype)
        m2 = torch.randn(k, m, device=device).to(dtype)
        _test_addmm_addmv(self, torch.addmm, M, m1, m2, layout=torch.sparse_csr, mode="all_sparse")

        M = torch.randn(n, m, device=device).to(dtype).to_sparse_csr()
        m1 = torch.randn(n, k + 1, device=device).to(dtype).to_sparse_csr()
        m2 = torch.randn(k, m, device=device).to(dtype).to_sparse_csr()
        self.assertRaisesRegex(RuntimeError, f"{n}x{k + 1}.*{k}x{m}", lambda: torch.addmm(M, m1, m2))
        self.assertRaisesRegex(RuntimeError, f"{n}x{k + 1}.*{k}x{m}", lambda: torch.mm(m1, m2))

    @skipCPUIfNoMklSparse
    @dtypes(torch.float)
    def test_addmm_errors(self, device, dtype):
        # test that the errors are the same for dense and sparse versions
        import re

        def test1(*, is_sparse):
            # shapes must be compatible for matrix multiplication
            a = make_tensor((2, 3), dtype=dtype, device=device)
            if is_sparse:
                a_sparse = a.to_sparse_csr()
                return torch.addmm(a, a_sparse, a)
            else:
                return torch.addmm(a, a, a)

        def test2(*, is_sparse):
            # mat2 must be a matrix
            a = make_tensor((2, 3), dtype=dtype, device=device)
            if is_sparse:
                a_sparse = a.to_sparse_csr()
                return torch.addmm(a, a_sparse, a.unsqueeze(0))
            else:
                return torch.addmm(a, a, a.unsqueeze(0))

        def test3(*, is_sparse):
            # the first input needs to be 1D or 2D
            a = make_tensor((3, 3), dtype=dtype, device=device)
            if is_sparse:
                a_sparse = a.to_sparse_csr()
                return torch.addmm(a.unsqueeze(0), a_sparse, a)
            else:
                return torch.addmm(a.unsqueeze(0), a, a)

        for test in (test1, test2, test3):
            try:
                test(is_sparse=False)
            except RuntimeError as msg:
                with self.assertRaisesRegex(RuntimeError, re.escape(str(msg))):
                    test(is_sparse=True)

    @skipCPUIfNoMklSparse
    @dtypes(torch.float)
    def test_mm_errors(self, device, dtype):
        # test that the errors are the same for dense and sparse versions
        import re

        def test1(*, is_sparse):
            # shapes must be compatible for matrix multiplication
            a = make_tensor((2, 3), dtype=dtype, device=device)
            if is_sparse:
                a_sparse = a.to_sparse_csr()
                return torch.mm(a_sparse, a)
            else:
                return torch.mm(a, a)

        def test2(*, is_sparse):
            # mat2 must be a matrix
            a = make_tensor((2, 3), dtype=dtype, device=device)
            if is_sparse:
                a_sparse = a.to_sparse_csr()
                return torch.mm(a_sparse, a.unsqueeze(0))
            else:
                return torch.mm(a, a.unsqueeze(0))

        for test in (test1, test2):
            try:
                test(is_sparse=False)
            except RuntimeError as msg:
                with self.assertRaisesRegex(RuntimeError, re.escape(str(msg))):
                    test(is_sparse=True)

    @dtypes(torch.float, torch.double)
    def test_add(self, device, dtype):
        def _test_spadd_shape(nnz, shape):
            # sparse.to_dense() uses torch.add internally so if torch.add is wrong,
            # the dense tensor will be wrong but this test would still pass
            # there's a separate test that checks for the correctness of the .to_dense() call
            x = self.genSparseCSRTensor(shape, nnz, dtype=dtype, device=device, index_dtype=torch.int32)
            y = torch.randn(*shape, dtype=dtype, device=device)
            r = random.random()

            res = torch.add(y, x, alpha=r)
            expected = y + r * x.to_dense()
            self.assertEqual(res, expected)

            # Non contiguous dense tensor
            s = list(shape)
            s[0] = shape[-1]
            s[-1] = shape[0]
            y = torch.randn(*s, dtype=torch.double, device=device)
            y.transpose_(0, len(s) - 1)
            r = random.random()

            res = torch.add(y, x, alpha=r)
            expected = y + r * x.to_dense()

            self.assertEqual(res, expected)

        ns = [2, 5]
        batch_shapes = [(), (2,), (2, 3)]
        for b, m, n in itertools.product(batch_shapes, ns, ns):
            _test_spadd_shape(0, (*b, m, n))
            _test_spadd_shape(m * n // 2, (*b, m, n))
            _test_spadd_shape(m * n, (*b, m, n))

    @dtypes(torch.float, torch.double)
    def test_mul(self, device, dtype):
        def _test_spadd_shape(fn, nnz, shape):
            x = self.genSparseCSRTensor(shape, nnz, dtype=dtype, device=device, index_dtype=torch.int32)
            y = self.genSparseCSRTensor(shape, nnz, dtype=dtype, device=device, index_dtype=torch.int32)

            res = fn(y, x)
            expected = fn(y.to_dense(), x.to_dense()).to_sparse_csr()
            self.assertEqual(res, expected)

        _test_spadd_shape(torch.mul, 100, [100, 100])
        _test_spadd_shape(torch.mul, 0, [100, 100])
        _test_spadd_shape(torch.mul, 100, [100, 1])
        _test_spadd_shape(torch.mul, 100, [1, 100])

        s = torch.sparse_coo_tensor([[0], [1]], [5.0], (2, 3), device=device)
        s = s.to_sparse_csr()
        t23 = s.to_dense()

        if device == 'cpu':
            with self.assertRaisesRegex(RuntimeError, r"mul\(sparse_csr, dense\) is not supported"):
                s * t23
            with self.assertRaisesRegex(RuntimeError, r"mul\(dense, sparse_csr\) is not supported"):
                t23 * s
        elif device == 'cuda':
            with self.assertRaisesRegex(NotImplementedError, "CUDA"):
                s * t23
            with self.assertRaisesRegex(NotImplementedError, "CUDA"):
                t23 * s

    @skipCPUIfNoMklSparse
    @dtypes(torch.float32, torch.float64, torch.complex64, torch.complex128)
    def test_sparse_add(self, device, dtype):
        def run_test(m, n, index_dtype):

            if TEST_WITH_ROCM and dtype.is_complex:
                self.skipTest("ROCm doesn't work with complex dtype correctly.")

            alpha = random.random()
            nnz1 = random.randint(0, m * n)
            nnz2 = random.randint(0, m * n)
            nnz3 = random.randint(0, m * n)

            if TEST_WITH_ROCM:
                # ROCm fails when nnz = 0
                nnz1, nnz2, nnz3 = max(1, nnz1), max(1, nnz2), max(1, nnz3)

            S1 = self.genSparseCSRTensor([m, n], nnz1, dtype=dtype, device=device, index_dtype=index_dtype)
            S2 = self.genSparseCSRTensor([m, n], nnz2, dtype=dtype, device=device, index_dtype=index_dtype)
            S3 = self.genSparseCSRTensor([m, n], nnz3, dtype=dtype, device=device, index_dtype=index_dtype)

            expected = torch.add(S1.to_dense(), S2.to_dense(), alpha=alpha)
            actual = torch.add(S1, S2, alpha=alpha, out=S3)

            self.assertEqual(actual.to_dense(), expected)
            self.assertEqual(S3.to_dense(), expected)

        for index_dtype in [torch.int32, torch.int64]:
            for m, n in itertools.product([3, 5], [3, 5]):
                run_test(m, n, index_dtype)

    @dtypes(torch.float32, torch.float64, torch.complex64, torch.complex128)
    def test_sparse_add_errors(self, device, dtype):
        def run_test(index_type):
            a = self.genSparseCSRTensor((2, 2), 3, dtype=dtype, device=device, index_dtype=index_dtype)
            b = self.genSparseCSRTensor((2, 1), 2, dtype=dtype, device=device, index_dtype=index_dtype)
            with self.assertRaisesRegex(RuntimeError, "Expected input tensors to have the same shape"):
                torch.add(a, b)

        for index_dtype in [torch.int32, torch.int64]:
            run_test(index_dtype)

    @skipCPUIfNoMklSparse
    @skipCUDAIf(
        not _check_cusparse_triangular_solve_available(),
        "cuSparse Generic API SpSV is not available"
    )
    @dtypes(torch.float32, torch.float64, torch.complex64, torch.complex128)
    @precisionOverride({torch.float32: 1e-3, torch.complex64: 1e-3,
                        torch.float64: 1e-8, torch.complex128: 1e-8})
    def test_sparse_triangular_solve(self, device, dtype):

        def run_test(n, k, upper, unitriangular, transpose, zero):
            triangle_function = torch.triu if upper else torch.tril
            make_A = torch.zeros if zero else make_tensor
            A = make_A((n, n), dtype=dtype, device=device)
            A = triangle_function(A)
            A_sparse = A.to_sparse_csr()
            B = make_tensor((n, k), dtype=dtype, device=device)

            expected = torch.triangular_solve(B, A, upper=upper, unitriangular=unitriangular, transpose=transpose)
            expected_X = expected.solution

            actual = torch.triangular_solve(B, A_sparse, upper=upper, unitriangular=unitriangular, transpose=transpose)
            actual_X = actual.solution
            actual_A_clone = actual.cloned_coefficient
            self.assertTrue(actual_A_clone.numel() == 0)
            if A_sparse._nnz() == 0:
                self.assertTrue(actual_X.isnan().all())
                return
            self.assertEqual(actual_X, expected_X)

            # test out with C contiguous strides
            out = torch.empty_strided((n, k), (k, 1), dtype=dtype, device=device)
            torch.triangular_solve(
                B, A_sparse,
                upper=upper, unitriangular=unitriangular, transpose=transpose, out=(out, actual_A_clone)
            )
            self.assertEqual(out, expected_X)

            # test out with F contiguous strides
            out = torch.empty_strided((n, k), (1, n), dtype=dtype, device=device)
            torch.triangular_solve(
                B, A_sparse,
                upper=upper, unitriangular=unitriangular, transpose=transpose, out=(out, actual_A_clone)
            )
            self.assertEqual(out, expected_X)
            self.assertEqual(out.stride(), (1, n))

            # test out with discontiguous strides
            out = torch.empty_strided((2 * n, k), (1, 2 * n), dtype=dtype, device=device)[::2]
            if n > 0 and k > 0:
                self.assertFalse(out.is_contiguous())
                self.assertFalse(out.t().is_contiguous())
            before_stride = out.stride()
            torch.triangular_solve(
                B, A_sparse,
                upper=upper, unitriangular=unitriangular, transpose=transpose, out=(out, actual_A_clone)
            )
            self.assertEqual(out, expected_X)
            self.assertEqual(out.stride(), before_stride)

        ks = [0, 1, 3]
        ns = [5, 3, 0]
        for (k, n), (upper, unitriangular, transpose, zero) in itertools.product(itertools.product(ks, ns),
                                                                                 itertools.product([True, False], repeat=4)):
            run_test(n, k, upper, unitriangular, transpose, zero)

    @skipCUDAIfRocm
    @onlyCUDA
    @skipCUDAIf(
        not _check_cusparse_sddmm_available(),
        "cuSparse Generic API SDDMM is not available"
    )
    @dtypes(torch.float32, torch.float64, torch.complex64, torch.complex128)
    @precisionOverride({torch.float32: 1e-3, torch.complex64: 1e-3,
                        torch.float64: 1e-8, torch.complex128: 1e-8})
    def test_sampled_addmm(self, device, dtype):
        def run_test(c, a, b, op_a, op_b, *, alpha=None, beta=None):
            if dtype.is_complex:
                alpha = random.random() + 0.3j if alpha is None else alpha
                beta = random.random() + 0.6j if beta is None else beta
            else:
                alpha = random.random() if alpha is None else alpha
                beta = random.random() if beta is None else beta

            if op_a and a.shape == b.shape:
                a = a.mH
            if op_b and a.shape == b.shape:
                b = b.mH

            actual = torch.sparse.sampled_addmm(c, a, b, alpha=alpha, beta=beta)

            out = torch.sparse_csr_tensor(
                *map(torch.clone, (actual.crow_indices(), actual.col_indices())),
                torch.empty_like(actual.values()),
                size=c.shape
            )
            torch.sparse.sampled_addmm(c, a, b, alpha=alpha, beta=beta, out=out)

            spy_c = torch.sparse_csr_tensor(c.crow_indices(), c.col_indices(), torch.ones_like(c.values()), size=c.shape)
            expected = alpha * (a @ b) * spy_c.to_dense() + beta * c.to_dense()
            self.assertEqual(actual.to_dense(), out.to_dense())
            self.assertEqual(actual.to_dense(), expected)

        for index_dtype in [torch.int32, torch.int64]:
            for (m, n, k), noncontiguous in zip(itertools.product([1, 5], repeat=3), [True, False]):
                nnz = random.randint(0, m * n)
                c = self.genSparseCSRTensor((m, n), nnz, dtype=dtype, device=device, index_dtype=index_dtype)
                a = make_tensor((m, k), dtype=dtype, device=device, noncontiguous=noncontiguous)
                b = make_tensor((k, n), dtype=dtype, device=device, noncontiguous=noncontiguous)
                for op_a, op_b in itertools.product([True, False], repeat=2):
                    run_test(c, a, b, op_a, op_b)

    @skipCUDAIfRocm
    @onlyCUDA
    @skipCUDAIf(True, "Causes CUDA memory exception, see https://github.com/pytorch/pytorch/issues/72177")
    @skipCUDAIf(
        not _check_cusparse_sddmm_available(),
        "cuSparse Generic API SDDMM is not available"
    )
    @dtypes(torch.float32, torch.float64, torch.complex64, torch.complex128)
    @precisionOverride({torch.float32: 1e-3, torch.complex64: 1e-3,
                        torch.float64: 1e-8, torch.complex128: 1e-8})
    def test_sampled_addmm_zero_sized(self, device, dtype):
        def run_test(c, a, b):
            actual = torch.sparse.sampled_addmm(c, a, b)
            self.assertEqual(actual.shape, c.shape)

        for m, n, k in itertools.product([0, 5], repeat=3):
            c = torch.empty(m, n, dtype=dtype, device=device, layout=torch.sparse_csr)
            a = make_tensor((m, k), dtype=dtype, device=device)
            b = make_tensor((k, n), dtype=dtype, device=device)
            run_test(c, a, b)

    @skipCUDAIfRocm
    @onlyCUDA
    @skipCUDAIf(
        not _check_cusparse_sddmm_available(),
        "cuSparse Generic API SDDMM is not available"
    )
    @dtypes(torch.float32, torch.float64, torch.complex64, torch.complex128)
    def test_sampled_addmm_errors(self, device, dtype):
        # test that the errors are the same for dense and sparse sampled versions
        # import re

        # shapes must be compatible for matrix multiplication
        a = make_tensor((2, 3), dtype=dtype, device=device)
        a_sparse = a.to_sparse_csr()
        with self.assertRaisesRegex(RuntimeError, r"cannot be multiplied"):
            torch.sparse.sampled_addmm(a_sparse, a, a)

        # mat1 must be a matrix
        with self.assertRaisesRegex(RuntimeError, r"Expected mat1 to be a matrix"):
            torch.sparse.sampled_addmm(a_sparse, a.unsqueeze(0), a)

        # mat2 must be a matrix
        with self.assertRaisesRegex(RuntimeError, r"Expected mat2 to be a matrix"):
            torch.sparse.sampled_addmm(a_sparse, a, a.unsqueeze(0))

        a = make_tensor((2, 2), dtype=dtype, device=device)
        b = make_tensor((3, 3), dtype=dtype, device=device)
        b_sparse = b.to_sparse_csr()
        with self.assertRaisesRegex(RuntimeError, r"self dim 0 must match mat1 dim 0"):
            torch.sparse.sampled_addmm(b_sparse, a, a)

        b = make_tensor((2, 3), dtype=dtype, device=device)
        b_sparse = b.to_sparse_csr()
        with self.assertRaisesRegex(RuntimeError, r"self dim 1 must match mat2 dim 1"):
            torch.sparse.sampled_addmm(b_sparse, a, a)

        a = make_tensor((2, 2), dtype=dtype, device=device)
        a_sparse = a.to_sparse_csr()
        with self.assertRaisesRegex(RuntimeError, r"Expected mat1 to have strided layout"):
            torch.sparse.sampled_addmm(a_sparse, a_sparse, a_sparse)

        with self.assertRaisesRegex(RuntimeError, r"Expected mat2 to have strided layout"):
            torch.sparse.sampled_addmm(a_sparse, a, a_sparse)

    @skipMeta
    @dtypes(*all_types_and_complex_and(torch.half, torch.bool, torch.bfloat16))
    def test_coo_csr_conversion(self, device, dtype):
        for m, n in itertools.product([5, 2, 0], [5, 2, 0]):
            size = (m, n)
            dense = make_tensor(size, dtype=dtype, device=device)
            coo_sparse = dense.to_sparse()
            csr_sparse = coo_sparse.to_sparse_csr()

            self.assertEqual(csr_sparse.to_dense(), dense)

    @skipMeta
    @dtypes(*all_types_and_complex_and(torch.half, torch.bool, torch.bfloat16))
    def test_csr_coo_conversion(self, device, dtype):
        for m, n in itertools.product([5, 2, 0], [5, 2, 0]):
            size = (m, n)
            dense = make_tensor(size, dtype=dtype, device=device)
            csr_sparse = dense.to_sparse_csr()
            coo_sparse = csr_sparse.to_sparse()

            self.assertEqual(coo_sparse.to_dense(), dense)

    @ops(_sparse_csr_ops)
    def test_sparse_csr_consistency(self, device, dtype, op):
        samples = list(op.sample_inputs(device, dtype))

        # Fail early to prevent silent success with this test
        ndims_equals_2d = (s.input.ndim == 2 for s in samples)
        if not any(ndims_equals_2d):
            raise ValueError("Expected at least one 2D tensor in samples.")

        for sample in samples:
            assert torch.is_tensor(sample.input)
            # Sparse CSR only supports 2D tensors as inputs
            if sample.input.ndim != 2:
                continue
            # Reductions on sparse CSR require keepdim=True
            if isinstance(op, ReductionOpInfo):
                continue
            expected = op(sample.input)
            assert torch.is_tensor(expected)
            output = op(sample.input.to_sparse_csr())
            assert torch.is_tensor(output)

            self.assertEqual(output.to_dense(), expected)

    # Currently, there is no rule in PyTorch for filling zeros in the outputs
    #   from operations on Sparse CSR tensors. Hence only those operators are supported
    #   which have 0->0 correspondence, example: sin(0) = 0, tan(0) = 0 but
    #   cos(0) = 1 (and hence it's not supported).
    # Note: here, we do this test only for unary operators
    @ops(sparse_csr_unary_ufuncs)
    def test_zero_to_zero_correspondence_unary(self, device, dtype, op):
        zero = torch.zeros((1, 2), dtype=dtype, device=device)
        tensor_explicit_zeros = torch.sparse_csr_tensor([0, 1], [1], [0], dtype=dtype, device=device)

        output_zero = op(zero)
        expected_zero = zero.to(output_zero.dtype)

        output_explicit_zeros = op(tensor_explicit_zeros).to_dense()
        expected_explicit_zeros = tensor_explicit_zeros.to_dense().to(output_explicit_zeros.dtype)

        for (output, expected) in [
                (output_zero, expected_zero),
                (output_explicit_zeros, expected_explicit_zeros)
        ]:
            self.assertEqual(output, expected, f"This operator ({op.name}) should not be supported for "
                             "Sparse CSR as it breaks 0->0 correspondence.")

        for inp in [zero.to_sparse_csr(), tensor_explicit_zeros]:
            self.assertEqual(op(inp).values().numel(), inp.values().numel(),
                             f"{op.name} fails to preserve sparsity pattern.")

    @ops(sparse_csr_unary_ufuncs)
    def test_sparse_csr_unary_out(self, device, dtype, op):
        samples = op.sample_inputs(device, dtype)

        if not op.supports_out:
            self.skipTest("Skipped! Out not supported")

        for sample in samples:
            assert torch.is_tensor(sample.input)
            # Sparse CSR only supports 2D tensors as inputs
            # Fail early to prevent silent success with this test
            if sample.input.ndim != 2:
                raise ValueError("Expected 2D tensor but got tensor with dimension: {sample.input.ndim}.")

            sample.input = sample.input.to_sparse_csr()
            expect = op(sample.input, *sample.args, **sample.kwargs)

            out = self.genSparseCSRTensor(sample.input.size(), sample.input._nnz(),
                                          device=sample.input.device, dtype=expect.dtype,
                                          index_dtype=sample.input.crow_indices().dtype)
            op(sample.input, *sample.args, **sample.kwargs, out=out)

            self.assertEqual(out, expect)

    @ops(sparse_csr_unary_ufuncs)
    def test_sparse_csr_unary_inplace(self, device, dtype, op):
        samples = op.sample_inputs(device, dtype)

        if op.inplace_variant is None:
            self.skipTest("Skipped! Inplace variant not supported!")

        for sample in samples:
            assert torch.is_tensor(sample.input)
            # Sparse CSR only supports 2D tensors as inputs
            # Fail early to prevent silent success with this test
            if sample.input.ndim != 2:
                raise ValueError("Expected 2D tensor but got tensor with dimension: {sample.input.ndim}.")

            sample.input = sample.input.to_sparse_csr()
            expect = op(sample.input, *sample.args, **sample.kwargs)

            if not torch.can_cast(expect.dtype, dtype):
                with self.assertRaisesRegex(RuntimeError, "result type"):
                    op.inplace_variant(sample.input, *sample.args, **sample.kwargs)
                continue

            if sample.input.is_complex() and op.name == "abs":
                with self.assertRaisesRegex(RuntimeError, "not supported"):
                    op.inplace_variant(sample.input, *sample.args, **sample.kwargs)
                continue

            actual = op.inplace_variant(sample.input, *sample.args, **sample.kwargs)

            self.assertIs(actual, sample.input)
            self.assertEqual(actual, expect)

    @ops(sparse_csr_unary_ufuncs, dtypes=OpDTypes.supported, allowed_dtypes=[torch.double, torch.cdouble])
    def test_autograd_sparse_csr_unary(self, device, dtype, op):
        if op.name not in UNARY_EWISE_CSR_ALLOW_AUTOGRAD:
            self.skipTest(f"Skipped! Unary op {op.name} not supported with CSR input and autograd")

        samples = list(op.sample_inputs(device, dtype))

        # Fail early to prevent silent success with this test
        ndims_equals_2d = (s.input.ndim == 2 for s in samples)
        if not any(ndims_equals_2d):
            raise ValueError("Expected at least one 2D tensor in samples.")

        for sample in samples:
            sparse_input = sample.input.to_sparse_csr().requires_grad_(True)

            def fn(input):
                output = op.gradcheck_wrapper(op.get_op(), input, *sample.args, **sample.kwargs)
                if sample.output_process_fn_grad is not None:
                    return sample.output_process_fn_grad(output)
                return output

            # Compute sparse result
            output = fn(sparse_input)
            covector = torch.randn_like(output)
            output.backward(covector)
            self.assertTrue(torch.is_tensor(sparse_input.grad))
            self.assertTrue(sparse_input.grad.is_sparse_csr)

            # Compute dense result and compare with sparse result
            dense_input = sparse_input.detach().to_dense().requires_grad_(True)
            dense_output = fn(dense_input)
            dense_covector = covector.to_dense()
            dense_output.backward(dense_covector)
            self.assertEqual(sparse_input.grad, dense_input.grad)

    @dtypes(torch.float64)
    def test_autograd_dense_output_addmm(self, device, dtype):
        from torch.testing._internal.common_methods_invocations import sample_inputs_addmm

        samples = list(sample_inputs_addmm(None, device, dtype, requires_grad=True))

        # Fail early to prevent silent success with this test
        ndims_equals_2d = (s.args[0].ndim == 2 for s in samples)
        if not any(ndims_equals_2d):
            raise ValueError("Expected at least one 2D tensor in samples to convert to sparse.")

        for sample in samples:
            # TODO: Remove detach once we have autograd support for CSR input
            a = sample.args[0].to_sparse_csr().detach()

            # This path tests the autograd path wrt dense inputs
            for addmm in [torch.addmm, torch.sparse.addmm]:

                def fn(c, b):
                    output = addmm(c, a, b, **sample.kwargs)
                    if sample.output_process_fn_grad is not None:
                        return sample.output_process_fn_grad(output)
                    return output

                self.assertTrue(torch.autograd.gradcheck(fn, [sample.input, sample.args[1]], fast_mode=True))

                # noncontiguous
                c = make_tensor(sample.input.shape, device=device, dtype=dtype, noncontiguous=True, requires_grad=True)
                b = make_tensor(sample.args[1].shape, device=device, dtype=dtype, noncontiguous=True, requires_grad=True)
                self.assertTrue(torch.autograd.gradcheck(fn, [c, b], fast_mode=True))

            # Now test the autograd path wrt sparse inputs
            # TODO: torch.sparse.addmm backward is not implemented for CSR
            for reverse in [True, False]:
                c, b = sample.input, sample.args[1]
                if reverse and a.shape != b.shape:
                    continue

                def fn(a):
                    inputs = (c, b, a) if reverse else (c, a, b)
                    output = torch.addmm(*inputs, **sample.kwargs)
                    if sample.output_process_fn_grad is not None:
                        return sample.output_process_fn_grad(output)
                    return output

                # gradcheck doesn't work for sparse CSR yet, compare against dense path
                # Compute sparse result
                a.requires_grad_(True)
                output = fn(a)
                covector = torch.randn_like(output)
                output.backward(covector)
                self.assertTrue(torch.is_tensor(a.grad))
                self.assertTrue(a.grad.layout == torch.strided)

                # Compute dense result and compare with sparse result
                dense_a = a.detach().to_dense().requires_grad_(True)
                dense_output = fn(dense_a)
                dense_covector = covector.to_dense()
                dense_output.backward(dense_covector)
                self.assertEqual(a.grad, dense_a.grad)

    @skipCUDAIfRocm
    @skipCPUIfNoMklSparse
    @dtypes(torch.float64)
    def test_autograd_dense_output_addmv(self, device, dtype):
        from torch.testing._internal.common_methods_invocations import sample_inputs_addmv

        samples = list(sample_inputs_addmv(None, device, dtype, requires_grad=True))

        # Fail early to prevent silent success with this test
        ndims_equals_2d = (s.args[0].ndim == 2 for s in samples)
        if not any(ndims_equals_2d):
            raise ValueError("Expected at least one 2D tensor in samples to convert to sparse.")

        for sample in samples:
            # TODO: Remove detach once we have autograd support for CSR input
            a = sample.args[0].to_sparse_csr().detach()

            def fn(c, b):
                output = torch.addmv(c, a, b, **sample.kwargs)
                if sample.output_process_fn_grad is not None:
                    return sample.output_process_fn_grad(output)
                return output

            self.assertTrue(torch.autograd.gradcheck(fn, [sample.input, sample.args[1]], fast_mode=True))

            # noncontiguous
            c = make_tensor(sample.input.shape, device=device, dtype=dtype, noncontiguous=True, requires_grad=True)
            b = make_tensor(sample.args[1].shape, device=device, dtype=dtype, noncontiguous=True, requires_grad=True)
            self.assertTrue(torch.autograd.gradcheck(fn, [c, b], fast_mode=True))

    @ops(binary_ops_with_dense_output, dtypes=OpDTypes.supported, allowed_dtypes=[torch.double, ])
    def test_autograd_dense_output(self, device, dtype, op):
        if op.name == "mv" and no_mkl_sparse and self.device_type == 'cpu':
            self.skipTest("MKL Sparse is not available")
        if op.name == "mv" and TEST_WITH_ROCM and self.device_type == 'cuda':
            # mv currently work only on CUDA
            self.skipTest("ROCm is not supported")

        samples = list(op.sample_inputs(device, dtype, requires_grad=True))

        # Fail early to prevent silent success with this test
        ndims_equals_2d = (s.input.ndim == 2 for s in samples)
        if not any(ndims_equals_2d):
            raise ValueError("Expected at least one 2D tensor in samples.")

        # Here we assume that the signature is op(sparse_input, dense_input) -> dense_output
        for sample in samples:
            # TODO: Remove detach once we have autograd support for CSR input
            sparse_input = sample.input.to_sparse_csr().detach()

            def fn(*args):
                output = op.gradcheck_wrapper(op.get_op(), sparse_input, *args, **sample.kwargs)
                if sample.output_process_fn_grad is not None:
                    return sample.output_process_fn_grad(output)
                return output

            self.assertTrue(torch.autograd.gradcheck(fn, sample.args, fast_mode=True))

            # noncontiguous
            args = [make_tensor(a.shape, device=device, dtype=dtype, noncontiguous=True, requires_grad=True) for a in sample.args]
            self.assertTrue(torch.autograd.gradcheck(fn, args, fast_mode=True))

    @dtypes(*all_types_and_complex())
    def test_direct_coo_csr_conversion(self, device, dtype):
        for m, n in itertools.product([5, 2, 0], [5, 2, 0]):
            size = (m, n)
            dense = make_tensor(size, dtype=dtype, device=device)
            coo_sparse = dense.to_sparse_coo()

            self.assertEqual(coo_sparse.to_sparse_csr().to_sparse_coo(), coo_sparse)

    @skipMeta
    @dtypes(*all_types_and_complex_and(torch.half, torch.bool, torch.bfloat16))
    def test_sum(self, device, dtype):
        def run_test(shape, nnz, index_type):
            a = self.genSparseCSRTensor(shape, nnz, dtype=dtype, device=device, index_dtype=index_dtype)
            self.assertEqual(a.sum(), a.values().sum())
            if dtype in floating_types():
                a.requires_grad_(True)
                a.sum().backward()
                self.assertEqual(a.grad, torch.ones(shape, dtype=dtype, device=device))
        for shape, index_dtype in itertools.product(
                [(10, 5), (10, 10)],
                [torch.int32, torch.int64]):
            run_test(shape, 0, index_dtype)
            run_test(shape, max(shape), index_dtype)
            run_test(shape, shape[0] * shape[1], index_dtype)


    @skipMeta
    @dtypes(*all_types_and_complex_and(torch.half, torch.bool, torch.bfloat16))
    def test_transpose(self, device, dtype):

        def run_test(shape, nnz, index_type, dim0, dim1):
            a = self.genSparseCSRTensor(shape, nnz, dtype=dtype, device=device, index_dtype=index_dtype)

            t = a.transpose(dim0, dim1)

            self.assertEqual(t.to_dense(), a.to_dense().transpose(dim0, dim1))

        for shape, index_dtype, (dim0, dim1) in itertools.product(
                [(10, 5), (10, 10)],
                [torch.int32, torch.int64],
                [(0, 0), (0, 1)]):
            run_test(shape, 0, index_dtype, dim0, dim1)
            run_test(shape, max(shape), index_dtype, dim0, dim1)
            run_test(shape, shape[0] * shape[1], index_dtype, dim0, dim1)

    # TODO: This is a stopgap for a rigorous extension of our autograd tests
    # to test the functionality of detach
    @skipMeta
    @dtypes(*all_types_and_complex_and(torch.half, torch.bool, torch.bfloat16))
    def test_exercise_detach(self, device, dtype):
        shape = (3, 3)
        nnz = 4
        for index_dtype in [torch.int32, torch.int64]:
            inp = self.genSparseCSRTensor(shape, nnz, dtype=dtype, device=device, index_dtype=index_dtype)
            detached_inp = inp.detach()
            self.assertEqual(inp, detached_inp)



# e.g., TestSparseCSRCPU and TestSparseCSRCUDA
instantiate_device_type_tests(TestSparseCSR, globals())

if __name__ == '__main__':
    run_tests()<|MERGE_RESOLUTION|>--- conflicted
+++ resolved
@@ -165,31 +165,9 @@
         with self.assertRaisesRegex(RuntimeError, "Tensors of type SparseCsrTensorImpl do not have is_contiguous"):
             a.is_contiguous()
 
-<<<<<<< HEAD
-    @onlyCPU
-    def test_csc_layout(self):
-        self.assertEqual(str(torch.sparse_csc), 'torch.sparse_csc')
-        self.assertEqual(type(torch.sparse_csc), torch.layout)
-
-    @onlyCPU
-    def test_is_sparse(self):
-        x = torch.randn(3, 3)
-        self.assertFalse(x.is_sparse)
-        self.assertFalse(x.is_sparse_csr)
-
-        sparse = x.to_sparse_csr()
-        self.assertFalse(sparse.is_sparse)
-        self.assertTrue(sparse.is_sparse_csr)
-
-    @onlyCPU
-    def test_layout(self):
-        sparse = torch.randn(3, 3).to_sparse_csr()
-        self.assertEqual(torch.sparse_csr, sparse.layout)
-=======
     def test_csr_double_to_sparse_csr(self):
         a = self.genSparseCSRTensor((3, 3), 3, dtype=torch.float, device=self.device_type, index_dtype=torch.int64)
         a.to_sparse_csr().to_sparse_csr()
->>>>>>> 6642e88a
 
     @dtypes(*all_types_and_complex_and(torch.half, torch.bool, torch.bfloat16))
     def test_sparse_csr_constructor_shape_inference(self, device, dtype):
