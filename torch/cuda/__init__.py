r"""
This package adds support for CUDA tensor types, that implement the same
function as CPU tensors, but they utilize GPUs for computation.

It is lazily initialized, so you can always import it, and use
:func:`is_available()` to determine if your system supports CUDA.

:ref:`cuda-semantics` has more details about working with CUDA.
"""

import contextlib
import os
import torch
import traceback
import warnings
import threading
from typing import List, Optional, Tuple, Union, Any
from ._utils import _get_device_index, _dummy_type
from .streams import Stream, Event
from .. import device as _device
import torch._C

try:
    from torch._C import _cudart  # type: ignore
except ImportError:
    _cudart = None

_initialized = False
_tls = threading.local()
_initialization_lock = threading.Lock()
_queued_calls = []  # don't invoke these until initialization occurs
_is_in_bad_fork = getattr(torch._C, "_cuda_isInBadFork", lambda: False)
_device_t = Union[_device, str, int, None]

# Define dummy _CudaDeviceProperties type if PyTorch was compiled without CUDA
if hasattr(torch._C, '_CudaDeviceProperties'):
    _CudaDeviceProperties = torch._C._CudaDeviceProperties
else:
    _CudaDeviceProperties = _dummy_type('_CudaDeviceProperties')  # type: ignore

# Global variables dynamically populated by native code
has_magma: bool = False
has_half: bool = False
default_generators: Tuple[torch._C.Generator] = ()  # type: ignore[assignment]

def is_available() -> bool:
    r"""Returns a bool indicating if CUDA is currently available."""
    if not hasattr(torch._C, '_cuda_getDeviceCount'):
        return False
    # This function never throws and returns 0 if driver is missing or can't
    # be initialized
    return torch._C._cuda_getDeviceCount() > 0


def _sleep(cycles):
    torch._C._cuda_sleep(cycles)


def _check_capability():
    incorrect_binary_warn = """
    Found GPU%d %s which requires CUDA_VERSION >= %d to
     work properly, but your PyTorch was compiled
     with CUDA_VERSION %d. Please install the correct PyTorch binary
     using instructions from https://pytorch.org
    """

    old_gpu_warn = """
    Found GPU%d %s which is of cuda capability %d.%d.
    PyTorch no longer supports this GPU because it is too old.
    The minimum cuda capability that we support is 3.5.
    """

    if torch.version.cuda is not None:  # on ROCm we don't want this check
        CUDA_VERSION = torch._C._cuda_getCompiledVersion()
        for d in range(device_count()):
            capability = get_device_capability(d)
            major = capability[0]
            minor = capability[1]
            name = get_device_name(d)
            if capability == (3, 0) or major < 3:
                warnings.warn(old_gpu_warn % (d, name, major, capability[1]))
            elif CUDA_VERSION <= 9000 and major >= 7 and minor >= 5:
                warnings.warn(incorrect_binary_warn % (d, name, 10000, CUDA_VERSION))

def _check_cubins():
    incompatible_device_warn = """
{} with CUDA capability sm_{} is not compatible with the current PyTorch installation.
The current PyTorch install supports CUDA capabilities {}.
If you want to use the {} GPU with PyTorch, please check the instructions at https://pytorch.org/get-started/locally/
"""
    if torch.version.cuda is None:  # on ROCm we don't want this check
        return
    arch_list = get_arch_list()
    if len(arch_list) == 0:
        return
    supported_sm = [int(arch.split('_')[1]) for arch in arch_list if 'sm_' in arch]
    for idx in range(device_count()):
        cap_major, cap_minor = get_device_capability(idx)
        # NVIDIA GPU compute architectures are backward compatible within major version
        supported = any([sm // 10 == cap_major for sm in supported_sm])
        if not supported:
            device_name = get_device_name(idx)
            capability = cap_major * 10 + cap_minor
            warnings.warn(incompatible_device_warn.format(device_name, capability, " ".join(arch_list), device_name))


def is_initialized():
    r"""Returns whether PyTorch's CUDA state has been initialized."""
    return _initialized and not _is_in_bad_fork()


def _lazy_call(callable):
    if is_initialized():
        callable()
    else:
        # Don't store the actual traceback to avoid memory cycle
        _queued_calls.append((callable, traceback.format_stack()))

_lazy_call(_check_capability)
_lazy_call(_check_cubins)


class DeferredCudaCallError(Exception):
    pass


def init():
    r"""Initialize PyTorch's CUDA state.  You may need to call
    this explicitly if you are interacting with PyTorch via
    its C API, as Python bindings for CUDA functionality will not
    be available until this initialization takes place.  Ordinary users
    should not need this, as all of PyTorch's CUDA methods
    automatically initialize CUDA state on-demand.

    Does nothing if the CUDA state is already initialized.
    """
    _lazy_init()


def _lazy_init():
    global _initialized, _queued_calls
    if is_initialized() or hasattr(_tls, 'is_initializing'):
        return
    with _initialization_lock:
        # We be double-checked locking, boys!  This is OK because
        # the above test was GIL protected anyway.  The inner test
        # is for when a thread blocked on some other thread which was
        # doing the initialization; when they get the lock, they will
        # find there is nothing left to do.
        if is_initialized():
            return
        # It is important to prevent other threads from entering _lazy_init
        # immediately, while we are still guaranteed to have the GIL, because some
        # of the C calls we make below will release the GIL
        if _is_in_bad_fork():
            from sys import version_info
            if version_info < (3, 4):
                msg = ("To use CUDA with multiprocessing, you must use Python "
                       "3.4+ and the 'spawn' start method")
            else:
                msg = ("To use CUDA with multiprocessing, you must use the "
                       "'spawn' start method")
            raise RuntimeError(
                "Cannot re-initialize CUDA in forked subprocess. " + msg)
        if not hasattr(torch._C, '_cuda_getDeviceCount'):
            raise AssertionError("Torch not compiled with CUDA enabled")
        if _cudart is None:
            raise AssertionError(
                "libcudart functions unavailable. It looks like you have a broken build?")
        # This function throws if there's a driver initialization error, no GPUs
        # are found or any other error occurs
        torch._C._cuda_init()
        # Some of the queued calls may reentrantly call _lazy_init();
        # we need to just return without initializing in that case.
        # However, we must not let any *other* threads in!
        _tls.is_initializing = True
        try:
            for queued_call, orig_traceback in _queued_calls:
                try:
                    queued_call()
                except Exception as e:
                    msg = (f"CUDA call failed lazily at initialization with error: {str(e)}\n\n"
                           f"CUDA call was originally invoked at:\n\n{orig_traceback}")
                    raise DeferredCudaCallError(msg) from e
        finally:
            delattr(_tls, 'is_initializing')
        _initialized = True


def cudart():
    _lazy_init()
    return _cudart


class cudaStatus(object):
    SUCCESS: int = 0
    ERROR_NOT_READY: int = 34

class CudaError(RuntimeError):
    def __init__(self, code: int) -> None:
        msg = _cudart.cudaGetErrorString(_cudart.cudaError(code))
        super(CudaError, self).__init__('{0} ({1})'.format(msg, code))


def check_error(res: int) -> None:
    if res != _cudart.cudaError.success:
        raise CudaError(res)


class device(object):
    r"""Context-manager that changes the selected device.

    Arguments:
        device (torch.device or int): device index to select. It's a no-op if
            this argument is a negative integer or ``None``.
    """

    def __init__(self, device):
        self.idx = _get_device_index(device, optional=True)
        self.prev_idx = -1

    def __enter__(self):
        if self.idx == -1:
            return
        self.prev_idx = torch._C._cuda_getDevice()
        if self.prev_idx != self.idx:
            torch._C._cuda_setDevice(self.idx)
        _lazy_init()

    def __exit__(self, *args):
        if self.prev_idx != self.idx:
            torch._C._cuda_setDevice(self.prev_idx)
        return False


class device_of(device):
    r"""Context-manager that changes the current device to that of given object.

    You can use both tensors and storages as arguments. If a given object is
    not allocated on a GPU, this is a no-op.

    Arguments:
        obj (Tensor or Storage): object allocated on the selected device.
    """

    def __init__(self, obj):
        idx = obj.get_device() if obj.is_cuda else -1
        super(device_of, self).__init__(idx)


def set_device(device: _device_t) -> None:
    r"""Sets the current device.

    Usage of this function is discouraged in favor of :any:`device`. In most
    cases it's better to use ``CUDA_VISIBLE_DEVICES`` environmental variable.

    Arguments:
        device (torch.device or int): selected device. This function is a no-op
            if this argument is negative.
    """
    device = _get_device_index(device)
    if device >= 0:
        torch._C._cuda_setDevice(device)


def get_device_name(device: Optional[_device_t] = None) -> str:
    r"""Gets the name of a device.

    Arguments:
        device (torch.device or int, optional): device for which to return the
            name. This function is a no-op if this argument is a negative
            integer. It uses the current device, given by :func:`~torch.cuda.current_device`,
            if :attr:`device` is ``None`` (default).
    """
    return get_device_properties(device).name


def get_device_capability(device: Optional[_device_t] = None) -> Tuple[int, int]:
    r"""Gets the cuda capability of a device.

    Arguments:
        device (torch.device or int, optional): device for which to return the
            device capability. This function is a no-op if this argument is
            a negative integer. It uses the current device, given by
            :func:`~torch.cuda.current_device`, if :attr:`device` is ``None``
            (default).

    Returns:
        tuple(int, int): the major and minor cuda capability of the device
    """
    prop = get_device_properties(device)
    return prop.major, prop.minor


def get_device_properties(device: _device_t) -> _CudaDeviceProperties:
    _lazy_init()  # will define _get_device_properties
    device = _get_device_index(device, optional=True)
    if device < 0 or device >= device_count():
        raise AssertionError("Invalid device id")
    return _get_device_properties(device)  # type: ignore[name-defined]

def get_current_device_index():
    if torch.cuda._cuda_getDeviceCount() > 0:
        return torch.cuda.current_device()
    return -1

def get_device_index(device: Optional[_device] = None, optional: bool = False, allow_cpu: bool = False) -> int:
    if device is None:
        if optional:
            return get_current_device_index()
        else:
            raise ValueError('Expected a torch.device with a specified index '
                             'or an integer, but got:{}'.format(device))
    device_index = -1
    if isinstance(device, str):
        device = torch.device(device)

    if isinstance(device, torch.device):
        if not allow_cpu and device.type == 'cpu':
            raise ValueError('Expected a non cpu device, but got: {}'.format(device))
        device_index = -1 if device.type == 'cpu' else torch.cuda._cuda_getDeviceIndex(device)

    if isinstance(device, int):
        device_index = device

    return device_index

class set_cuda_device(object):
    r"""Context-manager that changes the selected device.
    This is similar to device (torch.device or int), but has been
    introduced for jit compatibility

    Arguments:
        device_jit (torch.device or int): device index to select. It's a no-op if
            this argument is a negative integer or ``None``.
    """

    def __init__(self, device: _device):
        self.idx = get_device_index(device)
        self.prev_idx = -1

    def __enter__(self):
        if self.idx == -1:
            return
        self.prev_idx = torch.cuda.current_device()

        if self.prev_idx != self.idx:
            torch.cuda._cuda_setDevice(self.idx)

    def __exit__(self, type: Any, value: Any, traceback: Any):
        if self.prev_idx != self.idx:
            torch.cuda._cuda_setDevice(self.prev_idx)

class StreamContext(object):
    r"""Context-manager that selects a given stream.

    All CUDA kernels queued within its context will be enqueued on a selected
    stream.

    Arguments:
        stream (Stream): selected stream. This manager is a no-op if it's
            ``None``.

    .. note:: Streams are per-device. If the selected stream is not on the
        current device, this function will also change the current device to
        match the stream.
    """

    def __init__(self, stream: 'torch.classes.cuda.Stream'):
        self.idx = get_device_index(device=None, optional=True)
        self.cur_stream = stream
        self.src_prev_stream = stream
        self.dst_prev_stream = stream

    def __enter__(self):
        if self.idx == -1:
            return
        self.src_prev_stream = torch.cuda.current_stream(self.idx)
        if self.idx != self.cur_stream.device_index():
<<<<<<< HEAD
            with set_cuda_device(self.cur_stream.device()):
                self.dst_prev_stream = torch.cuda.current_stream(self.idx)
            torch.cuda._cuda_setDevice(self.cur_stream.device_index())
        torch.cuda._cuda_setStream(self.cur_stream)
=======
            with device_jit(self.cur_stream.device()):
                self.dst_prev_stream = torch.cuda.current_stream(self.idx)
        return torch.cuda._cuda_setStream(self.cur_stream)
>>>>>>> 1eabe2dc

    def __exit__(self, type: Any, value: Any, traceback: Any):
        if self.src_prev_stream.device_index() != self.cur_stream.device_index():
            torch.cuda._cuda_setStream(self.dst_prev_stream)
<<<<<<< HEAD
            torch.cuda._cuda_setDevice(self.idx)
=======
>>>>>>> 1eabe2dc
        torch.cuda._cuda_setStream(self.src_prev_stream)

def stream(stream: 'torch.classes.cuda.Stream') -> 'torch.cuda.StreamContext':
    r"""Context-manager that selects a given stream.

    All CUDA kernels queued within its context will be enqueued on a selected
    stream.

    Arguments:
        stream (Stream): selected stream. This manager is a no-op if it's
            ``None``.

    .. note:: Streams are per-device. If the selected stream is not on the
        current device, this function will also change the current device to
        match the stream.
    """
    if stream is None:
        return
    return StreamContext(stream)

def device_count() -> int:
    r"""Returns the number of GPUs available."""
    if is_available():
        return torch._C._cuda_getDeviceCount()
    else:
        return 0

def get_arch_list() -> List[str]:
    r"""Returns list CUDA architectures this library was compiled for."""
    if not is_available():
        return []
    arch_flags = torch._C._cuda_getArchFlags()
    if arch_flags is None:
        return []
    return arch_flags.split()

def get_gencode_flags() -> str:
    r"""Returns NVCC gencode flags this library were compiled with."""
    arch_list = get_arch_list()
    if len(arch_list) == 0:
        return ""
    arch_list_ = [arch.split("_") for arch in arch_list]
    return " ".join([f"-gencode compute=compute_{arch},code={kind}_{arch}" for (kind, arch) in arch_list_])



def current_device() -> int:
    r"""Returns the index of a currently selected device."""
    _lazy_init()
    return torch._C._cuda_getDevice()


def synchronize(device: _device_t = None) -> None:
    r"""Waits for all kernels in all streams on a CUDA device to complete.

    Arguments:
        device (torch.device or int, optional): device for which to synchronize.
            It uses the current device, given by :func:`~torch.cuda.current_device`,
            if :attr:`device` is ``None`` (default).
    """
    _lazy_init()
    with torch.cuda.device(device):
        return torch._C._cuda_synchronize()


def ipc_collect():
    r"""Force collects GPU memory after it has been released by CUDA IPC.

    .. note::
        Checks if any sent CUDA tensors could be cleaned from the memory. Force
        closes shared memory file used for reference counting if there is no
        active counters. Useful when the producer process stopped actively sending
        tensors and want to release unused memory.
    """
    _lazy_init()
    return torch._C._cuda_ipc_collect()


def current_stream(device: Optional[_device_t] = None) -> Stream:
    r"""Returns the currently selected :class:`Stream` for a given device.

    Arguments:
        device (torch.device or int, optional): selected device. Returns
            the currently selected :class:`Stream` for the current device, given
            by :func:`~torch.cuda.current_device`, if :attr:`device` is ``None``
            (default).
    """
    _lazy_init()
    return Stream(_cdata=torch._C._cuda_getCurrentStream(
        _get_device_index(device, optional=True)))


def default_stream(device: Optional[_device_t] = None) -> Stream:
    r"""Returns the default :class:`Stream` for a given device.

    Arguments:
        device (torch.device or int, optional): selected device. Returns
            the default :class:`Stream` for the current device, given by
            :func:`~torch.cuda.current_device`, if :attr:`device` is ``None``
            (default).
    """
    _lazy_init()
    return Stream(_cdata=torch._C._cuda_getDefaultStream(
        _get_device_index(device, optional=True)))


def current_blas_handle():
    r"""Returns cublasHandle_t pointer to current cuBLAS handle"""
    _lazy_init()
    return torch._C._cuda_getCurrentBlasHandle()


from .memory import *


from .random import *

################################################################################
# Define Storage and Tensor classes
################################################################################


from ..storage import _StorageBase


if not hasattr(torch._C, 'CudaDoubleStorageBase'):
    # Define dummy base classes
    for t in ['Double', 'Float', 'Long', 'Int', 'Short', 'Char', 'Byte', 'Half', 'Bool', 'BFloat16',
              'ComplexDouble', 'ComplexFloat']:
        storage_name = 'Cuda{0}StorageBase'.format(t)
        tensor_name = 'Cuda{0}TensorBase'.format(t)

        torch._C.__dict__[storage_name] = _dummy_type(storage_name)
        torch._C.__dict__[tensor_name] = _dummy_type(tensor_name)

    torch._C.__dict__['_CudaStreamBase'] = _dummy_type('CudaStreamBase')
    torch._C.__dict__['_CudaEventBase'] = _dummy_type('CudaEventBase')


@staticmethod  # type: ignore[misc]
def _lazy_new(cls, *args, **kwargs):
    _lazy_init()
    # We may need to call lazy init again if we are a forked child
    # del _CudaBase.__new__
    return super(_CudaBase, cls).__new__(cls, *args, **kwargs)


class _CudaBase(object):
    is_cuda = True
    is_sparse = False

    def type(self, *args, **kwargs):
        # We could use a Protocol here to tell mypy that self has `get_device` method
        # but it is only available in the typing module on Python >= 3.8
        # or on typing_extensions module on Python >= 3.6
        with device(self.get_device()):  # type: ignore
            return super(_CudaBase, self).type(*args, **kwargs)  # type: ignore[misc]

    __new__ = _lazy_new


class DoubleStorage(_CudaBase, torch._C.CudaDoubleStorageBase, _StorageBase):
    pass


class FloatStorage(_CudaBase, torch._C.CudaFloatStorageBase, _StorageBase):
    pass


class LongStorage(_CudaBase, torch._C.CudaLongStorageBase, _StorageBase):
    pass


class IntStorage(_CudaBase, torch._C.CudaIntStorageBase, _StorageBase):
    pass


class ShortStorage(_CudaBase, torch._C.CudaShortStorageBase, _StorageBase):
    pass


class CharStorage(_CudaBase, torch._C.CudaCharStorageBase, _StorageBase):
    pass


class ByteStorage(_CudaBase, torch._C.CudaByteStorageBase, _StorageBase):
    pass


class HalfStorage(_CudaBase, torch._C.CudaHalfStorageBase, _StorageBase):
    pass


class BoolStorage(_CudaBase, torch._C.CudaBoolStorageBase, _StorageBase):
    pass


class BFloat16Storage(_CudaBase, torch._C.CudaBFloat16StorageBase, _StorageBase):
    pass

class ComplexDoubleStorage(_CudaBase, torch._C.CudaComplexDoubleStorageBase, _StorageBase):
    pass


class ComplexFloatStorage(_CudaBase, torch._C.CudaComplexFloatStorageBase, _StorageBase):
    pass

torch._storage_classes.add(DoubleStorage)
torch._storage_classes.add(FloatStorage)
torch._storage_classes.add(LongStorage)
torch._storage_classes.add(IntStorage)
torch._storage_classes.add(ShortStorage)
torch._storage_classes.add(CharStorage)
torch._storage_classes.add(ByteStorage)
torch._storage_classes.add(HalfStorage)
torch._storage_classes.add(BoolStorage)
torch._storage_classes.add(BFloat16Storage)
torch._storage_classes.add(ComplexDoubleStorage)
torch._storage_classes.add(ComplexFloatStorage)

from . import sparse
from . import profiler
from . import nvtx
from . import amp<|MERGE_RESOLUTION|>--- conflicted
+++ resolved
@@ -331,7 +331,7 @@
     introduced for jit compatibility
 
     Arguments:
-        device_jit (torch.device or int): device index to select. It's a no-op if
+        set_cuda_device (torch.device or int): device index to select. It's a no-op if
             this argument is a negative integer or ``None``.
     """
 
@@ -358,7 +358,7 @@
     stream.
 
     Arguments:
-        stream (Stream): selected stream. This manager is a no-op if it's
+        StreamContext (Stream): selected stream. This manager is a no-op if it's
             ``None``.
 
     .. note:: Streams are per-device. If the selected stream is not on the
@@ -377,24 +377,15 @@
             return
         self.src_prev_stream = torch.cuda.current_stream(self.idx)
         if self.idx != self.cur_stream.device_index():
-<<<<<<< HEAD
             with set_cuda_device(self.cur_stream.device()):
                 self.dst_prev_stream = torch.cuda.current_stream(self.idx)
             torch.cuda._cuda_setDevice(self.cur_stream.device_index())
         torch.cuda._cuda_setStream(self.cur_stream)
-=======
-            with device_jit(self.cur_stream.device()):
-                self.dst_prev_stream = torch.cuda.current_stream(self.idx)
-        return torch.cuda._cuda_setStream(self.cur_stream)
->>>>>>> 1eabe2dc
 
     def __exit__(self, type: Any, value: Any, traceback: Any):
         if self.src_prev_stream.device_index() != self.cur_stream.device_index():
             torch.cuda._cuda_setStream(self.dst_prev_stream)
-<<<<<<< HEAD
             torch.cuda._cuda_setDevice(self.idx)
-=======
->>>>>>> 1eabe2dc
         torch.cuda._cuda_setStream(self.src_prev_stream)
 
 def stream(stream: 'torch.classes.cuda.Stream') -> 'torch.cuda.StreamContext':
