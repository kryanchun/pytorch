import warnings
from typing import Optional, Tuple

import torch
from torch import Tensor
from .linear import NonDynamicallyQuantizableLinear
from torch.nn.init import constant_, xavier_normal_, xavier_uniform_
from torch.nn.parameter import Parameter
from .module import Module
from .. import functional as F


class Threshold(Module):
    r"""Thresholds each element of the input Tensor.

    Threshold is defined as:

    .. math::
        y =
        \begin{cases}
        x, &\text{ if } x > \text{threshold} \\
        \text{value}, &\text{ otherwise }
        \end{cases}

    Args:
        threshold: The value to threshold at
        value: The value to replace with
        inplace: can optionally do the operation in-place. Default: ``False``

    Shape:
        - Input: :math:`(*)`, where :math:`*` means any number of dimensions.
        - Output: :math:`(*)`, same shape as the input.

    Examples::

        >>> m = nn.Threshold(0.1, 20)
        >>> input = torch.randn(2)
        >>> output = m(input)
    """
    __constants__ = ['threshold', 'value', 'inplace']

    threshold: float
    value: float
    inplace: bool

    def __init__(self, threshold: float, value: float, inplace: bool = False) -> None:
        super(Threshold, self).__init__()
        self.threshold = threshold
        self.value = value
        self.inplace = inplace
        # TODO: check in THNN (if inplace == True, then assert value <= threshold)

    def forward(self, input: Tensor) -> Tensor:
        return F.threshold(input, self.threshold, self.value, self.inplace)

    def extra_repr(self):
        inplace_str = ', inplace=True' if self.inplace else ''
        return 'threshold={}, value={}{}'.format(
            self.threshold, self.value, inplace_str
        )


class ReLU(Module):
    r"""Applies the rectified linear unit function element-wise:

    :math:`\text{ReLU}(x) = (x)^+ = \max(0, x)`

    Args:
        inplace: can optionally do the operation in-place. Default: ``False``

    Shape:
        - Input: :math:`(*)`, where :math:`*` means any number of dimensions.
        - Output: :math:`(*)`, same shape as the input.

    .. image:: ../scripts/activation_images/ReLU.png

    Examples::

        >>> m = nn.ReLU()
        >>> input = torch.randn(2)
        >>> output = m(input)


      An implementation of CReLU - https://arxiv.org/abs/1603.05201

        >>> m = nn.ReLU()
        >>> input = torch.randn(2).unsqueeze(0)
        >>> output = torch.cat((m(input),m(-input)))
    """
    __constants__ = ['inplace']
    inplace: bool

    def __init__(self, inplace: bool = False):
        super(ReLU, self).__init__()
        self.inplace = inplace

    def forward(self, input: Tensor) -> Tensor:
        return F.relu(input, inplace=self.inplace)

    def extra_repr(self) -> str:
        inplace_str = 'inplace=True' if self.inplace else ''
        return inplace_str


class RReLU(Module):
    r"""Applies the randomized leaky rectified liner unit function, element-wise,
    as described in the paper:

    `Empirical Evaluation of Rectified Activations in Convolutional Network`_.

    The function is defined as:

    .. math::
        \text{RReLU}(x) =
        \begin{cases}
            x & \text{if } x \geq 0 \\
            ax & \text{ otherwise }
        \end{cases}

    where :math:`a` is randomly sampled from uniform distribution
    :math:`\mathcal{U}(\text{lower}, \text{upper})`.

     See: https://arxiv.org/pdf/1505.00853.pdf

    Args:
        lower: lower bound of the uniform distribution. Default: :math:`\frac{1}{8}`
        upper: upper bound of the uniform distribution. Default: :math:`\frac{1}{3}`
        inplace: can optionally do the operation in-place. Default: ``False``

    Shape:
        - Input: :math:`(*)`, where :math:`*` means any number of dimensions.
        - Output: :math:`(*)`, same shape as the input.

    .. image:: ../scripts/activation_images/RReLU.png

    Examples::

        >>> m = nn.RReLU(0.1, 0.3)
        >>> input = torch.randn(2)
        >>> output = m(input)

    .. _`Empirical Evaluation of Rectified Activations in Convolutional Network`:
        https://arxiv.org/abs/1505.00853
    """
    __constants__ = ['lower', 'upper', 'inplace']

    lower: float
    upper: float
    inplace: bool

    def __init__(
        self,
        lower: float = 1. / 8,
        upper: float = 1. / 3,
        inplace: bool = False
    ):
        super(RReLU, self).__init__()
        self.lower = lower
        self.upper = upper
        self.inplace = inplace

    def forward(self, input: Tensor) -> Tensor:
        return F.rrelu(input, self.lower, self.upper, self.training, self.inplace)

    def extra_repr(self):
        inplace_str = ', inplace=True' if self.inplace else ''
        return 'lower={}, upper={}{}'.format(self.lower, self.upper, inplace_str)


class Hardtanh(Module):
    r"""Applies the HardTanh function element-wise.

    HardTanh is defined as:

    .. math::
        \text{HardTanh}(x) = \begin{cases}
            1 & \text{ if } x > 1 \\
            -1 & \text{ if } x < -1 \\
            x & \text{ otherwise } \\
        \end{cases}

    The range of the linear region :math:`[-1, 1]` can be adjusted using
    :attr:`min_val` and :attr:`max_val`.

    Args:
        min_val: minimum value of the linear region range. Default: -1
        max_val: maximum value of the linear region range. Default: 1
        inplace: can optionally do the operation in-place. Default: ``False``

    Keyword arguments :attr:`min_value` and :attr:`max_value`
    have been deprecated in favor of :attr:`min_val` and :attr:`max_val`.

    Shape:
        - Input: :math:`(*)`, where :math:`*` means any number of dimensions.
        - Output: :math:`(*)`, same shape as the input.

    .. image:: ../scripts/activation_images/Hardtanh.png

    Examples::

        >>> m = nn.Hardtanh(-2, 2)
        >>> input = torch.randn(2)
        >>> output = m(input)
    """
    __constants__ = ['min_val', 'max_val', 'inplace']

    min_val: float
    max_val: float
    inplace: bool

    def __init__(
        self,
        min_val: float = -1.,
        max_val: float = 1.,
        inplace: bool = False,
        min_value: Optional[float] = None,
        max_value: Optional[float] = None
    ) -> None:
        super(Hardtanh, self).__init__()
        if min_value is not None:
            warnings.warn("keyword argument min_value is deprecated and rename to min_val")
            min_val = min_value
        if max_value is not None:
            warnings.warn("keyword argument max_value is deprecated and rename to max_val")
            max_val = max_value

        self.min_val = min_val
        self.max_val = max_val
        self.inplace = inplace
        assert self.max_val > self.min_val

    def forward(self, input: Tensor) -> Tensor:
        return F.hardtanh(input, self.min_val, self.max_val, self.inplace)

    def extra_repr(self) -> str:
        inplace_str = ', inplace=True' if self.inplace else ''
        return 'min_val={}, max_val={}{}'.format(
            self.min_val, self.max_val, inplace_str
        )


class ReLU6(Hardtanh):
    r"""Applies the element-wise function:

    .. math::
        \text{ReLU6}(x) = \min(\max(0,x), 6)

    Args:
        inplace: can optionally do the operation in-place. Default: ``False``

    Shape:
        - Input: :math:`(*)`, where :math:`*` means any number of dimensions.
        - Output: :math:`(*)`, same shape as the input.

    .. image:: ../scripts/activation_images/ReLU6.png

    Examples::

        >>> m = nn.ReLU6()
        >>> input = torch.randn(2)
        >>> output = m(input)
    """

    def __init__(self, inplace: bool = False):
        super(ReLU6, self).__init__(0., 6., inplace)

    def extra_repr(self) -> str:
        inplace_str = 'inplace=True' if self.inplace else ''
        return inplace_str


class Sigmoid(Module):
    r"""Applies the element-wise function:

    .. math::
        \text{Sigmoid}(x) = \sigma(x) = \frac{1}{1 + \exp(-x)}


    Shape:
        - Input: :math:`(*)`, where :math:`*` means any number of dimensions.
        - Output: :math:`(*)`, same shape as the input.

    .. image:: ../scripts/activation_images/Sigmoid.png

    Examples::

        >>> m = nn.Sigmoid()
        >>> input = torch.randn(2)
        >>> output = m(input)
    """

    def forward(self, input: Tensor) -> Tensor:
        return torch.sigmoid(input)


class Hardsigmoid(Module):
    r"""Applies the Hardsigmoid function element-wise.

    Hardsigmoid is defined as:

    .. math::
        \text{Hardsigmoid}(x) = \begin{cases}
            0 & \text{if~} x \le -3, \\
            1 & \text{if~} x \ge +3, \\
            x / 6 + 1 / 2 & \text{otherwise}
        \end{cases}

    Args:
        inplace: can optionally do the operation in-place. Default: ``False``

    Shape:
        - Input: :math:`(*)`, where :math:`*` means any number of dimensions.
        - Output: :math:`(*)`, same shape as the input.

    .. image:: ../scripts/activation_images/Hardsigmoid.png

    Examples::

        >>> m = nn.Hardsigmoid()
        >>> input = torch.randn(2)
        >>> output = m(input)
    """
    __constants__ = ['inplace']

    inplace: bool

    def __init__(self, inplace : bool = False) -> None:
        super(Hardsigmoid, self).__init__()
        self.inplace = inplace

    def forward(self, input: Tensor) -> Tensor:
        return F.hardsigmoid(input, self.inplace)


class Tanh(Module):
    r"""Applies the Hyperbolic Tangent (Tanh) function element-wise.

    Tanh is defined as:

    .. math::
        \text{Tanh}(x) = \tanh(x) = \frac{\exp(x) - \exp(-x)} {\exp(x) + \exp(-x)}

    Shape:
        - Input: :math:`(*)`, where :math:`*` means any number of dimensions.
        - Output: :math:`(*)`, same shape as the input.

    .. image:: ../scripts/activation_images/Tanh.png

    Examples::

        >>> m = nn.Tanh()
        >>> input = torch.randn(2)
        >>> output = m(input)
    """

    def forward(self, input: Tensor) -> Tensor:
        return torch.tanh(input)

class SiLU(Module):
    r"""Applies the Sigmoid Linear Unit (SiLU) function, element-wise.
    The SiLU function is also known as the swish function.

    .. math::
        \text{silu}(x) = x * \sigma(x), \text{where } \sigma(x) \text{ is the logistic sigmoid.}

    .. note::
        See `Gaussian Error Linear Units (GELUs) <https://arxiv.org/abs/1606.08415>`_
        where the SiLU (Sigmoid Linear Unit) was originally coined, and see
        `Sigmoid-Weighted Linear Units for Neural Network Function Approximation
        in Reinforcement Learning <https://arxiv.org/abs/1702.03118>`_ and `Swish:
        a Self-Gated Activation Function <https://arxiv.org/abs/1710.05941v1>`_
        where the SiLU was experimented with later.

    Shape:
        - Input: :math:`(*)`, where :math:`*` means any number of dimensions.
        - Output: :math:`(*)`, same shape as the input.

    .. image:: ../scripts/activation_images/SiLU.png

    Examples::

        >>> m = nn.SiLU()
        >>> input = torch.randn(2)
        >>> output = m(input)
    """
    __constants__ = ['inplace']
    inplace: bool

    def __init__(self, inplace: bool = False):
        super(SiLU, self).__init__()
        self.inplace = inplace

    def forward(self, input: Tensor) -> Tensor:
        return F.silu(input, inplace=self.inplace)

    def extra_repr(self) -> str:
        inplace_str = 'inplace=True' if self.inplace else ''
        return inplace_str

class Mish(Module):
    r"""Applies the Mish function, element-wise.
    Mish: A Self Regularized Non-Monotonic Neural Activation Function.

    .. math::
        \text{Mish}(x) = x * \text{Tanh}(\text{Softplus}(x))

    .. note::
        See `Mish: A Self Regularized Non-Monotonic Neural Activation Function <https://arxiv.org/abs/1908.08681>`_

    Shape:
        - Input: :math:`(*)`, where :math:`*` means any number of dimensions.
        - Output: :math:`(*)`, same shape as the input.

    .. image:: ../scripts/activation_images/Mish.png

    Examples::

        >>> m = nn.Mish()
        >>> input = torch.randn(2)
        >>> output = m(input)
    """
    __constants__ = ['inplace']
    inplace: bool

    def __init__(self, inplace: bool = False):
        super(Mish, self).__init__()
        self.inplace = inplace

    def forward(self, input: Tensor) -> Tensor:
        return F.mish(input, inplace=self.inplace)

    def extra_repr(self) -> str:
        inplace_str = 'inplace=True' if self.inplace else ''
        return inplace_str

class Hardswish(Module):
    r"""Applies the hardswish function, element-wise, as described in the paper:

    `Searching for MobileNetV3`_.

    .. math::
        \text{Hardswish}(x) = \begin{cases}
            0 & \text{if~} x \le -3, \\
            x & \text{if~} x \ge +3, \\
            x \cdot (x + 3) /6 & \text{otherwise}
        \end{cases}

    Args:
        inplace: can optionally do the operation in-place. Default: ``False``

    Shape:
        - Input: :math:`(*)`, where :math:`*` means any number of dimensions.
        - Output: :math:`(*)`, same shape as the input.

    .. image:: ../scripts/activation_images/Hardswish.png

    Examples::

        >>> m = nn.Hardswish()
        >>> input = torch.randn(2)
        >>> output = m(input)

    .. _`Searching for MobileNetV3`:
        https://arxiv.org/abs/1905.02244
    """
    __constants__ = ['inplace']

    inplace: bool

    def __init__(self, inplace : bool = False) -> None:
        super(Hardswish, self).__init__()
        self.inplace = inplace

    def forward(self, input: Tensor) -> Tensor:
        return F.hardswish(input, self.inplace)


class ELU(Module):
    r"""Applies the Exponential Linear Unit (ELU) function, element-wise, as described
    in the paper: `Fast and Accurate Deep Network Learning by Exponential Linear
    Units (ELUs) <https://arxiv.org/abs/1511.07289>`__.

    ELU is defined as:

    .. math::
        \text{ELU}(x) = \begin{cases}
        x, & \text{ if } x > 0\\
        \alpha * (\exp(x) - 1), & \text{ if } x \leq 0
        \end{cases}

    Args:
        alpha: the :math:`\alpha` value for the ELU formulation. Default: 1.0
        inplace: can optionally do the operation in-place. Default: ``False``

    Shape:
        - Input: :math:`(*)`, where :math:`*` means any number of dimensions.
        - Output: :math:`(*)`, same shape as the input.

    .. image:: ../scripts/activation_images/ELU.png

    Examples::

        >>> m = nn.ELU()
        >>> input = torch.randn(2)
        >>> output = m(input)
    """
    __constants__ = ['alpha', 'inplace']
    alpha: float
    inplace: bool

    def __init__(self, alpha: float = 1., inplace: bool = False) -> None:
        super(ELU, self).__init__()
        self.alpha = alpha
        self.inplace = inplace

    def forward(self, input: Tensor) -> Tensor:
        return F.elu(input, self.alpha, self.inplace)

    def extra_repr(self) -> str:
        inplace_str = ', inplace=True' if self.inplace else ''
        return 'alpha={}{}'.format(self.alpha, inplace_str)


class CELU(Module):
    r"""Applies the element-wise function:

    .. math::
        \text{CELU}(x) = \max(0,x) + \min(0, \alpha * (\exp(x/\alpha) - 1))

    More details can be found in the paper `Continuously Differentiable Exponential Linear Units`_ .

    Args:
        alpha: the :math:`\alpha` value for the CELU formulation. Default: 1.0
        inplace: can optionally do the operation in-place. Default: ``False``

    Shape:
        - Input: :math:`(*)`, where :math:`*` means any number of dimensions.
        - Output: :math:`(*)`, same shape as the input.

    .. image:: ../scripts/activation_images/CELU.png

    Examples::

        >>> m = nn.CELU()
        >>> input = torch.randn(2)
        >>> output = m(input)

    .. _`Continuously Differentiable Exponential Linear Units`:
        https://arxiv.org/abs/1704.07483
    """
    __constants__ = ['alpha', 'inplace']
    alpha: float
    inplace: bool

    def __init__(self, alpha: float = 1., inplace: bool = False) -> None:
        super(CELU, self).__init__()
        self.alpha = alpha
        self.inplace = inplace

    def forward(self, input: Tensor) -> Tensor:
        return F.celu(input, self.alpha, self.inplace)

    def extra_repr(self) -> str:
        inplace_str = ', inplace=True' if self.inplace else ''
        return 'alpha={}{}'.format(self.alpha, inplace_str)


class SELU(Module):
    r"""Applied element-wise, as:

    .. math::
        \text{SELU}(x) = \text{scale} * (\max(0,x) + \min(0, \alpha * (\exp(x) - 1)))

    with :math:`\alpha = 1.6732632423543772848170429916717` and
    :math:`\text{scale} = 1.0507009873554804934193349852946`.

    .. warning::
        When using ``kaiming_normal`` or ``kaiming_normal_`` for initialisation,
        ``nonlinearity='linear'`` should be used instead of ``nonlinearity='selu'``
        in order to get `Self-Normalizing Neural Networks`_.
        See :func:`torch.nn.init.calculate_gain` for more information.

    More details can be found in the paper `Self-Normalizing Neural Networks`_ .

    Args:
        inplace (bool, optional): can optionally do the operation in-place. Default: ``False``

    Shape:
        - Input: :math:`(*)`, where :math:`*` means any number of dimensions.
        - Output: :math:`(*)`, same shape as the input.

    .. image:: ../scripts/activation_images/SELU.png

    Examples::

        >>> m = nn.SELU()
        >>> input = torch.randn(2)
        >>> output = m(input)

    .. _Self-Normalizing Neural Networks: https://arxiv.org/abs/1706.02515
    """
    __constants__ = ['inplace']
    inplace: bool

    def __init__(self, inplace: bool = False) -> None:
        super(SELU, self).__init__()
        self.inplace = inplace

    def forward(self, input: Tensor) -> Tensor:
        return F.selu(input, self.inplace)

    def extra_repr(self) -> str:
        inplace_str = 'inplace=True' if self.inplace else ''
        return inplace_str


class GLU(Module):
    r"""Applies the gated linear unit function
    :math:`{GLU}(a, b)= a \otimes \sigma(b)` where :math:`a` is the first half
    of the input matrices and :math:`b` is the second half.

    Args:
        dim (int): the dimension on which to split the input. Default: -1

    Shape:
        - Input: :math:`(\ast_1, N, \ast_2)` where `*` means, any number of additional
          dimensions
        - Output: :math:`(\ast_1, M, \ast_2)` where :math:`M=N/2`

    Examples::

        >>> m = nn.GLU()
        >>> input = torch.randn(4, 2)
        >>> output = m(input)
    """
    __constants__ = ['dim']
    dim: int

    def __init__(self, dim: int = -1) -> None:
        super(GLU, self).__init__()
        self.dim = dim

    def forward(self, input: Tensor) -> Tensor:
        return F.glu(input, self.dim)

    def extra_repr(self) -> str:
        return 'dim={}'.format(self.dim)


class GELU(Module):
    r"""Applies the Gaussian Error Linear Units function:

    .. math:: \text{GELU}(x) = x * \Phi(x)

    where :math:`\Phi(x)` is the Cumulative Distribution Function for Gaussian Distribution.

<<<<<<< HEAD
    When the approximate flag is enabled, Gelu is estimated with:
        :math::  \text{GELU}(x) = 0.5 * x * (1 + \text{Tanh}(\sqrt(2 / \pi) * (x + 0.044715 * x^3)))

    Args:
        approximate: Use tanh gelu approximation if flag is enabled. Default: False
=======
    When the approximate argument is 'tanh', Gelu is estimated with:
        :math:: \text{GELU}(x) = 0.5 * x * (1 + \text{Tanh}(\sqrt(2 / \pi) * (x + 0.044715 * x^3)))

    Args:
        approximate (string, optional): the gelu approximation algorithm to use:
            ``'none'`` | ``'tanh'``. Default: ``'none'``
>>>>>>> ad38b92f

    Shape:
        - Input: :math:`(*)`, where :math:`*` means any number of dimensions.
        - Output: :math:`(*)`, same shape as the input.

    .. image:: ../scripts/activation_images/GELU.png

    Examples::

        >>> m = nn.GELU()
        >>> input = torch.randn(2)
        >>> output = m(input)
    """
    __constants__ = ['approximate']
<<<<<<< HEAD
    approximate: bool

    def __init__(self, approximate: bool = False) -> None:
=======
    approximate: str

    def __init__(self, approximate: str = 'none') -> None:
>>>>>>> ad38b92f
        super(GELU, self).__init__()
        self.approximate = approximate

    def forward(self, input: Tensor) -> Tensor:
<<<<<<< HEAD
        return F.gelu(input, self.approximate)
=======
        return F.gelu(input, approximate=self.approximate)
>>>>>>> ad38b92f

    def extra_repr(self) -> str:
        return 'approximate={}'.format(self.approximate)


class Hardshrink(Module):
    r"""Applies the Hard Shrinkage (Hardshrink) function element-wise.

    Hardshrink is defined as:

    .. math::
        \text{HardShrink}(x) =
        \begin{cases}
        x, & \text{ if } x > \lambda \\
        x, & \text{ if } x < -\lambda \\
        0, & \text{ otherwise }
        \end{cases}

    Args:
        lambd: the :math:`\lambda` value for the Hardshrink formulation. Default: 0.5

    Shape:
        - Input: :math:`(*)`, where :math:`*` means any number of dimensions.
        - Output: :math:`(*)`, same shape as the input.

    .. image:: ../scripts/activation_images/Hardshrink.png

    Examples::

        >>> m = nn.Hardshrink()
        >>> input = torch.randn(2)
        >>> output = m(input)
    """
    __constants__ = ['lambd']
    lambd: float

    def __init__(self, lambd: float = 0.5) -> None:
        super(Hardshrink, self).__init__()
        self.lambd = lambd

    def forward(self, input: Tensor) -> Tensor:
        return F.hardshrink(input, self.lambd)

    def extra_repr(self) -> str:
        return '{}'.format(self.lambd)


class LeakyReLU(Module):
    r"""Applies the element-wise function:

    .. math::
        \text{LeakyReLU}(x) = \max(0, x) + \text{negative\_slope} * \min(0, x)


    or

    .. math::
        \text{LeakyRELU}(x) =
        \begin{cases}
        x, & \text{ if } x \geq 0 \\
        \text{negative\_slope} \times x, & \text{ otherwise }
        \end{cases}

    Args:
        negative_slope: Controls the angle of the negative slope. Default: 1e-2
        inplace: can optionally do the operation in-place. Default: ``False``

    Shape:
        - Input: :math:`(*)` where `*` means, any number of additional
          dimensions
        - Output: :math:`(*)`, same shape as the input

    .. image:: ../scripts/activation_images/LeakyReLU.png

    Examples::

        >>> m = nn.LeakyReLU(0.1)
        >>> input = torch.randn(2)
        >>> output = m(input)
    """
    __constants__ = ['inplace', 'negative_slope']
    inplace: bool
    negative_slope: float

    def __init__(self, negative_slope: float = 1e-2, inplace: bool = False) -> None:
        super(LeakyReLU, self).__init__()
        self.negative_slope = negative_slope
        self.inplace = inplace

    def forward(self, input: Tensor) -> Tensor:
        return F.leaky_relu(input, self.negative_slope, self.inplace)

    def extra_repr(self) -> str:
        inplace_str = ', inplace=True' if self.inplace else ''
        return 'negative_slope={}{}'.format(self.negative_slope, inplace_str)


class LogSigmoid(Module):
    r"""Applies the element-wise function:

    .. math::
        \text{LogSigmoid}(x) = \log\left(\frac{ 1 }{ 1 + \exp(-x)}\right)

    Shape:
        - Input: :math:`(*)`, where :math:`*` means any number of dimensions.
        - Output: :math:`(*)`, same shape as the input.

    .. image:: ../scripts/activation_images/LogSigmoid.png

    Examples::

        >>> m = nn.LogSigmoid()
        >>> input = torch.randn(2)
        >>> output = m(input)
    """

    def forward(self, input: Tensor) -> Tensor:
        return F.logsigmoid(input)


class Softplus(Module):
    r"""Applies the Softplus function :math:`\text{Softplus}(x) = \frac{1}{\beta} *
    \log(1 + \exp(\beta * x))` element-wise.

    SoftPlus is a smooth approximation to the ReLU function and can be used
    to constrain the output of a machine to always be positive.

    For numerical stability the implementation reverts to the linear function
    when :math:`input \times \beta > threshold`.

    Args:
        beta: the :math:`\beta` value for the Softplus formulation. Default: 1
        threshold: values above this revert to a linear function. Default: 20

    Shape:
        - Input: :math:`(*)`, where :math:`*` means any number of dimensions.
        - Output: :math:`(*)`, same shape as the input.

    .. image:: ../scripts/activation_images/Softplus.png

    Examples::

        >>> m = nn.Softplus()
        >>> input = torch.randn(2)
        >>> output = m(input)
    """
    __constants__ = ['beta', 'threshold']
    beta: int
    threshold: int

    def __init__(self, beta: int = 1, threshold: int = 20) -> None:
        super(Softplus, self).__init__()
        self.beta = beta
        self.threshold = threshold

    def forward(self, input: Tensor) -> Tensor:
        return F.softplus(input, self.beta, self.threshold)

    def extra_repr(self) -> str:
        return 'beta={}, threshold={}'.format(self.beta, self.threshold)


class Softshrink(Module):
    r"""Applies the soft shrinkage function elementwise:

    .. math::
        \text{SoftShrinkage}(x) =
        \begin{cases}
        x - \lambda, & \text{ if } x > \lambda \\
        x + \lambda, & \text{ if } x < -\lambda \\
        0, & \text{ otherwise }
        \end{cases}

    Args:
        lambd: the :math:`\lambda` (must be no less than zero) value for the Softshrink formulation. Default: 0.5

    Shape:
        - Input: :math:`(*)`, where :math:`*` means any number of dimensions.
        - Output: :math:`(*)`, same shape as the input.

    .. image:: ../scripts/activation_images/Softshrink.png

    Examples::

        >>> m = nn.Softshrink()
        >>> input = torch.randn(2)
        >>> output = m(input)
    """
    __constants__ = ['lambd']
    lambd: float

    def __init__(self, lambd: float = 0.5) -> None:
        super(Softshrink, self).__init__()
        self.lambd = lambd

    def forward(self, input: Tensor) -> Tensor:
        return F.softshrink(input, self.lambd)

    def extra_repr(self) -> str:
        return str(self.lambd)


class MultiheadAttention(Module):
    r"""Allows the model to jointly attend to information
    from different representation subspaces as described in the paper:
    `Attention Is All You Need <https://arxiv.org/abs/1706.03762>`_.

    Multi-Head Attention is defined as:

    .. math::
        \text{MultiHead}(Q, K, V) = \text{Concat}(head_1,\dots,head_h)W^O

    where :math:`head_i = \text{Attention}(QW_i^Q, KW_i^K, VW_i^V)`.

    Args:
        embed_dim: Total dimension of the model.
        num_heads: Number of parallel attention heads. Note that ``embed_dim`` will be split
            across ``num_heads`` (i.e. each head will have dimension ``embed_dim // num_heads``).
        dropout: Dropout probability on ``attn_output_weights``. Default: ``0.0`` (no dropout).
        bias: If specified, adds bias to input / output projection layers. Default: ``True``.
        add_bias_kv: If specified, adds bias to the key and value sequences at dim=0. Default: ``False``.
        add_zero_attn: If specified, adds a new batch of zeros to the key and value sequences at dim=1.
            Default: ``False``.
        kdim: Total number of features for keys. Default: ``None`` (uses ``kdim=embed_dim``).
        vdim: Total number of features for values. Default: ``None`` (uses ``vdim=embed_dim``).
        batch_first: If ``True``, then the input and output tensors are provided
            as (batch, seq, feature). Default: ``False`` (seq, batch, feature).

    Examples::

        >>> multihead_attn = nn.MultiheadAttention(embed_dim, num_heads)
        >>> attn_output, attn_output_weights = multihead_attn(query, key, value)
    """
    __constants__ = ['batch_first']
    bias_k: Optional[torch.Tensor]
    bias_v: Optional[torch.Tensor]

    def __init__(self, embed_dim, num_heads, dropout=0., bias=True, add_bias_kv=False, add_zero_attn=False,
                 kdim=None, vdim=None, batch_first=False, device=None, dtype=None) -> None:
        factory_kwargs = {'device': device, 'dtype': dtype}
        super(MultiheadAttention, self).__init__()
        self.embed_dim = embed_dim
        self.kdim = kdim if kdim is not None else embed_dim
        self.vdim = vdim if vdim is not None else embed_dim
        self._qkv_same_embed_dim = self.kdim == embed_dim and self.vdim == embed_dim

        self.num_heads = num_heads
        self.dropout = dropout
        self.batch_first = batch_first
        self.head_dim = embed_dim // num_heads
        assert self.head_dim * num_heads == self.embed_dim, "embed_dim must be divisible by num_heads"

        if self._qkv_same_embed_dim is False:
            self.q_proj_weight = Parameter(torch.empty((embed_dim, embed_dim), **factory_kwargs))
            self.k_proj_weight = Parameter(torch.empty((embed_dim, self.kdim), **factory_kwargs))
            self.v_proj_weight = Parameter(torch.empty((embed_dim, self.vdim), **factory_kwargs))
            self.register_parameter('in_proj_weight', None)
        else:
            self.in_proj_weight = Parameter(torch.empty((3 * embed_dim, embed_dim), **factory_kwargs))
            self.register_parameter('q_proj_weight', None)
            self.register_parameter('k_proj_weight', None)
            self.register_parameter('v_proj_weight', None)

        if bias:
            self.in_proj_bias = Parameter(torch.empty(3 * embed_dim, **factory_kwargs))
        else:
            self.register_parameter('in_proj_bias', None)
        self.out_proj = NonDynamicallyQuantizableLinear(embed_dim, embed_dim, bias=bias, **factory_kwargs)

        if add_bias_kv:
            self.bias_k = Parameter(torch.empty((1, 1, embed_dim), **factory_kwargs))
            self.bias_v = Parameter(torch.empty((1, 1, embed_dim), **factory_kwargs))
        else:
            self.bias_k = self.bias_v = None

        self.add_zero_attn = add_zero_attn

        self._reset_parameters()

    def _reset_parameters(self):
        if self._qkv_same_embed_dim:
            xavier_uniform_(self.in_proj_weight)
        else:
            xavier_uniform_(self.q_proj_weight)
            xavier_uniform_(self.k_proj_weight)
            xavier_uniform_(self.v_proj_weight)

        if self.in_proj_bias is not None:
            constant_(self.in_proj_bias, 0.)
            constant_(self.out_proj.bias, 0.)
        if self.bias_k is not None:
            xavier_normal_(self.bias_k)
        if self.bias_v is not None:
            xavier_normal_(self.bias_v)

    def __setstate__(self, state):
        # Support loading old MultiheadAttention checkpoints generated by v1.1.0
        if '_qkv_same_embed_dim' not in state:
            state['_qkv_same_embed_dim'] = True

        super(MultiheadAttention, self).__setstate__(state)

    def forward(self, query: Tensor, key: Tensor, value: Tensor, key_padding_mask: Optional[Tensor] = None,
                need_weights: bool = True, attn_mask: Optional[Tensor] = None,
                average_attn_weights: bool = True) -> Tuple[Tensor, Optional[Tensor]]:
        r"""
    Args:
        query: Query embeddings of shape :math:`(L, E_q)` for unbatched input, :math:`(L, N, E_q)` when ``batch_first=False``
            or :math:`(N, L, E_q)` when ``batch_first=True``, where :math:`L` is the target sequence length,
            :math:`N` is the batch size, and :math:`E_q` is the query embedding dimension ``embed_dim``.
            Queries are compared against key-value pairs to produce the output.
            See "Attention Is All You Need" for more details.
        key: Key embeddings of shape :math:`(S, E_k)` for unbatched input, :math:`(S, N, E_k)` when ``batch_first=False``
            or :math:`(N, S, E_k)` when ``batch_first=True``, where :math:`S` is the source sequence length,
            :math:`N` is the batch size, and :math:`E_k` is the key embedding dimension ``kdim``.
            See "Attention Is All You Need" for more details.
        value: Value embeddings of shape :math:`(S, E_v)` for unbatched input, :math:`(S, N, E_v)` when
            ``batch_first=False`` or :math:`(N, S, E_v)` when ``batch_first=True``, where :math:`S` is the source
            sequence length, :math:`N` is the batch size, and :math:`E_v` is the value embedding dimension ``vdim``.
            See "Attention Is All You Need" for more details.
        key_padding_mask: If specified, a mask of shape :math:`(N, S)` indicating which elements within ``key``
            to ignore for the purpose of attention (i.e. treat as "padding"). For unbatched `query`, shape should be :math:`(S)`.
            Binary and byte masks are supported.
            For a binary mask, a ``True`` value indicates that the corresponding ``key`` value will be ignored for
            the purpose of attention. For a byte mask, a non-zero value indicates that the corresponding ``key``
            value will be ignored.
        need_weights: If specified, returns ``attn_output_weights`` in addition to ``attn_outputs``.
            Default: ``True``.
        attn_mask: If specified, a 2D or 3D mask preventing attention to certain positions. Must be of shape
            :math:`(L, S)` or :math:`(N\cdot\text{num\_heads}, L, S)`, where :math:`N` is the batch size,
            :math:`L` is the target sequence length, and :math:`S` is the source sequence length. A 2D mask will be
            broadcasted across the batch while a 3D mask allows for a different mask for each entry in the batch.
            Binary, byte, and float masks are supported. For a binary mask, a ``True`` value indicates that the
            corresponding position is not allowed to attend. For a byte mask, a non-zero value indicates that the
            corresponding position is not allowed to attend. For a float mask, the mask values will be added to
            the attention weight.
        average_attn_weights: If true, indicates that the returned ``attn_weights`` should be averaged across
            heads. Otherwise, ``attn_weights`` are provided separately per head. Note that this flag only has an
            effect when ``need_weights=True.``. Default: True (i.e. average weights across heads)

    Outputs:
        - **attn_output** - Attention outputs of shape :math:`(L, E)` when input is unbatched,
          :math:`(L, N, E)` when ``batch_first=False`` or :math:`(N, L, E)` when ``batch_first=True``,
          where :math:`L` is the target sequence length, :math:`N` is the batch size, and :math:`E` is the
          embedding dimension ``embed_dim``.
        - **attn_output_weights** - Only returned when ``need_weights=True``. If ``average_attn_weights=True``,
          returns attention weights averaged across heads of shape :math:`(L, S)` when input is unbatched or
          :math:`(N, L, S)`, where :math:`N` is the batch size, :math:`L` is the target sequence length, and
          :math:`S` is the source sequence length. If ``average_weights=False``, returns attention weights per
          head of shape :math:`(num_heads, L, S)` when input is unbatched or :math:`(N, num_heads, L, S)`.

        .. note::
            `batch_first` argument is ignored for unbatched inputs.
        """
        is_batched = query.dim() == 3
        if self.batch_first and is_batched:
            query, key, value = [x.transpose(1, 0) for x in (query, key, value)]

        if not self._qkv_same_embed_dim:
            attn_output, attn_output_weights = F.multi_head_attention_forward(
                query, key, value, self.embed_dim, self.num_heads,
                self.in_proj_weight, self.in_proj_bias,
                self.bias_k, self.bias_v, self.add_zero_attn,
                self.dropout, self.out_proj.weight, self.out_proj.bias,
                training=self.training,
                key_padding_mask=key_padding_mask, need_weights=need_weights,
                attn_mask=attn_mask, use_separate_proj_weight=True,
                q_proj_weight=self.q_proj_weight, k_proj_weight=self.k_proj_weight,
                v_proj_weight=self.v_proj_weight, average_attn_weights=average_attn_weights)
        else:
            attn_output, attn_output_weights = F.multi_head_attention_forward(
                query, key, value, self.embed_dim, self.num_heads,
                self.in_proj_weight, self.in_proj_bias,
                self.bias_k, self.bias_v, self.add_zero_attn,
                self.dropout, self.out_proj.weight, self.out_proj.bias,
                training=self.training,
                key_padding_mask=key_padding_mask, need_weights=need_weights,
                attn_mask=attn_mask, average_attn_weights=average_attn_weights)
        if self.batch_first and is_batched:
            return attn_output.transpose(1, 0), attn_output_weights
        else:
            return attn_output, attn_output_weights

class PReLU(Module):
    r"""Applies the element-wise function:

    .. math::
        \text{PReLU}(x) = \max(0,x) + a * \min(0,x)

    or

    .. math::
        \text{PReLU}(x) =
        \begin{cases}
        x, & \text{ if } x \geq 0 \\
        ax, & \text{ otherwise }
        \end{cases}

    Here :math:`a` is a learnable parameter. When called without arguments, `nn.PReLU()` uses a single
    parameter :math:`a` across all input channels. If called with `nn.PReLU(nChannels)`,
    a separate :math:`a` is used for each input channel.


    .. note::
        weight decay should not be used when learning :math:`a` for good performance.

    .. note::
        Channel dim is the 2nd dim of input. When input has dims < 2, then there is
        no channel dim and the number of channels = 1.

    Args:
        num_parameters (int): number of :math:`a` to learn.
            Although it takes an int as input, there is only two values are legitimate:
            1, or the number of channels at input. Default: 1
        init (float): the initial value of :math:`a`. Default: 0.25

    Shape:
        - Input: :math:`( *)` where `*` means, any number of additional
          dimensions.
        - Output: :math:`(*)`, same shape as the input.

    Attributes:
        weight (Tensor): the learnable weights of shape (:attr:`num_parameters`).

    .. image:: ../scripts/activation_images/PReLU.png

    Examples::

        >>> m = nn.PReLU()
        >>> input = torch.randn(2)
        >>> output = m(input)
    """
    __constants__ = ['num_parameters']
    num_parameters: int

    def __init__(self, num_parameters: int = 1, init: float = 0.25,
                 device=None, dtype=None) -> None:
        factory_kwargs = {'device': device, 'dtype': dtype}
        self.num_parameters = num_parameters
        super(PReLU, self).__init__()
        self.weight = Parameter(torch.empty(num_parameters, **factory_kwargs).fill_(init))

    def forward(self, input: Tensor) -> Tensor:
        return F.prelu(input, self.weight)

    def extra_repr(self) -> str:
        return 'num_parameters={}'.format(self.num_parameters)


class Softsign(Module):
    r"""Applies the element-wise function:

    .. math::
        \text{SoftSign}(x) = \frac{x}{ 1 + |x|}

    Shape:
        - Input: :math:`(*)`, where :math:`*` means any number of dimensions.
        - Output: :math:`(*)`, same shape as the input.

    .. image:: ../scripts/activation_images/Softsign.png

    Examples::

        >>> m = nn.Softsign()
        >>> input = torch.randn(2)
        >>> output = m(input)
    """

    def forward(self, input: Tensor) -> Tensor:
        return F.softsign(input)


class Tanhshrink(Module):
    r"""Applies the element-wise function:

    .. math::
        \text{Tanhshrink}(x) = x - \tanh(x)

    Shape:
        - Input: :math:`(*)`, where :math:`*` means any number of dimensions.
        - Output: :math:`(*)`, same shape as the input.

    .. image:: ../scripts/activation_images/Tanhshrink.png

    Examples::

        >>> m = nn.Tanhshrink()
        >>> input = torch.randn(2)
        >>> output = m(input)
    """

    def forward(self, input: Tensor) -> Tensor:
        return F.tanhshrink(input)


class Softmin(Module):
    r"""Applies the Softmin function to an n-dimensional input Tensor
    rescaling them so that the elements of the n-dimensional output Tensor
    lie in the range `[0, 1]` and sum to 1.

    Softmin is defined as:

    .. math::
        \text{Softmin}(x_{i}) = \frac{\exp(-x_i)}{\sum_j \exp(-x_j)}

    Shape:
        - Input: :math:`(*)` where `*` means, any number of additional
          dimensions
        - Output: :math:`(*)`, same shape as the input

    Args:
        dim (int): A dimension along which Softmin will be computed (so every slice
            along dim will sum to 1).

    Returns:
        a Tensor of the same dimension and shape as the input, with
        values in the range [0, 1]

    Examples::

        >>> m = nn.Softmin()
        >>> input = torch.randn(2, 3)
        >>> output = m(input)
    """
    __constants__ = ['dim']
    dim: Optional[int]

    def __init__(self, dim: Optional[int] = None) -> None:
        super(Softmin, self).__init__()
        self.dim = dim

    def __setstate__(self, state):
        self.__dict__.update(state)
        if not hasattr(self, 'dim'):
            self.dim = None

    def forward(self, input: Tensor) -> Tensor:
        return F.softmin(input, self.dim, _stacklevel=5)

    def extra_repr(self):
        return 'dim={dim}'.format(dim=self.dim)

class Softmax(Module):
    r"""Applies the Softmax function to an n-dimensional input Tensor
    rescaling them so that the elements of the n-dimensional output Tensor
    lie in the range [0,1] and sum to 1.

    Softmax is defined as:

    .. math::
        \text{Softmax}(x_{i}) = \frac{\exp(x_i)}{\sum_j \exp(x_j)}

    When the input Tensor is a sparse tensor then the unspecifed
    values are treated as ``-inf``.

    Shape:
        - Input: :math:`(*)` where `*` means, any number of additional
          dimensions
        - Output: :math:`(*)`, same shape as the input

    Returns:
        a Tensor of the same dimension and shape as the input with
        values in the range [0, 1]

    Args:
        dim (int): A dimension along which Softmax will be computed (so every slice
            along dim will sum to 1).

    .. note::
        This module doesn't work directly with NLLLoss,
        which expects the Log to be computed between the Softmax and itself.
        Use `LogSoftmax` instead (it's faster and has better numerical properties).

    Examples::

        >>> m = nn.Softmax(dim=1)
        >>> input = torch.randn(2, 3)
        >>> output = m(input)

    """
    __constants__ = ['dim']
    dim: Optional[int]

    def __init__(self, dim: Optional[int] = None) -> None:
        super(Softmax, self).__init__()
        self.dim = dim

    def __setstate__(self, state):
        self.__dict__.update(state)
        if not hasattr(self, 'dim'):
            self.dim = None

    def forward(self, input: Tensor) -> Tensor:
        return F.softmax(input, self.dim, _stacklevel=5)

    def extra_repr(self) -> str:
        return 'dim={dim}'.format(dim=self.dim)


class Softmax2d(Module):
    r"""Applies SoftMax over features to each spatial location.

    When given an image of ``Channels x Height x Width``, it will
    apply `Softmax` to each location :math:`(Channels, h_i, w_j)`

    Shape:
        - Input: :math:`(N, C, H, W)` or :math:`(C, H, W)`.
        - Output: :math:`(N, C, H, W)` or :math:`(C, H, W)` (same shape as input)

    Returns:
        a Tensor of the same dimension and shape as the input with
        values in the range [0, 1]

    Examples::

        >>> m = nn.Softmax2d()
        >>> # you softmax over the 2nd dimension
        >>> input = torch.randn(2, 3, 12, 13)
        >>> output = m(input)
    """

    def forward(self, input: Tensor) -> Tensor:
        assert input.dim() == 4 or input.dim() == 3, 'Softmax2d requires a 3D or 4D tensor as input'
        return F.softmax(input, -3, _stacklevel=5)


class LogSoftmax(Module):
    r"""Applies the :math:`\log(\text{Softmax}(x))` function to an n-dimensional
    input Tensor. The LogSoftmax formulation can be simplified as:

    .. math::
        \text{LogSoftmax}(x_{i}) = \log\left(\frac{\exp(x_i) }{ \sum_j \exp(x_j)} \right)

    Shape:
        - Input: :math:`(*)` where `*` means, any number of additional
          dimensions
        - Output: :math:`(*)`, same shape as the input

    Args:
        dim (int): A dimension along which LogSoftmax will be computed.

    Returns:
        a Tensor of the same dimension and shape as the input with
        values in the range [-inf, 0)

    Examples::

        >>> m = nn.LogSoftmax()
        >>> input = torch.randn(2, 3)
        >>> output = m(input)
    """
    __constants__ = ['dim']
    dim: Optional[int]

    def __init__(self, dim: Optional[int] = None) -> None:
        super(LogSoftmax, self).__init__()
        self.dim = dim

    def __setstate__(self, state):
        self.__dict__.update(state)
        if not hasattr(self, 'dim'):
            self.dim = None

    def forward(self, input: Tensor) -> Tensor:
        return F.log_softmax(input, self.dim, _stacklevel=5)

    def extra_repr(self):
        return 'dim={dim}'.format(dim=self.dim)<|MERGE_RESOLUTION|>--- conflicted
+++ resolved
@@ -654,20 +654,12 @@
 
     where :math:`\Phi(x)` is the Cumulative Distribution Function for Gaussian Distribution.
 
-<<<<<<< HEAD
-    When the approximate flag is enabled, Gelu is estimated with:
-        :math::  \text{GELU}(x) = 0.5 * x * (1 + \text{Tanh}(\sqrt(2 / \pi) * (x + 0.044715 * x^3)))
-
-    Args:
-        approximate: Use tanh gelu approximation if flag is enabled. Default: False
-=======
     When the approximate argument is 'tanh', Gelu is estimated with:
         :math:: \text{GELU}(x) = 0.5 * x * (1 + \text{Tanh}(\sqrt(2 / \pi) * (x + 0.044715 * x^3)))
 
     Args:
         approximate (string, optional): the gelu approximation algorithm to use:
             ``'none'`` | ``'tanh'``. Default: ``'none'``
->>>>>>> ad38b92f
 
     Shape:
         - Input: :math:`(*)`, where :math:`*` means any number of dimensions.
@@ -682,24 +674,14 @@
         >>> output = m(input)
     """
     __constants__ = ['approximate']
-<<<<<<< HEAD
-    approximate: bool
-
-    def __init__(self, approximate: bool = False) -> None:
-=======
     approximate: str
 
     def __init__(self, approximate: str = 'none') -> None:
->>>>>>> ad38b92f
         super(GELU, self).__init__()
         self.approximate = approximate
 
     def forward(self, input: Tensor) -> Tensor:
-<<<<<<< HEAD
-        return F.gelu(input, self.approximate)
-=======
         return F.gelu(input, approximate=self.approximate)
->>>>>>> ad38b92f
 
     def extra_repr(self) -> str:
         return 'approximate={}'.format(self.approximate)
