#include <c10d/reducer.hpp>

#include <functional>

#include <c10/core/DeviceGuard.h>
#include <c10/core/StreamGuard.h>
#include <c10/util/Exception.h>
#include <c10/util/hash.h>
#include <c10d/comm.hpp>
#include <torch/csrc/autograd/engine.h>
#include <torch/csrc/autograd/function_hook.h>
#include <torch/csrc/autograd/functions/accumulate_grad.h>
#include <torch/csrc/autograd/profiler.h>
#include <torch/csrc/autograd/utils/grad_layout_contract.h>
#include <torch/csrc/autograd/utils/lambda_post_hook.h>
#include <torch/csrc/utils/memory.h>

namespace c10d {
namespace {

inline int64_t current_time_in_nanos() {
  return torch::autograd::profiler::getTime();
}

constexpr int kUnsetDivFactor = -1;

} // namespace

Reducer::Reducer(
    std::vector<std::vector<at::Tensor>> replicas,
    std::vector<std::vector<size_t>> bucket_indices,
    c10::intrusive_ptr<c10d::ProcessGroup> process_group,
    std::vector<std::vector<bool>> expect_sparse_gradients,
    int64_t bucket_bytes_cap,
    bool find_unused_parameters,
    bool gradient_as_bucket_view,
    std::unordered_map<size_t, std::string> paramNames)
    : replicas_(std::move(replicas)),
      process_group_(std::move(process_group)),
      expect_sparse_gradients_(std::move(expect_sparse_gradients)),
      expect_autograd_hooks_(false),
      require_finalize_(false),
      next_bucket_(0),
      has_marked_unused_parameters_(false),
      find_unused_parameters_(find_unused_parameters),
      gradient_as_bucket_view_(gradient_as_bucket_view),
      local_used_maps_reduced_(false),
      num_iterations_(0),
      num_buckets_ready_(0),
      has_rebuilt_bucket_(false),
      bucket_bytes_cap_(bucket_bytes_cap),
      divFactor_(kUnsetDivFactor),
      comm_hook_(nullptr),
      thread_local_state_(at::ThreadLocalState()),
      ddp_debug_level_(parseDistDebugLevel()),
      param_names_(std::move(paramNames)) {
  C10_LOG_API_USAGE_ONCE("torch.distributed.ddp.reducer");
  TORCH_CHECK(replicas_.size() == 1, "Expected exactly one model replica.");
  TORCH_CHECK(replicas_[0].size() >= 1, "Expected at least one parameter.");

  // Check whether the module is multi_device_module
  {
    std::set<int> unique_devices;
    for (const auto& v : replicas_[0]) {
      auto device_idx = int(v.device().index());
      if (unique_devices.find(device_idx) == unique_devices.end()) {
        unique_devices.insert(device_idx);
        if (unique_devices.size() > 1) {
          is_multi_device_module_ = true;
          break;
        }
      }
    }
  }

  // If `expect_sparse_gradients` is not specified, initialize it such that
  // we do not expect sparse gradients for any parameter.
  if (expect_sparse_gradients_.empty()) {
    expect_sparse_gradients_ = std::vector<std::vector<bool>>(
        replicas_.size(), std::vector<bool>(replicas_[0].size(), false));
  }
  TORCH_INTERNAL_ASSERT(expect_sparse_gradients_.size() == replicas_.size());

  // Initialize variable bucketing.
  // This can be reinitialized later after capturing runtime information.
  {
    std::lock_guard<std::mutex> lock(mutex_);
    initialize_buckets(std::move(bucket_indices));
  }

  // All variables are expected to have their `grad_fn` set to the gradient
  // accumulation function (since they are leafs in the autograd graph).
  // We store pointers to these functions such that we can check if they are
  // used in an autograd pass. If they are not, we know their grad tensors
  // can be marked as ready for reduction.
  {
    const auto replica_count = replicas_.size();
    grad_accumulators_.resize(replica_count);
    for (size_t replica_index = 0; replica_index < replica_count;
         replica_index++) {
      const auto variable_count = replicas_[replica_index].size();
      grad_accumulators_[replica_index].resize(variable_count);
      for (size_t variable_index = 0; variable_index < variable_count;
           variable_index++) {
        auto& variable = replicas_[replica_index][variable_index];
        const auto index = VariableIndex(replica_index, variable_index);

        // The gradient accumulator function is lazily initialized once.
        // Therefore we can use its presence in the autograd graph as
        // evidence that the parameter has participated in an iteration.
        auto grad_accumulator =
            torch::autograd::impl::grad_accumulator(variable);

#ifndef _WIN32
        using torch::distributed::autograd::ThreadLocalDistAutogradContext;
#endif
        // Hook to execute after the gradient accumulator has executed.
        hooks_.emplace_back(
            grad_accumulator->add_post_hook(
                torch::make_unique<torch::autograd::utils::LambdaPostHook>(
                    [=](const torch::autograd::variable_list& outputs,
                        const torch::autograd::variable_list& /* unused */) {
#ifndef _WIN32
                      this->rpc_context_.set(
                          ThreadLocalDistAutogradContext::getContextPtr());
#endif
                      this->autograd_hook(index);
                      return outputs;
                    })),
            grad_accumulator);

        // Map raw function pointer to replica index and parameter index.
        // This is used later on when the autograd graph is traversed
        // to check for parameters for which no gradient is computed, if
        // find_unused_parameters=True.
        // Note that the mapping of gradient accumulator to variable should be
        // one to one as we deduplicate shared parameters before constructing
        // Reducer.
        if (find_unused_parameters_) {
          gradAccToVariableMap_[grad_accumulator.get()] = index;
        }

        // The gradient accumulator is stored as weak_ptr in the autograd
        // metadata of the variable, so we have to keep it alive here for
        // the raw pointer to be valid.
        TORCH_CHECK(
            grad_accumulators_[replica_index][variable_index] == nullptr,
            c10::str(
                "Reducer tried to register duplicate grad accumulator for replica ",
                replica_index,
                " variable ",
                variable_index));
        grad_accumulators_[replica_index][variable_index] =
            std::move(grad_accumulator);
      }
    }
  }

  // Initialize backward stats vector.
  {
    const auto replica_count = replicas_.size();
    backward_stats_.resize(replica_count);
    const auto variable_count = replicas_[0].size();
    std::for_each(
        backward_stats_.begin(),
        backward_stats_.end(),
        [=](std::vector<int64_t>& v) { v.resize(variable_count); });
  }

  // See Note [Skip allreducing local_used_maps_dev]
  if (find_unused_parameters_) {
    // Initialize locally used parameter maps
    {
      const auto replica_count = replicas_.size();
      const auto variable_count = replicas_[0].size();
      local_used_maps_.resize(replica_count);
      local_used_maps_dev_.resize(replica_count);

      for (size_t i = 0; i < replica_count; i++) {
        at::TensorOptions options;
        options = options.dtype(at::kInt);

        // Deliberately don't pin the memory even if local_used_maps_dev_ will
        // be cuda. See Note [local_used_maps_ -> local_used_maps_dev copying]
        local_used_maps_[i] =
            at::zeros({static_cast<long>(variable_count)}, options);

        // This tensor needs to be on the same device as replica because backend
        // such as NCCL may not support CPU tensors, and hence it might not work
        // if we always put it on CPU.
        options = options.device(replicas_[i][0].device());
        local_used_maps_dev_[i] =
            at::empty({static_cast<long>(variable_count)}, options);
      }
    }
  }
}

// Note [Skip allreducing local_used_maps_dev]
// ~~~~~~~~~~~~~~~~~~~~~~~~~~
// If find_unused_parameters_ is set to false, there is no need to allreduce
// local_used_maps_dev_, because all parameters will be reduced anyway.
// Therefore, we can avoid allocating memory for local_used_maps and
// local_used_maps_dev_ if find_unused_parameters_ is false.

// Note [DDP Communication Hook]
// ~~~~~~~~~~~~~~~~~~~~~~~~~~
// If DDP communication hook is not registered, the reducer reduces the buckets
// by just calling allreduce. If registered, it calls the hook and uses future
// work handle. If registered, reducer also skips dividing grads by world size.
// The reason for this is that the communication hook is expected to completely
// override how we perform communication and the user should have complete
// control over how the grads are handled.
//
// DDP communication hook is an enhancement that provides a hook which can be
// used to override how DDP communicates gradients across ranks, this can be
// used for algorithms like Gradient Compression/GossipGrad. This hook can be
// registered from Python API using `register_comm_hook`. `PythonCommHook`
// enables registering a Python hook and is a subclass of `CommHookInterface`.
// Additionally, there are also some built-in C++ hook implementations that can
// be specified by calling `register_builtin_comm_hook` from Python API.

Reducer::~Reducer() noexcept(false) {
  // Remove all hooks on variables registered by this Reducer. This is necessary
  // to make DDP failure recoverable. Otherwise, multiple Reducer instances
  // (from recoveries) will add their hooks to the original model, and those
  // hooks will try to invoke methods on a deleted Reducer objects.
  for (auto& hook : hooks_) {
    auto& key = hook.first;
    auto& grad_accumulator = hook.second;
    TORCH_CHECK(
        grad_accumulator->del_post_hook(key),
        "Reducer attempts to delete a non-existing hook.");
  }
}

void Reducer::check_grad_layout(
    const at::Tensor& grad,
    const at::Tensor& bucket_view) {
  // Ensure that the gradient type matches the bucket type.
  TORCH_CHECK(
      grad.options().type_equal(bucket_view.options()),
      "Expected ",
      bucket_view.toString(),
      ", got ",
      grad.toString());
  TORCH_INTERNAL_ASSERT(grad.device() == bucket_view.device());
  TORCH_INTERNAL_ASSERT(grad.numel() == bucket_view.numel());
  // AccumulateGrad doesn't HAVE to obey the grad layout contract.
  // The penalty for disobedience is reduced performance, not numerical
  // death. Warnings here help diagnose poor DDP performance.
  if (grad.strides() != bucket_view.strides()) {
    TORCH_WARN_ONCE(
        "Grad strides do not match bucket view strides. "
        "This may indicate grad was not created according to the "
        "gradient layout contract, or that the param's strides "
        "changed since DDP was constructed.  This is not an error, "
        "but may impair performance.\n"
        "grad.sizes() = ",
        grad.sizes(),
        ", strides() = ",
        grad.strides(),
        "\n",
        "bucket_view.sizes() = ",
        bucket_view.sizes(),
        ", strides() = ",
        bucket_view.strides());
  }
  if (!gradient_as_bucket_view_) {
    TORCH_INTERNAL_ASSERT(!grad.is_alias_of(bucket_view));
  }
}

void Reducer::copy_grad_to_bucket(
    const at::Tensor& grad,
    at::Tensor& bucket_view) {
  // See Note [DDP Communication Hook]
  if (comm_hook_ == nullptr) {
    // imitates wrapped_scalar_tensor in ATen/native/BinaryOps.cpp
    auto wrapped = c10::scalar_to_tensor(double(1.) / divFactor_);
    wrapped.unsafeGetTensorImpl()->set_wrapped_number(true);
    // Divides while copying into the bucket view.
    at::mul_out(bucket_view, grad, wrapped);
  } else {
    bucket_view.copy_(grad);
  }
}

void Reducer::mark_variable_ready_dense(VariableIndex index) {
  const auto replica_index = index.replica_index;
  const auto variable_index = index.variable_index;
  const auto& bucket_index = variable_locators_[variable_index];
  auto& bucket = buckets_[bucket_index.bucket_index];
  auto& replica = bucket.replicas[replica_index];
  auto& variable = replica.variables[bucket_index.intra_bucket_index];
  const auto offset = replica.offsets[bucket_index.intra_bucket_index];
  const auto length = replica.lengths[bucket_index.intra_bucket_index];
  auto& bucket_view = replica.bucket_views_in[bucket_index.intra_bucket_index];

  // Copy contents of gradient tensor to bucket tensor.
  // If the gradient is not set, we assume it wasn't computed
  // as part of the current backwards pass, and zero the part
  // of the bucket it would otherwise hold.
  runGradCallbackForVariable(variable, [&](auto& grad) {
    if (grad.defined()) {
      this->check_grad_layout(grad, bucket_view);
      // When gradient_as_bucket_view_ is false, or even when
      // gradient_as_bucket_view_ is true, in rare cases users may set grad to
      // be None after every iteration. In these cases, grad and bucket_view are
      // pointing to different storages and thus need to copy grads to
      // bucket_view. If gradient_as_bucket_view_ is set as true, let grad point
      // to bucket_view. If grad has already been set as views of buckets in
      // previous iterations, no copy is needed.
      if (!grad.is_alias_of(bucket_view)) {
        this->copy_grad_to_bucket(grad, bucket_view);
        if (gradient_as_bucket_view_) {
          // Let grad point to bucket_view buffer.
          grad = bucket_view;
          // The grad is modified and need to be written back.
          return true;
        }
      } else {
        // If grad and bucket view point to the same storage, no need to copy
        if (comm_hook_ == nullptr) {
          bucket_view.div_(divFactor_);
        }
      }
    } else {
      bucket_view.zero_();
    }
    // The grad is not modified and doesn't need to be written back.
    return false;
  });
}

void Reducer::mark_variable_ready_sparse(VariableIndex index) {
  const auto replica_index = index.replica_index;
  const auto variable_index = index.variable_index;
  const auto& bucket_index = variable_locators_[variable_index];
  auto& bucket = buckets_[bucket_index.bucket_index];
  auto& replica = bucket.replicas[replica_index];
  auto& variable = replica.variables[bucket_index.intra_bucket_index];

  runGradCallbackForVariable(variable, [&](auto& grad) {
    TORCH_CHECK(grad.defined(), "Expected sparse gradient to be defined.");
    TORCH_CHECK(
        grad.options().layout() == c10::kSparse,
        "Expected variable to have sparse gradient.");

    // Sparse tensors cannot be grouped together with other sparse tensors
    // in a single reduction operation like we can for dense tensors.
    // Therefore, the `offsets` and `lengths` vectors in the bucket replica
    // struct are empty, and there is no pre-existing accumulation tensor.
    // Directly assign the sparse tensor to the `contents` field.
    replica.contents = grad;
    // See Note [DDP Communication Hook]
    if (comm_hook_ == nullptr) {
      replica.contents.div_(divFactor_);
    }
    // The grad is modified in place and needs to be written back.
    return true;
  });
}

std::vector<std::vector<at::Tensor>> Reducer::get_bucket_tensors() const {
  std::lock_guard<std::mutex> lock(mutex_);
  std::vector<std::vector<at::Tensor>> bucketTensors;
  bucketTensors.reserve(buckets_.size());
  for (const auto& bucket : buckets_) {
    std::vector<at::Tensor> tensors;
    tensors.reserve(bucket.replicas.size());
    for (const auto& rep : bucket.replicas) {
      tensors.push_back(rep.contents);
    }
    bucketTensors.push_back(std::move(tensors));
  }
  return bucketTensors;
}

void Reducer::set_forward_pass_work_handle(
    c10::intrusive_ptr<c10d::ProcessGroup::Work> forwardPassWorkHandle,
    bool useStaticWorldSize) {
  std::lock_guard<std::mutex> lock(mutex_);
  forwardPassWorkHandle_.workHandle = std::move(forwardPassWorkHandle);
  forwardPassWorkHandle_.useStaticWorldSize = useStaticWorldSize;
}

std::vector<at::Tensor> Reducer::get_local_used_maps_on_device() const {
  std::lock_guard<std::mutex> lock(mutex_);
  return local_used_maps_dev_;
}

void Reducer::push_rebuilt_params_for_all_indices() {
  std::lock_guard<std::mutex> lock(mutex_);
  if (!should_rebuild_buckets() || !rebuilt_param_indices_.empty()) {
    return;
  }
  const auto replica_count = replicas_.size();
  for (size_t replica_index = 0; replica_index < replica_count;
       ++replica_index) {
    const auto variable_count = replicas_[replica_index].size();
    for (size_t variable_index = 0; variable_index < variable_count;
         ++variable_index) {
      const auto index = VariableIndex(replica_index, variable_index);
      push_rebuilt_params(index);
    }
  }
}

void Reducer::push_rebuilt_params(const VariableIndex& index) {
  if (should_rebuild_buckets() && index.replica_index == 0) {
    rebuilt_params_.push_back(
        replicas_[index.replica_index][index.variable_index]);
    rebuilt_param_indices_.push_back(index.variable_index);
  }
}

// The function `autograd_hook` is called after the gradient for a
// model parameter has been accumulated into its gradient tensor.
// This function is only to be called from the autograd thread.
void Reducer::autograd_hook(VariableIndex index) {
  std::lock_guard<std::mutex> lock(this->mutex_);

  // Carry over thread local state from main thread. This allows for
  // thread-local flags such as profiler enabled to be configure correctly.
  at::ThreadLocalStateGuard g(thread_local_state_);
  // See Note [Skip allreducing local_used_maps_dev]
  if (find_unused_parameters_) {
    // Since it gets here, this param has been used for this iteration. We want
    // to mark it in local_used_maps_. During no_sync session, the same var can
    // be set multiple times, which is OK as does not affect correctness. As
    // long as it is used once during no_sync session, it is marked as used.
    local_used_maps_[index.replica_index][index.variable_index] = 1;
  }

  // Ignore if we don't expect to be called.
  // This may be the case if the user wants to accumulate gradients
  // for number of iterations before reducing them.
  if (!expect_autograd_hooks_) {
    return;
  }

  // Rebuild bucket only if 1) it is the first time to rebuild bucket 2)
  // find_unused_parameters_ is false, currently it does not support when there
  // are unused parameters 3) this backward pass needs to run allreduce. Here,
  // we just dump tensors and their parameter indices into rebuilt_params_ and
  // rebuilt_param_indices_ based on gradient arriving order, and then at the
  // end of finalize_backward(), buckets will be rebuilt based on
  // rebuilt_params_ and rebuilt_param_indices_, and then will be broadcasted
  // and initialized. Also we only need to dump tensors and parameter indices of
  // one replica.
  push_rebuilt_params(index);

  // If `find_unused_parameters_` is true there may be model parameters that
  // went unused when computing the model output, they won't be part of the
  // autograd graph, and won't receive gradients. These parameters are
  // discovered in the `prepare_for_backward` function and their indexes stored
  // in the `unused_parameters_` vector.
  if (!has_marked_unused_parameters_ && find_unused_parameters_) {
    has_marked_unused_parameters_ = true;
    for (const auto& unused_index : unused_parameters_) {
      mark_variable_ready(unused_index);
    }
  }

  // Finally mark variable for which this function was originally called.
  mark_variable_ready(index);
}

void Reducer::checkAndRaiseMarkedTwiceError(size_t curVariableIndex) {
  // Something is wrong if all variables contained in this bucket replica have
  // already been marked as ready.
  // We don't expect the same variable to be marked ready twice.
  bool marked_twice = perIterationReadyParams_.find(curVariableIndex) != perIterationReadyParams_.end();

  if (marked_twice) {
    // Report index of param that has been marked twice. In debug mode, also
    // report fully qualified parameter name.
    auto param_name = param_names_.find(curVariableIndex);
    const bool found_param_name = param_name != param_names_.end();
    TORCH_INTERNAL_ASSERT(
      ddp_debug_level_ == c10d::DistributedDebugLevel::OFF
      || found_param_name,
      "Expected to find parameter name in debug mode."
    );
    std::string paramInfo = c10::str(
        "Parameter at index ",
        curVariableIndex,
        found_param_name ? c10::str(" with name ", param_name->second) : "",
        " has been marked as ready twice. This means that multiple autograd engine ",
        " hooks have fired for this particular parameter during this iteration."
    );
    // param_names_ is empty in debug mode.
    if (!found_param_name) {
      paramInfo += c10::str(
        " You can set the environment variable TORCH_DISTRIBUTED_DEBUG to either",
        " INFO or DETAIL to print parameter names for further debugging."
      );
    }
    std::string common_error = c10::str(
        "Expected to mark a variable ready only once. ",
        "",
        "This error is caused by one of the following reasons: ",
        "1) Use of a module parameter outside the `forward` function. ",
        "Please make sure model parameters are not shared across multiple ",
        "concurrent forward-backward passes",
        "2) Reused parameters in multiple reentrant backward passes. For ",
        "example, if you use multiple `checkpoint` functions to wrap the ",
        "same part of your model, it would result in the same set of ",
        "parameters been used by different reentrant backward passes ",
        "multiple times, and hence marking a variable ready multiple times. ",
        "DDP does not support such use cases yet.");

    common_error += c10::str("\n", paramInfo);

    TORCH_CHECK(
        has_marked_unused_parameters_,
        common_error,
        "3) Incorrect unused parameter detection. The return value of the ",
        "`forward` function is inspected by the distributed data parallel ",
        "wrapper to figure out if any of the module's parameters went ",
        "unused. For unused parameters, DDP would not expect gradients from ",
        "then. However, if an unused parameter becomes part of the autograd ",
        "graph at a later point in time (e.g., in a reentrant backward when ",
        "using `checkpoint`), the gradient will show up unexpectedly. If all ",
        "parameters in the model participate in the backward pass, you can ",
        "disable unused parameter detection by passing the keyword argument ",
        "`find_unused_parameters=False` to ",
        "`torch.nn.parallel.DistributedDataParallel`.");
    TORCH_CHECK(!has_marked_unused_parameters_, common_error);
  }
}

void Reducer::mark_variable_ready(VariableIndex index) {
  const auto replica_index = index.replica_index;
  const auto variable_index = index.variable_index;
  TORCH_CHECK(replica_index < replicas_.size(), "Out of range replica index.");
  TORCH_CHECK(
      variable_index < variable_locators_.size(),
      "Out of range variable index.");

  if (replica_index == 0) {
    checkAndRaiseMarkedTwiceError(variable_index);
    perIterationReadyParams_.insert(variable_index);
  }
  backward_stats_[replica_index][variable_index] =
      current_time_in_nanos() - cpu_timer_.backward_compute_start_time;

  // Any time we mark a variable ready (be it in line due to unused parameters,
  // or via an autograd hook), we require a call to the finalize function. If
  // this doesn't happen before the next iteration (or call to
  // `prepare_for_backwards`), we know something is wrong.
  require_finalize_ = true;

  const auto& bucket_index = variable_locators_[variable_index];
  auto& bucket = buckets_[bucket_index.bucket_index];
  auto& replica = bucket.replicas[replica_index];


  // If it was scheduled, wait on allreduce in forward pass that tells us
  // division factor based on no. of currently participating processes.
  if (divFactor_ == kUnsetDivFactor) {
    divFactor_ = process_group_->getSize();
    auto& workHandle = forwardPassWorkHandle_.workHandle;
    if (workHandle && !forwardPassWorkHandle_.useStaticWorldSize) {
      workHandle->wait();
      auto results = workHandle->result();
      // Guard against the results being empty
      TORCH_INTERNAL_ASSERT(results.size() > 0);
      at::Tensor& res = results.front();
      divFactor_ = res.item().to<int>();
    }
  }

  if (bucket.expect_sparse_gradient) {
    mark_variable_ready_sparse(index);
  } else {
    mark_variable_ready_dense(index);
  }

  // TODO(@pietern): Make this work for both CPU/CUDA tensors.
  // When using CPU tensors we don't need to do this.
  // // Record event so that we can wait for all of them.
  // auto& event = replica.events[bucket_index.intra_bucket_index];
  // event.record();

  // Check if this was the final gradient for this bucket.
  if (--replica.pending == 0) {
    // Kick off reduction if all replicas for this bucket are ready.
    if (--bucket.pending == 0) {
      mark_bucket_ready(bucket_index.bucket_index);
    }
  }

  // Run finalizer function and kick off reduction for local_used_maps once the
  // final bucket was marked ready.
  if (next_bucket_ == buckets_.size()) {
    // See Note [Skip allreducing local_used_maps_dev]
    if (find_unused_parameters_) {
      // H2D from local_used_maps_ to local_used_maps_dev_
      for (size_t i = 0; i < local_used_maps_.size(); i++) {
        if (local_used_maps_dev_[i].is_cuda()) {
          // Note [local_used_maps_ -> local_used_maps_dev copying]
          // ~~~~~~~~~~~~~~~~~~~~~~~~~~~~~~~~~~~~~~~~~~~~~~~~~~~~~~
          // We do async H2D to avoid the blocking overhead. The async copy and
          // allreduce respect the current stream, so will be sequenced
          // correctly.
          //
          // Correct sequencing with respect to host operations is also
          // essential. The H2D copy_ is stream ordered, while the host's
          // changes to local_used_maps_ are host ordered. If a large backlog of
          // cuda-stream work pushes the copy_ far into the future, and if no
          // blocking calls occur between now and finalize_backward()** such
          // that finalize_backward() re-zeroes local_used_maps_ on the host
          // before the stream executes the copy_, copy_ will read those zeros
          // instead of the values we thought we told it to read here. Copying
          // local_used_maps_[i] to a pinned temporary (which the pinned caching
          // allocator should supply asynchronously) avoids this nasty, rare
          // race condition.
          //
          // ** In the hoped-for case where all params are used, DDP itself
          // won't do any blocking work between now and the re-zeroing, so the
          // danger is real.
          //
          // Defensively ensures local_used_maps_tmp is distinct from
          // local_used_maps_[i]
          auto local_used_maps_tmp = at::native::empty_like(
              local_used_maps_[i],
              optTypeMetaToScalarType(
                  local_used_maps_[i].options().dtype_opt()),
              local_used_maps_[i].options().layout_opt(),
              local_used_maps_[i].options().device_opt(),
              true /* pinned_memory */);
          // Paranoid asserts here because in some workloads, the pinned
          // allocator behaves in a way we don't understand, and may be bugged.
          // See https://github.com/pytorch/pytorch/pull/54474
          TORCH_INTERNAL_ASSERT(local_used_maps_tmp.is_pinned());
          TORCH_INTERNAL_ASSERT(
              local_used_maps_tmp.data_ptr() != local_used_maps_[i].data_ptr());
          local_used_maps_tmp.copy_(local_used_maps_[i]);
          local_used_maps_dev_[i].copy_(local_used_maps_tmp, true);
        } else {
          local_used_maps_dev_[i].copy_(local_used_maps_[i], true);
        }
      }
      local_used_work_ = process_group_->allreduce(local_used_maps_dev_);
    }

    // The autograd engine uses the default stream when running callbacks, so we
    // pass in the current CUDA stream in case it is not the default.
    c10::DeviceType deviceType = replica.contents.device().type();
    const c10::impl::VirtualGuardImpl guard =
        c10::impl::VirtualGuardImpl{deviceType};
    const c10::Stream currentStream =
        guard.getStream(replica.contents.device());
    torch::autograd::Engine::get_default_engine().queue_callback([=] {
      std::lock_guard<std::mutex> lock(this->mutex_);
      // Run callback with the current stream
      c10::OptionalStreamGuard currentStreamGuard{currentStream};
      this->finalize_backward();
    });
  }
}

// Called when the bucket at the specified index is ready to be reduced.
void Reducer::mark_bucket_ready(size_t bucket_index) {
  TORCH_INTERNAL_ASSERT(bucket_index >= next_bucket_);

  // Buckets are reduced in sequence. Ignore this bucket if
  // it's not its turn to be reduced.
  if (bucket_index > next_bucket_) {
    return;
  }

  // Keep going, until we either:
  // - have kicked off reduction for all buckets, or
  // - found a bucket that's not yet ready for reduction.
  for (; next_bucket_ < buckets_.size() && buckets_[next_bucket_].pending == 0;
       next_bucket_++) {
    num_buckets_ready_++;
    if (num_buckets_ready_ == 1 && should_collect_runtime_stats()) {
      record_backward_comm_start_time();
    }
    auto& bucket = buckets_[next_bucket_];
    std::vector<at::Tensor> tensors;
    tensors.reserve(bucket.replicas.size());
    for (const auto& replica : bucket.replicas) {
      // TODO(@pietern): Ensure proper synchronization with the CUDA events
      // that recorded copies into this contents tensor. If these copies are
      // executed on non-default streams, the current stream for the device
      // that holds the contents tensor must wait on these events.
      //
      // As long as autograd uses the default stream for every device,
      // these operations are implicitly sequenced, and we don't need to
      // do any extra synchronization here.
      //
      tensors.push_back(replica.contents);
    }
    // See Note [DDP Communication Hook]
    // TODO(@sinannasir): merge `work` and `future_work`. Related to GH Issue
    // #41266.
    if (comm_hook_ == nullptr) {
      bucket.work = process_group_->allreduce(tensors);
    } else {
      GradBucket grad_bucket(
          next_bucket_,
          tensors[0],
          // Since currently we do not support single-process multiple-device
          // mode, we can assume only one replica in the bucket.
          bucket.replicas[0].offsets,
          bucket.replicas[0].lengths,
          bucket.replicas[0].sizes_vec);
      bucket.future_work = comm_hook_->runHook(grad_bucket);
    }
  }
}

void Reducer::initialize_buckets(
    std::vector<std::vector<size_t>> bucket_indices) {
  // If initialize_buckets is called inside DDP constructor, then
  // it does not matter rpc context ptr is nullptr or not, as grad
  // will not be mutated.
  // If initialize_buckets is called during training loop, e.g, inside
  // rebuild_buckets(), since grad could be mutated and be pointed to
  // bucket_view, then it needs to check rpc context ptr is nullptr or not,
  // If rpc context ptr is nullptr, mutate variable.grad(); otherwise,
  // mutate grad in rpc context.
#ifndef _WIN32
  using torch::distributed::autograd::ThreadLocalDistAutogradContext;
  this->rpc_context_.set(ThreadLocalDistAutogradContext::getContextPtr());
#endif

  // This shouldn't be called if we're expecting autograd hooks to fire.
  TORCH_CHECK(
      !expect_autograd_hooks_,
      "`initialize_buckets` must NOT be called during autograd execution.");

  // Clear current bucket assignment.
  buckets_.clear();
  variable_locators_.clear();

  // Ensure we have a bucket index for every variable.
  variable_locators_.resize(replicas_[0].size());

  // Iterate over buckets.
  const auto bucket_count = bucket_indices.size();
  const auto replica_count = replicas_.size();
  buckets_.reserve(bucket_count);
  for (size_t bucket_index = 0; bucket_index < bucket_count; bucket_index++) {
    Bucket bucket;

    // TODO(@pietern): Validate indices.
    // Must be non-empty, unique, and unique across buckets.
    TORCH_CHECK(
        bucket_indices[bucket_index].size() > 0, "Empty bucket specified.");

    // Variables that expect sparse gradients must have their own bucket.
    if (bucket_indices[bucket_index].size() == 1) {
      const auto variable_index = bucket_indices[bucket_index].front();
      bucket.expect_sparse_gradient =
          expect_sparse_gradients_[0][variable_index];
    } else {
      for (const auto variable_index : bucket_indices[bucket_index]) {
        TORCH_CHECK(
            !expect_sparse_gradients_[0][variable_index],
            "Buckets with more than one variable cannot include variables ",
            "that expect a sparse gradient.");
      }
    }

    // Iterate over model replicas.
    for (size_t replica_index = 0; replica_index < replica_count;
         replica_index++) {
      BucketReplica replica;

      if (bucket.expect_sparse_gradient) {
        const auto variable_index = bucket_indices[bucket_index].front();
        const auto& variable = replicas_[replica_index][variable_index];
        TORCH_INTERNAL_ASSERT(bucket_indices[bucket_index].size() == 1);
        replica.variables = {variable};
      } else {
        at::TensorOptions options;
        // The start index of the variable in the flattened tensor.
        size_t offset = 0;

        // Reserve enough space for the per-variable fields stored in bucket
        // replica for efficiency.
        const size_t num_variables = bucket_indices[bucket_index].size();
        replica.variables.reserve(num_variables);
        replica.offsets.reserve(num_variables);
        replica.lengths.reserve(num_variables);
        replica.sizes_vec.reserve(num_variables);

        // Iterate over bucket variables.
        for (const auto variable_index : bucket_indices[bucket_index]) {
          TORCH_CHECK(
              variable_index < replicas_[replica_index].size(),
              "Out of range variable index specified.");
          const auto& variable = replicas_[replica_index][variable_index];
          if (!options.has_device()) {
            options = options.device(variable.device());
          } else {
            TORCH_CHECK(
                variable.device() == options.device(),
                "All parameters in a bucket must be ",
                "placed on the same device.");
          }
          if (!options.has_dtype()) {
            options = options.dtype(variable.dtype());
          } else {
            TORCH_CHECK(
                variable.dtype() == options.dtype(),
                "All parameters in a bucket must have the same dtype.");
          }
          const auto length = variable.numel();
          replica.variables.push_back(variable);
          replica.offsets.push_back(offset);
          replica.lengths.push_back(length);
          replica.sizes_vec.push_back(variable.sizes());
          offset += length;
        }

        // Allocate bucket contents tensor.
        replica.contents = at::empty({static_cast<long>(offset)}, options);

        // Note:  "Gradient Layout Contract"
        //
        // Here, create views into the contents tensor for each variable's grad.
        // Views serve as entry points to copy_ each grad's data in/out of the
        // flat contents tensor.
        //
        // Gradients may have dense memory but non-row-major-contiguous strides
        // (e.g. channels_last or channels_last_3d). For coalesced accesses
        // during copy_s, it's beneficial for each view's layout to match its
        // grad's layout.
        //
        // Specifically, we expect torch/csrc/autograd/AccumulateGrad.h produces
        // grads that obey there "Gradient Layout Contract":
        //   (1) if variable.is_non_overlapping_and_dense(), the stashed grad's
        //       strides match variable.
        //   (2) else, stashed grad is rowmajor contiguous.
        // and create views to match.
        //
        // If AccumulateGrad breaks the contract, and produces a grad with an
        // unexpected layout, performance will degrade due to poor memory access
        // patterns when copy_ing grad data in and out of its bucket view.
        // However, numerics remain correct, because the bucket view is the same
        // on either end of the raw allreduce.  bucket_view_in.copy(grad)
        // tranposes
        // (+ densifies) to the bucket view's layout, the data is allreduced,
        // then grad.copy_(bucket_view_out) transposes it back to grad's layout.
        //
        // The only way the numerics can go haywire is if the bucket views
        // themselves have different layouts across processes (or replicas).
        // Bucket views' sizes and strides are set based on param layouts, using
        // the same logic that (we expect) AccumulateGrad uses for their grads.
        // Therefore, the only way a bucket view could have different layouts in
        // different processes is if its param has a different layout in
        // different processes. We can check that param layouts match across
        // processes and replicas in Reducer's constructor by allreducing some
        // metadata.  Checking just once won't catch if someone messes with
        // param layouts over time, but not messing with params after DDP
        // construction is already a documented constraint.
        initialize_bucket_views(replica, replica.contents);
      }

      // Add bucket replica to enclosing bucket.
      bucket.replicas.push_back(std::move(replica));
    }

    // Map participating variables to this bucket.
    // This is identical across replicas so we only need to do this once.
    size_t intra_bucket_index = 0;
    for (const auto variable_index : bucket_indices[bucket_index]) {
      TORCH_CHECK(
          variable_index < variable_locators_.size(),
          "Out of range variable index specified.");
      variable_locators_[variable_index] =
          VariableLocator(bucket_index, intra_bucket_index++);
    }
    bucket.variable_indices = std::move(bucket_indices[bucket_index]);

    buckets_.push_back(std::move(bucket));
  }
}

// (see Note:  "Gradient Layout Contract" in initialize_buckets).
void Reducer::initialize_bucket_views(
    Reducer::BucketReplica& replica,
    at::Tensor& contents) {
  for (size_t i = 0; i < replica.variables.size(); i++) {
    auto& v = replica.variables[i];
    const auto offset = replica.offsets[i];
    const auto length = replica.lengths[i];
    if (v.is_non_overlapping_and_dense()) {
      // If the param's memory is dense, match its layout, anticipating
      // the autograd engine (AccumulateGrad) will also create gradients
      // matching its layout.
      replica.bucket_views_in.push_back(
          contents.as_strided(v.sizes(), v.strides(), offset));
    } else {
      // Fall back to a C-style contiguous view, again anticipating
      // AccumulateGrad will do the same when stashing grads for non-dense
      // params.
      replica.bucket_views_in.push_back(
          contents.narrow(0, offset, length).view(v.sizes()));
    }
    // By default `bucket_views_out` and `bucket_views_in` are
    // essentially the same thing.
    replica.bucket_views_out = replica.bucket_views_in;

    // If gradient_as_bucket_view_ is set as true, then there are two cases to
    // handle: initialize_bucket_views could be called inside initialize_buckets
    // when rebuild_buckets, if grad has already been defined/calculated in
    // previous iteration, old grad needs to be copied into new bucket_view and
    // let grad point to the new bucket_view, initialize_bucket_views could also
    // be called inside initialize_buckets during construction. Grads are not
    // defined during construction time, in this case, do not let grad point to
    // bucket_view, because grads should be kept as being undefined for globally
    // unused parameters.
    if (gradient_as_bucket_view_) {
      auto& bucket_view = replica.bucket_views_in.back();
      runGradCallbackForVariable(v, [&](auto& grad) {
        if (grad.defined() && !grad.is_alias_of(bucket_view)) {
          bucket_view.copy_(grad);
          grad = bucket_view;
          // The grad is modefied and needs to be written back.
          return true;
        }
        // The grad is not modified and does not need to be written back.
        return false;
      });
    }
  }
}

// (see Note:  "Gradient Layout Contract" in initialize_buckets).
void Reducer::populate_bucket_views_out(
    Reducer::BucketReplica& replica,
    at::Tensor& tensor) {
  replica.bucket_views_out.clear();
  for (size_t i = 0; i < replica.variables.size(); i++) {
    const auto& v = replica.variables[i];
    const auto offset = replica.offsets[i];
    const auto length = replica.lengths[i];
    if (v.is_non_overlapping_and_dense()) {
      // If the param's memory is dense, match its layout, anticipating
      // the autograd engine (AccumulateGrad) will also create gradients
      // matching its layout.
      replica.bucket_views_out.push_back(
          tensor.as_strided(v.sizes(), v.strides(), offset));
    } else {
      // Fall back to a C-style contiguous view, again anticipating
      // AccumulateGrad will do the same when stashing grads for non-dense
      // params.
      replica.bucket_views_out.push_back(
          tensor.narrow(0, offset, length).view(v.sizes()));
    }
  }
}

void Reducer::prepare_for_forward() {
  std::lock_guard<std::mutex> lock(mutex_);
  num_iterations_++;
  if (should_collect_runtime_stats()) {
    record_forward_compute_start_time();
  }
}

void Reducer::reset_bucket_counting() {
  next_bucket_ = 0;
  // Reset num_buckets_ready_ at the beginning of backward computation
  // in each iteration.
  num_buckets_ready_ = 0;

  for (auto& bucket : buckets_) {
    for (auto& replica : bucket.replicas) {
      replica.pending = replica.variables.size();
    }
    bucket.pending = bucket.replicas.size();
  }
}

<<<<<<< HEAD
  // Reset unused parameter accounting.
  has_marked_unused_parameters_ = false;
  unused_parameters_.clear();
  // Reset per iteration marked ready parameters.
  perIterationReadyParams_.clear();

=======
void Reducer::search_unused_parameters(
    const std::vector<torch::autograd::Variable>& outputs) {
  std::unordered_set<torch::autograd::Node*> seen;
  std::vector<torch::autograd::Node*> queue;
>>>>>>> 3f45d957
  // If find_unused_parameters_ is false, we assume that autograd hooks for ALL
  // variables will be called, and we don't have to search the autograd graph
  // for presence of these hooks.
  if (!find_unused_parameters_) {
    return;
  }

  // Seed queue with the grad functions of all outputs.
  for (const auto& output : outputs) {
    const auto& grad_fn = output.grad_fn();
    if (grad_fn) {
      queue.push_back(grad_fn.get());
    }
  }

  // Traverse the autograd graph starting at the specified output.
  while (!queue.empty()) {
    auto fn = queue.back();
    queue.pop_back();
    for (const auto& edge : fn->next_edges()) {
      if (auto next_ptr = edge.function.get()) {
        const bool was_inserted = seen.insert(next_ptr).second;
        if (was_inserted) {
          queue.push_back(next_ptr);
        }
      }
    }
  }

  // Find accumulator functions that don't show up in this graph.
  for (const auto& it : gradAccToVariableMap_) {
    // If the accumulator function is present in the graph, we know
    // a gradient will be computed for the corresponding parameter.
    if (seen.count(it.first) == 0) {
      unused_parameters_.push_back(it.second);
    }
  }

  // Warn user about unnecessary perf hit if all parameters were used in
  // forward.
  if (unused_parameters_.empty()) {
    TORCH_WARN_ONCE(
        "find_unused_parameters=True was specified in DDP constructor, "
        "but did not find any unused parameters in the forward pass. This flag "
        "results in an extra traversal of the autograd graph every iteration, "
        " which can adversely affect performance. If your model indeed never "
        "has any unused parameters in the forward pass, consider turning this "
        "flag off. Note that this warning may be a false positive if your model "
        "has flow control causing later iterations to have unused parameters.");
  }
}
// Traverse the autograd graph starting at the specified output.
// All parameters for which we have a pointer to their gradient accumulation
// functions, but don't show up in the autograd graph will be marked ready for
// for reduction as soon as the first autograd hook is called. This is not
// done immediately because the model output may be ignored, and we only
// want to start performing reductions on `torch.autograd.backward()`.
void Reducer::prepare_for_backward(
    const std::vector<torch::autograd::Variable>& outputs) {
  std::lock_guard<std::mutex> lock(mutex_);

  cpu_timer_.backward_compute_start_time = current_time_in_nanos();
  if (should_collect_runtime_stats()) {
    record_backward_compute_start_time();
  }

  // Reset accounting.
  expect_autograd_hooks_ = true;

  reset_bucket_counting();

  // Reset unused parameter accounting.
  has_marked_unused_parameters_ = false;
  unused_parameters_.clear();
  search_unused_parameters(outputs);
}

void Reducer::copy_bucket_to_grad(
    at::Tensor& variable,
    Reducer::BucketReplica& replica,
    size_t intra_bucket_index,
    bool global_unused) {
  const auto& bucket_view = replica.bucket_views_out[intra_bucket_index];
  runGradCallbackForVariable(variable, [&](auto& grad) {
    // If a parameter is globally unused, we keep its grad untouched.
    if (!global_unused) {
      if (!grad.defined()) {
        // Creates grad according to the "Gradient Layout Contract"
        // (see torch/csrc/grad/AccumulateGrad.h)
        grad =
            torch::autograd::utils::clone_obey_contract(bucket_view, variable);
      } else {
        grad.copy_(bucket_view);
      }
      // The grad is modified and needs to be written back.
      return true;
    }
    // The grad is not modified.
    return false;
  });
}

std::vector<std::string> Reducer::getUnmarkedParamsForIteration() {
  // TORCH_INTERNAL_ASSERT(ddp_debug_level_ != DistributedDebugLevel::OFF);
  std::vector<std::string> unMarkedParamNames;
  for (const auto& it : param_names_) {
    if (perIterationReadyParams_.find(it.first) ==
        perIterationReadyParams_.end()) {
      unMarkedParamNames.push_back(it.second);
    }
  }
  return unMarkedParamNames;
}

std::vector<size_t> Reducer::getUnmarkedParamIndicesForIteration() {
  std::vector<size_t> unmarked_param_indices;
  const auto variable_count = replicas_[0].size();
  for (size_t variable_index = 0; variable_index < variable_count; variable_index++) {
    if (perIterationReadyParams_.find(variable_index) == perIterationReadyParams_.end()) {
      unmarked_param_indices.push_back(variable_index);
    }
  }
  return unmarked_param_indices;
}

// A bucket with one or more dense tensors needs to be unflattened.
void Reducer::finalize_bucket_dense(Bucket& bucket) {
  for (size_t replica_index = 0; replica_index < bucket.replicas.size();
       replica_index++) {
    auto& replica = bucket.replicas[replica_index];
    for (size_t intra_bucket_index = 0;
         intra_bucket_index < replica.variables.size();
         intra_bucket_index++) {
      auto& variable = replica.variables[intra_bucket_index];
      const auto offset = replica.offsets[intra_bucket_index];
      const auto length = replica.lengths[intra_bucket_index];

      bool global_unused = false;
      // See Note [Skip allreducing local_used_maps_dev]
      if (find_unused_parameters_) {
        // Determine if this param has been used globally or not.
        //
        // If the variable was used locally, it is also used globally and then
        // we don't need to wait for the reduction. Otherwise we lazily wait for
        // the reduction to complete, only when we see a variable that was
        // unused locally. Then we end up delaying the synchronization point
        // that local_used_work_->wait() implies. If we don't have any unused
        // parameters at all, we can skip waiting for the work to complete
        // altogether, and cause negligible performance overhead for models
        // where all parameters are used. Such lazily waiting means minimizing
        // performance impact for the big majority of models where all
        // parameters are always used. Then we only pay the overhead cost if
        // there is indeed a parameter that is locally unused, because we need
        // to check if it's also globally unused.
        size_t variable_index = bucket.variable_indices[intra_bucket_index];
        // Note: global_unused might not be global yet. As we lazily wait for
        // the reduction to complete, it becomes really global only if we get to
        // the point as below where we wait for the reduction work, make D2H
        // copy, and update global_unused with the real global consensus, i.e.
        // local_used_maps_reduced_ is true.
        global_unused =
            local_used_maps_[replica_index][variable_index].item<int>() == 0;
        if (global_unused && !local_used_maps_reduced_) {
          // Wait for local_used_maps reduction to complete.
          local_used_work_->wait();
          // D2H from local_used_maps_dev_ to local_used_maps_
          for (size_t i = 0; i < local_used_maps_.size(); i++) {
            // Blocking copy, if local_used_maps_dev_ is cuda
            local_used_maps_[i].copy_(local_used_maps_dev_[i]);
          }
          global_unused =
              local_used_maps_[replica_index][variable_index].item<int>() == 0;
          local_used_maps_reduced_ = true;
        }
      }

      if (!gradient_as_bucket_view_) {
        copy_bucket_to_grad(
            variable, replica, intra_bucket_index, global_unused);
      } else {
        const auto& bucket_view_out =
            replica.bucket_views_out[intra_bucket_index];
        auto& bucket_view_in = replica.bucket_views_in[intra_bucket_index];
        // If communication_hook is registered, bucket_view_out stores
        // allreduced results in a newly allocated tensor, copy bucket_view_out
        // back to bucket_view_in that referring to replica.content tensor and
        // grad.
        if (!bucket_view_in.is_alias_of(bucket_view_out)) {
          bucket_view_in.copy_(bucket_view_out);
        }
        runGradCallbackForVariable(variable, [&](auto& grad) {
          // If a parameter is globally unused, we keep its grad untouched.
          if (!global_unused) {
            // If grad is globally used but locally unused, let grad point to
            // bucket_view_in
            if (!grad.defined()) {
              grad = bucket_view_in;
            } else {
              if (!grad.is_alias_of(bucket_view_in)) {
                TORCH_CHECK(
                    false,
                    "Detected at least one parameter gradient is not the "
                    "expected DDP bucket view with gradient_as_bucket_view=True. "
                    "This may happen (for example) if multiple allreduce hooks "
                    "were registered onto the same parameter. If you hit this error, "
                    "please file an issue with a minimal repro.");
              }
            }
            // The grad is modified and needs to be written back.
            return true;
          }
          // The grad is not modified.
          return false;
        });
      }
    }
  }
}

void Reducer::save_thread_local_state() {
  std::lock_guard<std::mutex> guard(mutex_);
  // Don't preserve grad_mode across thread boundaries, as we will be passing
  // from forward pass to autograd engine hooks, and autograd engine takes care
  // of grad mode.
  thread_local_state_ = at::ThreadLocalState(/* keep_grad_mode */ false);
}

void Reducer::finalize_backward() {
  if (should_collect_runtime_stats()) {
    record_backward_compute_end_time();
  }

  // No longer expect autograd hooks to fire after this function returns.
  TORCH_INTERNAL_ASSERT(expect_autograd_hooks_);
  expect_autograd_hooks_ = false;

  // No longer require call to finalize after this function returns.
  TORCH_INTERNAL_ASSERT(require_finalize_);
  require_finalize_ = false;

  // Unset allreduce division factor, as it may change in next backwards pass
  // when running with DDP join mode.
  divFactor_ = kUnsetDivFactor;

  // Check that all buckets were completed and had their work kicked off.
  TORCH_INTERNAL_ASSERT(next_bucket_ == buckets_.size());

  // Wait for asynchronous reduction to complete and unflatten contents.
  for (auto& bucket : buckets_) {
    // See Note [DDP Communication Hook]
    if (comm_hook_ == nullptr) {
      TORCH_INTERNAL_ASSERT(
          bucket.work,
          "Expected bucket.work not to be null. "
          "This may indicate that allreduce hooks were not properly installed.");
      bucket.work->wait();
    } else {
      TORCH_INTERNAL_ASSERT(
          bucket.future_work,
          "Expected bucket.future_work not to be null. "
          "This may indicate that communication hook was not properly installed.");
      bucket.future_work->wait();

      auto future_result =
          comm_hook_->parseHookResult(bucket.future_work->value());

      for (size_t i = 0; i < future_result.size(); i++) {
        auto& replica = bucket.replicas[i];
        if (bucket.expect_sparse_gradient) {
          replica.contents.copy_(future_result[i]);
        } else {
          // Reinitialize only `bucket_views_out` with the future_result by
          // following the same logic in `initialize_buckets`.
          populate_bucket_views_out(replica, future_result[i]);
        }
      }
    }
    if (!bucket.expect_sparse_gradient) {
      // We don't need to finalize the sparse bucket since the sparse grad and
      // the bucket essentially point to the same storage. As a result, once
      // the allreduce is done, the sparse grads are automatically updated.
      finalize_bucket_dense(bucket);
    }
  }

  // See Note [Skip allreducing local_used_maps_dev]
  if (find_unused_parameters_) {
    // Reset unused parameter accounting.
    // See Note [local_used_maps_ -> local_used_maps_dev copying]
    for (auto& local_used : local_used_maps_) {
      local_used.fill_(0);
    }
    // Due to the lazy wait, it is possible that reduction of the current
    // iteration is still going when the one for next iteration gets kicked off.
    // For such case, we want to wait explicitly to make sure the reduction does
    // complete before kicking off next one. Otherwise the previous one may
    // interfere, write to the device-side memory and clobber the content of
    // local_unused_maps_dev_.
    if (!local_used_maps_reduced_) {
      local_used_work_->wait();
    }
    local_used_maps_reduced_ = false;
  }

  if (should_collect_runtime_stats()) {
    record_backward_comm_end_time();
  }
}

void Reducer::runGradCallbackForVariable(
    at::Tensor& variable,
    GradCallback&& cb) {
  auto context_ptr = rpc_context_.context_ptr.load();
  if (context_ptr == nullptr) {
    cb(variable.mutable_grad());
  } else {
    // Under distributed autograd
#ifndef _WIN32
    context_ptr->runGradCallbackForVariable(variable, std::move(cb));
#endif
  }
}

void Reducer::RpcContext::set(ContextPtr&& new_context_ptr) {
  // We should set 'new_context_ptr' even if it's nullptr. That means the
  // reducer is under a local backward run.
  const auto new_context_raw_ptr = new_context_ptr.get();
  if (context_ptr.exchange(new_context_raw_ptr) != new_context_raw_ptr) {
    // Set the shared ptr to the context only if it's set first time.
    // All call sites should use the same context ptr.
    // Use an atomic to avoid data race from multiple threads.
    context_ptr_holder = std::move(new_context_ptr);
  }
}

void Reducer::sync_bucket_indices(
    std::vector<std::vector<size_t>>& bucket_indices) {
  auto num_buckets = bucket_indices.size();
  std::vector<size_t> bucket_sizes;
  bucket_sizes.reserve(num_buckets);
  int64_t total_size = 0;
  for (size_t i = 0; i < num_buckets; i++) {
    auto bucket_size = bucket_indices.at(i).size();
    bucket_sizes.push_back(bucket_size);
    total_size += bucket_size;
  }

  at::TensorOptions options;
  options = options.dtype(at::kInt);
  options = options.device(replicas_[0][0].device());

  // Group indices and num_bucket together into indices_tensor
  // Broadcast this tensor first, as its size is equal among all processes
  auto indices_tensor = at::empty({total_size + 1}, at::kInt);
  auto indices_accessor = indices_tensor.accessor<int, 1>();
  auto indices_accessor_Index = 0;
  for (size_t i = 0; i < num_buckets; i++) {
    const auto& bucket_size = bucket_indices.at(i).size();
    for (size_t j = 0; j < bucket_size; j++) {
      indices_accessor[indices_accessor_Index++] = bucket_indices[i][j];
    }
  }
  indices_accessor[indices_accessor_Index] = num_buckets;

  // Copy CPU tensor to device tensor, as the process_group_ could be NCCL and
  // it can only broadcast device tensors.
  auto indices_tensor_device = at::empty({total_size + 1}, options);
  indices_tensor_device.copy_(indices_tensor, /*non_blocking=*/true);
  std::vector<at::Tensor> indices_tensor_list = {indices_tensor_device};
  process_group_->broadcast(indices_tensor_list)->wait();
  indices_tensor.copy_(indices_tensor_list.front(), /*non_blocking=*/false);

  // Update num_buckets after receiving it from rank 0
  num_buckets = indices_accessor[indices_accessor_Index];

  // Broadcast bucket_sizes
  auto bucket_sizes_tensor = at::empty({(int64_t)num_buckets}, at::kInt);
  auto bucket_sizes_accessor = bucket_sizes_tensor.accessor<int, 1>();
  for (size_t i = 0; i < num_buckets; i++) {
    // For rank != 0, it is possible that local num buckets bucket_sizes.size()
    // is smaller than broadcasted num_buckets
    bucket_sizes_accessor[i] =
        bucket_sizes.at(std::min(i, (bucket_sizes.size() - 1)));
  }
  auto bucket_sizes_tensor_device = at::empty({(int64_t)num_buckets}, options);
  bucket_sizes_tensor_device.copy_(bucket_sizes_tensor, /*non_blocking=*/true);
  std::vector<at::Tensor> bucket_sizes_tensor_list = {
      bucket_sizes_tensor_device};
  process_group_->broadcast(bucket_sizes_tensor_list)->wait();
  bucket_sizes_tensor.copy_(
      bucket_sizes_tensor_list.front(), /*non_blocking=*/false);

  // Clear bucket_indices first, and then update bucket_indices using received
  // num_buckets, bucket_sizes_tensor and indices_tensor from rank 0
  bucket_indices.clear();
  bucket_indices.reserve(num_buckets);
  indices_accessor_Index = 0;
  for (size_t i = 0; i < num_buckets; i++) {
    const auto& bucket_size = bucket_sizes_accessor[i];
    std::vector<size_t> bucket;
    bucket.reserve(bucket_size);
    for (size_t j = 0; j < bucket_size; j++) {
      bucket.push_back(indices_accessor[indices_accessor_Index++]);
    }
    bucket_indices.emplace_back(std::move(bucket));
  }
}

bool Reducer::rebuild_buckets() {
  // Ensure reduction for previous backwards pass is finished. If user's model
  // has unused parameters for example, this will raise an error recommending to
  // run with find_unused_parameters=True, instead of the size mismatch
  // exception below.
  std::lock_guard<std::mutex> lock(mutex_);
  ensure_prior_reduction_finished();
  if (!should_rebuild_buckets() || rebuilt_params_.empty()) {
    return false;
  }

  TORCH_INTERNAL_ASSERT(
      rebuilt_params_.size() == rebuilt_param_indices_.size(),
      c10::str(
          "rebuilt parameter tensors size is not same as rebuilt parameter indices size: ",
          rebuilt_params_.size(),
          " versus ",
          rebuilt_param_indices_.size()));
  TORCH_INTERNAL_ASSERT(
      replicas_[0].size() == rebuilt_param_indices_.size(),
      c10::str(
          "rebuilt parameter indices size is not same as original model parameters size.",
          "Original model param size is: ",
          replicas_[0].size(),
          " versus rebuilt params size of: ",
          rebuilt_param_indices_.size()));
  std::vector<std::vector<size_t>> rebuilt_bucket_indices;
  std::vector<size_t> bucket_size_limits;
  bucket_size_limits.push_back(kDefaultFirstBucketBytes);
  bucket_size_limits.push_back(bucket_bytes_cap_);
  rebuilt_bucket_indices = compute_bucket_assignment_by_size(
      rebuilt_params_,
      bucket_size_limits,
      expect_sparse_gradients_[0],
      rebuilt_param_indices_);

  // For rebuilt bucket indices, it needs to be synced across all ranks.
  // Broadcast the newly rebuilt bucket indices from rank 0 in default.
  // After syncing up rebuilt bucket indices, initialize buckets for reducer.
  sync_bucket_indices(rebuilt_bucket_indices);

  has_rebuilt_bucket_ = true;
  rebuilt_params_.clear();
  rebuilt_param_indices_.clear();

  initialize_buckets(std::move(rebuilt_bucket_indices));
  return true;
}

// See Note [DDP Communication Hook]
void Reducer::register_comm_hook(std::unique_ptr<CommHookInterface> iface) {
  TORCH_CHECK(
      comm_hook_ == nullptr,
      "register_comm_hook or register_builtin_comm_hook can only be called once.");

  comm_hook_ = std::move(iface);
}

// See Note [DDP Communication Hook]
void Reducer::register_builtin_comm_hook(
    c10d::BuiltinCommHookType comm_hook_type) {
  TORCH_CHECK(
      comm_hook_ == nullptr,
      "register_builtin_comm_hook or register_comm_hook can only be called once.");
  // TODO: Support GLOO and MPI backends for DDP communication hook.
  TORCH_CHECK(
      process_group_->getBackendName() == "nccl",
      "register_builtin_comm_hook currently can only support NCCL backend, but the current backend is %s.",
      process_group_->getBackendName());

  switch (comm_hook_type) {
    case c10d::BuiltinCommHookType::ALLREDUCE:
      comm_hook_ =
          std::make_unique<c10d::AllReduceCommHook>(process_group_.get());
      LOG(INFO) << "Built-in communication hook ALLREDUCE is registered.";
      break;
    case c10d::BuiltinCommHookType::FP16_COMPRESS:
      comm_hook_ =
          std::make_unique<c10d::FP16CompressCommHook>(process_group_.get());
      LOG(INFO) << "Built-in communication hook FP16_COMPRESS is registered.";
      break;
    default:
      TORCH_WARN_ONCE(
          "Unknown built-in DDP comm hook type is provided. No comm hook will be used.");
  }
}

void Reducer::ensure_prior_reduction_finished() {
  // Check that any prior reduction has finished.
  // The variable `require_finalize_` is true until all gradients
  // have been computed and reduction of all buckets has been kicked off.
  if (require_finalize_) {
    // Collect unmarked parameter indices, additionally, in debug mode retrieve
    // parameter names.
    auto unmarked_param_indices = getUnmarkedParamIndicesForIteration();
    // We should have some unmarked parameter indices, otherwise we would not
    // have run into this error branch.
    TORCH_INTERNAL_ASSERT(unmarked_param_indices.size() > 0);
    const std::string unmarkedParamIndices = c10::Join(", ", unmarked_param_indices);

    std::string kBaseErrorMsg =
        "Expected to have finished reduction in the prior iteration before "
        "starting a new one. "
        ""
        "This error indicates that your module has parameters that were "
        "not used in producing loss. ";
    std::string kOutputsNotUsedInLossErrorMsg =
        "making sure all "
        "`forward` function outputs participate in calculating loss. ";
    std::string kDDPBugErrorMsg =
        "\nIf you already have done the above, then the distributed "
        "data parallel module wasn't able to locate the output tensors in the "
        "return value of your module's `forward` function. "
        "Please include the loss function and the structure of the return "
        "value of `forward` of your module when reporting this issue (e.g. "
        "list, dict, iterable).";

    if (!find_unused_parameters_) {
      // Parameters may have been unused in forward pass, or not all outputs
      // were used in producing loss.
      kBaseErrorMsg +=
          "You can enable unused parameter detection by passing the "
          "keyword argument `find_unused_parameters=True` to "
          "`torch.nn.parallel.DistributedDataParallel`, and by \n";
      kBaseErrorMsg += kOutputsNotUsedInLossErrorMsg;
      kBaseErrorMsg += kDDPBugErrorMsg;
    } else {
      // Note that it does not really matter whether unused_parameters_.empty(),
      // since user may have enabled detection but this particular iteration
      // could have used or not used all parameters.
      kBaseErrorMsg +=
          "Since `find_unused_parameters=True` is enabled, this likely "
          " means that not all `forward` outputs participate in computing loss. You can fix this by ";
      kBaseErrorMsg += kOutputsNotUsedInLossErrorMsg;
      kBaseErrorMsg += kDDPBugErrorMsg;
    }

    const std::string unmarked_param_indices_info = c10::str(
        "\n",
        "Parameter indices which did not receive grad for rank ",
        process_group_->getRank(),
        ": ",
        unmarked_param_indices
      );

    if (ddp_debug_level_ == DistributedDebugLevel::OFF) {
      // Without debug mode, log unmarked_param_indices, as well as recommendation
      // to use debug mode to print parameter names.
      kBaseErrorMsg += unmarked_param_indices_info;
      kBaseErrorMsg +=
        "\n In addition, you can set the environment variable "
        "TORCH_DISTRIBUTED_DEBUG to either INFO or DETAIL to print out information "
        "about which particular parameters did not receive gradient on this rank "
        "as part of this error";
    } else {
      // Retrieve set of parameter names that did not receive gradient.
      auto unmarkedParams = getUnmarkedParamsForIteration();
      TORCH_INTERNAL_ASSERT(unmarkedParams.size() > 0);
      for (const auto& s : unmarkedParams) {
        LOG(INFO) << "[Rank " << process_group_->getRank() << "] "
                  << "Parameter: " << s
                  << " did not get gradient in backwards pass.";
      }
      const std::string unmarkedParamInfo = c10::Join(", ", unmarkedParams);
      // In debug mode, log param names and indices that went unused.
      kBaseErrorMsg +=
        c10::str(
          "\n",
          "Parameters which did not receive grad for rank ",
          process_group_->getRank(),
          ": ",
          unmarkedParamInfo
        );
      kBaseErrorMsg += unmarked_param_indices_info;
    }
    TORCH_CHECK(false, kBaseErrorMsg);
  }
}

void Reducer::set_ddp_runtime_logging_sample_rate(int sample_rate) {
  ddp_runtime_logging_sample_rate_ = sample_rate;
}

int Reducer::get_ddp_runtime_logging_sample_rate() {
  return ddp_runtime_logging_sample_rate_;
}

bool Reducer::should_collect_runtime_stats() {
  if (num_iterations_ > 0 &&
      (num_iterations_ <= 10 ||
       num_iterations_ % get_ddp_runtime_logging_sample_rate() == 0)) {
    return true;
  }
  return false;
}

void Reducer::record_forward_compute_start_time() {
  if (replicas_[0][0].is_cuda()) {
#ifdef USE_CUDA
    // Record event only for single process single device
    // and single device module.
    if (replicas_.size() == 1 && !is_multi_device_module_) {
      // Create and record event on the replicas_[0][0].device().
      at::DeviceGuard g(replicas_[0][0].device());
      gpu_timer_.forward_start.record();
    }
#endif
  } else {
    cpu_timer_.forward_start_time = current_time_in_nanos();
  }
}

void Reducer::record_backward_compute_start_time() {
  if (replicas_[0][0].is_cuda()) {
#ifdef USE_CUDA
    // Record event only for single process single device
    // and single device module.
    if (replicas_.size() == 1 && !is_multi_device_module_) {
      // Create and record event on the replicas_[0][0].device().
      at::DeviceGuard g(replicas_[0][0].device());
      gpu_timer_.backward_compute_start.record();
    }
#endif
  }
}

void Reducer::record_backward_compute_end_time() {
  if (replicas_[0][0].is_cuda()) {
#ifdef USE_CUDA
    // Record event only for single process single device
    // and single device module.
    if (replicas_.size() == 1 && !is_multi_device_module_) {
      at::DeviceGuard g(replicas_[0][0].device());
      gpu_timer_.backward_compute_end.record();
    }
#endif
  } else {
    cpu_timer_.backward_compute_end_time = current_time_in_nanos();
  }
}

void Reducer::record_backward_comm_start_time() {
  if (replicas_[0][0].is_cuda()) {
#ifdef USE_CUDA
    // Record event only for single process single device
    // and single device module.
    if (replicas_.size() == 1 && !is_multi_device_module_) {
      at::DeviceGuard g(replicas_[0][0].device());
      gpu_timer_.backward_comm_start.record();
    }
#endif
  } else {
    cpu_timer_.backward_comm_start_time = current_time_in_nanos();
  }
}

void Reducer::record_backward_comm_end_time() {
  if (replicas_[0][0].is_cuda()) {
#ifdef USE_CUDA
    // Record event only for single process single device
    // and single device module.
    if (replicas_.size() == 1 && !is_multi_device_module_) {
      at::DeviceGuard g(replicas_[0][0].device());
      gpu_timer_.backward_comm_end.record();
    }
#endif
  } else {
    cpu_timer_.backward_comm_end_time = current_time_in_nanos();
  }
}

namespace {

// Tensors may be coalesced into buckets. Buckets must contain tensors of
// the same type, on the same device, so a bucket can identified by a
// composite key of a tensor's type identifier and its device.
struct BucketKey {
  BucketKey(c10::ScalarType type, c10::Device device)
      : type(std::move(type)), device(std::move(device)) {}

  const c10::ScalarType type;
  const c10::Device device;

  // See torch/csrc/utils/hash.h for dispatch code.
  static size_t hash(const BucketKey& key) {
    return c10::get_hash(key.type, key.device);
  }
};

inline bool operator==(const BucketKey& lhs, const BucketKey& rhs) {
  return lhs.type == rhs.type && lhs.device == rhs.device;
}

} // namespace

std::vector<std::vector<size_t>> compute_bucket_assignment_by_size(
    const std::vector<at::Tensor>& tensors,
    const std::vector<size_t>& bucket_size_limits,
    const std::vector<bool>& expect_sparse_gradient,
    const std::vector<int64_t>& tensor_indices) {
  // Either expect_sparse_gradient is not specified or it has as many elements
  // as the vector with tensors.
  TORCH_INTERNAL_ASSERT(
      expect_sparse_gradient.empty() ||
      (tensors.size() == expect_sparse_gradient.size()));
  TORCH_INTERNAL_ASSERT(tensors.size() > 0);

  std::vector<std::vector<size_t>> result;
  result.reserve(tensors.size());

  // Keep iterator into the size_limit vector by tensor type and device.
  // This is done so that we can use the consecutive bucket limits per type.
  std::unordered_map<
      BucketKey,
      std::vector<size_t>::const_iterator,
      c10::hash<BucketKey>>
      bucket_size_limit_iterators;

  // Local accumulator type for a single bucket.
  struct BucketAccumulator {
    std::vector<size_t> indices;
    size_t size = 0;
  };

  // Keep vector of indices and size accumulator by tensor type and device.
  std::unordered_map<BucketKey, BucketAccumulator, c10::hash<BucketKey>>
      buckets;

  for (size_t i = 0; i < tensors.size(); i++) {
    const auto& tensor = tensors[i];
    TORCH_CHECK(!tensor.is_sparse(), "No support for sparse tensors.");

    // when tensor_indices is empty, the index of tensors[i] assigned to
    // bucket is i, otherwise the tensor index is tensor_indices[i].
    auto tensor_index = i;
    if (!tensor_indices.empty()) {
      tensor_index = tensor_indices[i];
    }
    // If we expect a sparse gradient to be produced for this tensor, it cannot
    // be grouped together with other gradients and gets its own bucket.
    if (!expect_sparse_gradient.empty() &&
        expect_sparse_gradient[tensor_index]) {
      result.push_back({tensor_index});
      continue;
    }

    auto key = BucketKey(tensor.scalar_type(), tensor.device());
    auto& bucket = buckets[key];
    bucket.indices.push_back(tensor_index);
    bucket.size += tensor.numel() * tensor.element_size();

    // Initialize bucket size limit iterator if necessary.
    if (bucket_size_limit_iterators.count(key) == 0) {
      bucket_size_limit_iterators[key] = bucket_size_limits.begin();
    }

    auto& bucket_size_limit_iterator = bucket_size_limit_iterators[key];
    const auto bucket_size_limit = *bucket_size_limit_iterator;
    if (bucket.size >= bucket_size_limit) {
      result.emplace_back(std::move(bucket.indices));
      bucket = BucketAccumulator();

      // Advance to the next bucket size limit for this type/device.
      auto next = bucket_size_limit_iterator + 1;
      if (next != bucket_size_limits.end()) {
        bucket_size_limit_iterator = next;
      }
    }
  }

  // Add remaining buckets.
  for (auto& it : buckets) {
    auto& bucket = it.second;
    if (!bucket.indices.empty()) {
      result.emplace_back(std::move(bucket.indices));
    }
  }

  // If tensor_indices is not empty, the order of the tensors is in the gradient
  // ready order, so no need to sort.
  // If tensor_indices is empty, sort resulting buckets by the minimum tensor
  // index they include. We assume that the order of the tensors is the order in
  // which they are used (or the reverse order in which their gradients are
  // produced). This sorting step ensures that the buckets are ready in
  // consecutive order.
  if (tensor_indices.empty()) {
    std::sort(
        result.begin(),
        result.end(),
        [](const std::vector<size_t>& a, const std::vector<size_t>& b) {
          const auto amin = std::min_element(a.begin(), a.end());
          const auto bmin = std::min_element(b.begin(), b.end());
          return *amin < *bmin;
        });
  }

  return result;
}

// Verifies corresponding params in replica 0 have the same sizes/strides
// across processes.
void verify_replica0_across_processes(
    c10::intrusive_ptr<c10d::ProcessGroup> process_group,
    std::vector<std::vector<at::Tensor>> model_replicas) {
  size_t i = 0;
  for (const auto& t : model_replicas[0]) {
    i += 2 * t.dim();
  }
  at::TensorOptions options;
  options = options.dtype(at::kLong);
  auto metadata = at::empty({static_cast<long>(i)}, options);

  // Technically, process 0 is the broadcast source, so only process 0 needs
  // to populate metadata.  But no harm keeping work aligned across processes.
  auto metadata_accessor = metadata.accessor<int64_t, 1>();
  i = 0;
  for (const auto& t : model_replicas[0]) {
    for (const auto& sz : t.sizes()) {
      metadata_accessor[i++] = sz;
    }
    for (const auto& str : t.strides()) {
      metadata_accessor[i++] = str;
    }
  }

  auto metadata_dev = metadata.clone().to(model_replicas[0][0].device());
  std::vector<at::Tensor> vec{metadata_dev};
  process_group->broadcast(vec)->wait();

  // Technically, process 0 doesn't need to double-check metadata, because it
  // was the source.  But no harm keeping work aligned.
  auto control = at::empty({static_cast<long>(i)}, options);
  control.copy_(metadata_dev, /*non_blocking=*/false);
  auto control_accessor = control.accessor<int64_t, 1>();
  i = 0;
  for (size_t p = 0; p < model_replicas[0].size(); p++) {
    const auto& t = model_replicas[0][p];
    // I'd like to include which process we are in the message,
    // but ProcessGroup::getRank is not public!
    for (const auto& sz : t.sizes()) {
      TORCH_CHECK(
          sz == control_accessor[i++],
          "replicas[0][",
          p,
          "] in this process"
          " with sizes ",
          t.sizes(),
          " appears not to match sizes of the same param in process 0.");
    }
    for (const auto& str : t.strides()) {
      TORCH_CHECK(
          str == control_accessor[i++],
          "replicas[0][",
          p,
          "] in this process"
          " with strides ",
          t.strides(),
          " appears not to match strides of the same param in process 0.");
    }
  }
}

} // namespace c10d<|MERGE_RESOLUTION|>--- conflicted
+++ resolved
@@ -981,19 +981,13 @@
   }
 }
 
-<<<<<<< HEAD
-  // Reset unused parameter accounting.
-  has_marked_unused_parameters_ = false;
-  unused_parameters_.clear();
-  // Reset per iteration marked ready parameters.
-  perIterationReadyParams_.clear();
-
-=======
 void Reducer::search_unused_parameters(
     const std::vector<torch::autograd::Variable>& outputs) {
   std::unordered_set<torch::autograd::Node*> seen;
   std::vector<torch::autograd::Node*> queue;
->>>>>>> 3f45d957
+  // Reset unused parameter accounting.
+  has_marked_unused_parameters_ = false;
+  unused_parameters_.clear();
   // If find_unused_parameters_ is false, we assume that autograd hooks for ALL
   // variables will be called, and we don't have to search the autograd graph
   // for presence of these hooks.
@@ -1068,6 +1062,9 @@
   // Reset unused parameter accounting.
   has_marked_unused_parameters_ = false;
   unused_parameters_.clear();
+  // Reset per iteration marked ready parameters.
+  perIterationReadyParams_.clear();
+
   search_unused_parameters(outputs);
 }
 
