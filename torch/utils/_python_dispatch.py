import torch
import contextlib
from typing import Iterator
import functools

from torch.utils._mode_utils import _enable_mode, _push_mode, _ModeInfo, _wrap_init
from torch._C import _get_python_mode, _set_python_mode
from dataclasses import dataclass

@dataclass
class PythonModeInfo(_ModeInfo):
    def __init__(self):
        # hacky because torch_function mode and python_mode don't yet have parity
<<<<<<< HEAD
        super().__init__(mode_type="python", mode_class=PythonMode,
                         base_mode_class=BasePythonMode, mode_class_name="PythonMode",
=======
        super().__init__(mode_name="python", mode_class=type(None),
                         base_mode_class=type(None),
>>>>>>> a7ec124c
                         required_fn="__torch_dispatch__")

    def is_allowed_type(self, mode) -> bool:
        return mode is None or\
               isinstance(mode, self.mode_class) or\
               (isinstance(mode, type) and not issubclass(mode, self.mode_class))

    def allowed_types_for_error_message(self) -> str:
        return "PythonMode, Tensor-like class, or None"

    def get_mode(self):
        return _get_python_mode()

    def help_text(self, mode) -> str:
<<<<<<< HEAD
        if isinstance(mode, self.mode_class):
            return f'Use push_{self.mode_type}_mode instead.'
        else:
            return (
                'If you intended to completely override the preexisting mode, '
                'pass ignore_preexisting=True.  This can result in unexpected '
                'behavior; please consider rewriting your mode to be a subclass '
                f'of {self.mode_class_name} to make it compositional!'
            )
=======
        return (
            'If you intended to completely override the preexisting mode, '
            'pass ignore_preexisting=True.  This can result in unexpected '
            'behavior; please consider rewriting your mode to be a subclass '
            f'of {self.mode_class.__name__} to make it compositional!'
        )
>>>>>>> a7ec124c

    def set_mode(self, mode):
        return _set_python_mode(mode)


# TODO: Limitations and things about enable_python_mode we should fix before exposing it:
# - We need a better user-facing api for _DisableTorchDispatch that
#   is able to selectively disable __torch_dispatch__ of a particular class.
# - It doesn't work with the tensor constructors (torch.tensor, torch.Tensor)
# - Better name (see https://github.com/pytorch/pytorch/pull/63496#discussion_r694091694)
@contextlib.contextmanager
def enable_python_mode(mode, *, replace=None, ignore_preexisting=False) -> Iterator[None]:
    """
    Context manager that causes all pytorch operators to dispatch to the passed-in
    type's __torch_dispatch__ function, including operations that accept no tensors
    but return a tensor.

    This function is non-compositional; if there is already an existing mode,
    it will raise an error

    This function is safe to use inside a ``__torch_dispatch__`` mode handler,
    as the mode is guaranteed to be disabled in this context.  You can use
    this context manager to reinstate the mode so that calls to overridable
    APIs recursively call back into your mode handler (this can easily cause
    infinite loops, so use with care!)

    enable_python_mode is affected by _DisableTorchDispatch.

    Args:
        mode (:class:`PythonMode`, Tensor-like class or None): the
            mode to set as current mode.  If you pass a Tensor-like class,
            it will be treated as a non-compositional mode with no state,
            which is convenient if you have an existing tensor subclass
            that you'd like to apply globally in a quick and dirty way.
            Passing None will disable the current mode.
        replace (:class:`PythonMode` or Tensor-like class): the
            mode to replace.  You can use this argument to change the mode in
            a situation where you know what the current mode is (and you are
            intentionally overwriting it.)  If you don't know what the current
            mode is, use ``ignore_preexisting`` instead.
        ignore_preexisting (bool): if True, ignore any preexisting mode
            and overwrite it with the passed mode.
    """

    return _enable_mode(mode, mode_info=PythonModeInfo(), replace=replace, ignore_preexisting=ignore_preexisting)


def _wrap_torch_dispatch(f):
    @functools.wraps(f)
    def wrapped(self, *args, **kwargs):
        with enable_python_mode(self.inner):
            return f(self, *args, **kwargs)
    return wrapped


# Implementation note, since this is based on TorchFunctionMode, this had the
# same dilemma: I had a choice about how much of mode stacks
# to implement in Python versus in C++.  At time of writing, I did not care
# too much about implementation efficiency; however, I do care about making it
# hard for users to implement modes in the wrong way.  In the end, it turned
# out to be possible to implement mode stacks entirely from userland, with the
# C++ API providing only _get_python_mode() and
# _set_python_mode(), so I opted to provide some unsafe C++ bindings and
# have the bulk of the logic for managing the stack in Python, which helped
# simplify the C++ API surface.  It would also have been valid to build in the
# notion of mode stack directly into C++ but in this design it's substantially
# more difficult to interact with PythonModeMeta.

class PythonModeMeta(type):
    """
    Metaclass for :class:`PythonMode`; it does two things:

        * Adds an implicit ``inner`` kwarg to ``__init__``, to
          allow the modes to be chained together to form a stack.

        * Reenables the inner mode, so that by default PyTorch API calls
          will compositionally proceed to the next mode on the stack.

    The default behavior for the second bullet is important, as it is easy to
    accidentally write ``_wrap_torch_dispatch`` implementations that are not
    compositional, and the wrapping here makes the obvious code do the
    right thing (aka, this is why there is a metaclass).
    """
    def __new__(metacls, name, bases, dct):
        if '__init__' in dct:
            dct['__init__'] = _wrap_init(dct['__init__'], "PythonMode", "python")
        if '__torch_dispatch__' in dct:
            dct['__torch_dispatch__'] = _wrap_torch_dispatch(dct['__torch_dispatch__'])
        return super().__new__(metacls, name, bases, dct)


class PythonMode(metaclass=PythonModeMeta):
    """
    A ``PythonMode`` allows you to override the meaning of all
    ``__torch_dispatch__`` overrideable functions within a dynamic scope,
    without having to actually create a tensor subclass or manually
    monkey-patch functions in the PyTorch API.  Some common situations
    where you should use a mode:

        * You want to override the meaning of factory functions, or other
          functions that do not otherwise take a tensor as an argument
          (these cannot be overridden with tensor subclasses).

        * You want to override the behavior of all functions without needing
          to wrap your inputs in tensor subclasses; e.g., if you are just
          interested in logging intermediate computations.

        * You want to control the order of execution of various tensor
          subclasses explicitly, rather than implicitly via the return of
          ``NotImplemented``.

    Independent subclasses of :class:`PythonMode` are compositional:
    modes can be pushed onto a stack with :func:`push_python_mode`.
    When you call functions in the PyTorch API inside your
    ``__torch_dispatch__`` implementation, by default, they will forward on to
    the next mode on the mode stack.  If you want recursively call back into
    your current ``__torch_dispatch__`` implementation, either explicitly
    invoke ``self.__torch_dispatch__(...)``, or use the context manager
    ``__torch_dispatch__(self, replace=self.inner)`` to make PyTorch
    API self-referential (beware of infinite loops, in this case!)
    """
    # Force metaclass to generate constructor at the base of the hierarchy
    def __init__(self):
        pass

    def __torch_dispatch__(self, func, types, args=(), kwargs=None):
        raise NotImplementedError()


class BasePythonMode(PythonMode):
    def __torch_dispatch__(self, func, types, args=(), kwargs=None):
        if kwargs is None:
            kwargs = {}
        return func(*args, **kwargs)

@contextlib.contextmanager
def push_python_mode(ctor) -> Iterator[PythonMode]:
    return _push_mode(ctor, mode_info=PythonModeInfo())<|MERGE_RESOLUTION|>--- conflicted
+++ resolved
@@ -7,23 +7,18 @@
 from torch._C import _get_python_mode, _set_python_mode
 from dataclasses import dataclass
 
+
 @dataclass
 class PythonModeInfo(_ModeInfo):
     def __init__(self):
-        # hacky because torch_function mode and python_mode don't yet have parity
-<<<<<<< HEAD
-        super().__init__(mode_type="python", mode_class=PythonMode,
-                         base_mode_class=BasePythonMode, mode_class_name="PythonMode",
-=======
-        super().__init__(mode_name="python", mode_class=type(None),
-                         base_mode_class=type(None),
->>>>>>> a7ec124c
+        super().__init__(mode_name="python", mode_class=PythonMode,
+                         base_mode_class=BasePythonMode,
                          required_fn="__torch_dispatch__")
 
     def is_allowed_type(self, mode) -> bool:
         return mode is None or\
-               isinstance(mode, self.mode_class) or\
-               (isinstance(mode, type) and not issubclass(mode, self.mode_class))
+            isinstance(mode, self.mode_class) or\
+            (isinstance(mode, type) and not issubclass(mode, self.mode_class))
 
     def allowed_types_for_error_message(self) -> str:
         return "PythonMode, Tensor-like class, or None"
@@ -32,7 +27,6 @@
         return _get_python_mode()
 
     def help_text(self, mode) -> str:
-<<<<<<< HEAD
         if isinstance(mode, self.mode_class):
             return f'Use push_{self.mode_type}_mode instead.'
         else:
@@ -40,16 +34,8 @@
                 'If you intended to completely override the preexisting mode, '
                 'pass ignore_preexisting=True.  This can result in unexpected '
                 'behavior; please consider rewriting your mode to be a subclass '
-                f'of {self.mode_class_name} to make it compositional!'
+                f'of {self.mode_class.__name__} to make it compositional!'
             )
-=======
-        return (
-            'If you intended to completely override the preexisting mode, '
-            'pass ignore_preexisting=True.  This can result in unexpected '
-            'behavior; please consider rewriting your mode to be a subclass '
-            f'of {self.mode_class.__name__} to make it compositional!'
-        )
->>>>>>> a7ec124c
 
     def set_mode(self, mode):
         return _set_python_mode(mode)
