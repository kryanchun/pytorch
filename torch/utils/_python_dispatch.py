--- conflicted
+++ resolved
@@ -3,42 +3,43 @@
 from typing import Iterator
 import functools
 
-<<<<<<< HEAD
 from torch.utils._mode_utils import _enable_mode, _push_mode, _ModeInfo, _wrap_init
-=======
-from torch.utils._mode_utils import _enable_mode, _ModeInfo
 from torch._C import _get_python_mode, _set_python_mode
 
 
 class PythonModeInfo(_ModeInfo):
     def __init__(self):
         # hacky because torch_function mode and python_mode don't yet have parity
-        super().__init__(mode_type="python", mode_class=type(None),
-                         base_mode_class=type(None), mode_class_name="",
+        super().__init__(mode_type="python", mode_class=PythonMode,
+                         base_mode_class=BasePythonMode, mode_class_name="PythonMode",
                          required_fn="__torch_dispatch__")
 
     def is_allowed_type(self, mode) -> bool:
-        return mode is None or isinstance(mode, type) and issubclass(mode, (torch.Tensor,))
+        return mode is None or\
+               isinstance(mode, self.mode_class) or\
+               (isinstance(mode, type) and not issubclass(mode, self.mode_class))
 
     def allowed_types_for_error_message(self) -> str:
-        return "Tensor-like class or None"
+        return "PythonMode, Tensor-like class, or None"
 
     def get_mode(self):
         return _get_python_mode()
 
     def help_text(self, mode) -> str:
-        return (
-            'If you intended to completely override the preexisting mode, '
-            'pass ignore_preexisting=True.  This can result in unexpected '
-            'behavior; please consider rewriting your mode to be a subclass '
-            f'of {self.mode_class_name} to make it compositional!'
-        )
+        if isinstance(mode, self.mode_class):
+            return f'Use push_{self.mode_type}_mode instead.'
+        else:
+            return (
+                'If you intended to completely override the preexisting mode, '
+                'pass ignore_preexisting=True.  This can result in unexpected '
+                'behavior; please consider rewriting your mode to be a subclass '
+                f'of {self.mode_class_name} to make it compositional!'
+            )
 
     def set_mode(self, mode):
         return _set_python_mode(mode)
->>>>>>> 843846d3
 
-#
+
 # TODO: Limitations and things about enable_python_mode we should fix before exposing it:
 # - We need a better user-facing api for _DisableTorchDispatch that
 #   is able to selectively disable __torch_dispatch__ of a particular class.
@@ -78,10 +79,9 @@
         ignore_preexisting (bool): if True, ignore any preexisting mode
             and overwrite it with the passed mode.
     """
-<<<<<<< HEAD
-    mode_info = _ModeInfo(mode_type="python", mode_class=PythonMode,
-                          base_mode_class=BasePythonMode, mode_class_name="PythonMode")
-    return _enable_mode(mode, mode_info=mode_info, replace=replace, ignore_preexisting=ignore_preexisting)
+
+    return _enable_mode(mode, mode_info=PythonModeInfo(), replace=replace, ignore_preexisting=ignore_preexisting)
+
 
 def _wrap_torch_dispatch(f):
     @functools.wraps(f)
@@ -173,10 +173,4 @@
 
 @contextlib.contextmanager
 def push_python_mode(ctor) -> Iterator[PythonMode]:
-    mode_info = _ModeInfo(mode_type="python", mode_class=PythonMode,
-                          base_mode_class=BasePythonMode, mode_class_name="PythonMode")
-    return _push_mode(ctor, mode_info=mode_info)
-=======
-
-    return _enable_mode(mode, mode_info=PythonModeInfo(), replace=replace, ignore_preexisting=ignore_preexisting)
->>>>>>> 843846d3
+    return _push_mode(ctor, mode_info=PythonModeInfo())