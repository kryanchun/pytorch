--- conflicted
+++ resolved
@@ -253,13 +253,6 @@
     type: _DataPipeType
 
     def __new__(cls, name, bases, namespace, **kwargs):
-<<<<<<< HEAD
-        if '__iter__' in namespace:
-            if not any(['MapDataPipe' in str(b) for b in bases]):
-                hook_iterator(namespace, 'enumerate(DataPipe)#{}'.format(name))
-
-=======
->>>>>>> 9b362141
         return super().__new__(cls, name, bases, namespace, **kwargs)  # type: ignore[call-overload]
 
         cls.__origin__ = None
