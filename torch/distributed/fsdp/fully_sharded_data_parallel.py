import contextlib
import copy
import functools
import itertools
import traceback
import warnings
from contextlib import contextmanager
from dataclasses import dataclass
from enum import Enum, auto
from math import inf
from typing import (
    TYPE_CHECKING,
    Any,
    Callable,
    Dict,
    Generator,
    Iterable,
    Iterator,
    List,
    Mapping,
    NamedTuple,
    Optional,
    Set,
    Tuple,
    Union,
    cast,
)

import torch
import torch.distributed as dist
import torch.nn as nn
import torch.nn.functional as F
from torch.autograd import Variable
from torch.distributed import ProcessGroup
from torch.distributed._shard.sharded_tensor import (
    Shard,
    ShardedTensor,
    init_from_local_shards,
)
from torch.distributed.distributed_c10d import _get_default_group
from torch.nn.parameter import Parameter

from ._optim_utils import (
    _broadcast_pos_dim_tensor_states,
    _broadcast_processed_optim_state_dict,
    _flatten_full_optim_state_dict,
    _get_flat_param_to_fsdp_module,
    _get_param_id_to_param,
    _get_param_to_param_id,
    _process_pos_dim_tensor_state,
    _unflatten_optim_state,
)
from ._utils import _apply_to_modules, _apply_to_tensors, _replace_by_prefix
from .flatten_params_wrapper import (
    FLAT_PARAM,
    FPW_MODULE,
    FlatParameter,
    FlattenParamsWrapper,
)
from .wrap import _recursive_wrap

if TYPE_CHECKING:
    from collections import OrderedDict  # noqa: F401

_TORCHDISTX_AVAIL = True
try:
    from torchdistx import deferred_init, fake
except ImportError:
    _TORCHDISTX_AVAIL = False


FSDP_WRAPPED_MODULE = "_fsdp_wrapped_module"
FSDP_PREFIX = FSDP_WRAPPED_MODULE + "." + FPW_MODULE + "."


def _default_meta_device_init_fn(module):
    """
    Default initializer for modules initialized on the meta device.
    """
    # TODO: move module to device_id here once device_id is available.
    module.to_empty(device=torch.cuda.current_device())
    try:
        with torch.no_grad():
            module.reset_parameters()
    except BaseException as e:
        warnings.warn(
            f"Unable to call reset_parameters() for module on meta device with error {str(e)}. "
            "Please ensure your module implements a ``reset_parameters`` function."
        )
        raise e


class ShardingStrategy(Enum):
    """
    Specify which sharding strategy will be used for the distributed training.
    FULL_SHARD: if Shard parameters, gradients and optimizer states, this algorithm
                inserts all_gather before forward and backward computation to gather
                parameters, also inserts reduce_scatter after backward computation for
                synchronizing and sharding gradients. Sharded optimizer states are
                updated locally.
    SHARD_GRAD_OP: Shard optimizer states and gradients, this algorithm inserts all_gather
                   before forward computation and keeps the full parameters in
                   GPU memory until backward computation is done. It inserts reduce_scater
                   after backward computation for synchronizing and sharding gradients.
                   Sharded optimizer states are updated locally.
    NO_SHARD: This is similar to PyTorch ``DistributedDataParallel`` API. Parameters, gradients
              and optimizer states are replicated among ranks, all_reduce is inserted after
              backward computation is done for synchronizing gradients. Full optimizer states
              are updated in each rank.
    HYBRID_SHARD(future support): apply FULL_SHARD algorithm in the intra node and
                                  apply NO_SHARD algorithm in the inter nodes.

    """
    FULL_SHARD = auto()
    SHARD_GRAD_OP = auto()
    NO_SHARD = auto()
    # TODO
    # HYBRID_SHARD = auto()


@dataclass
class MixedPrecision:
    """
    A config to enable mixed precision training with FullyShardedDataParallel.
    This class can be constructed with three flags:
        ``param_dtype`` controls the precision of model parameters, inputs, and
        therefore the precision under which computation happens. After forward
        and backward passes, FSDP parameters point to full precision shards
        that are kept in memory. Full precision parameters are always
        checkpointed.
        ``reduce_dtype`` controls the precision under which gradient reduction
        would occur, which can potentially be different than ``param_dtype``
        for use cases such as communication efficiency.
        ``buffer_dtype`` controls the precision that buffers are cast to. Note
        that buffers are unsharded and are cast in the first forward pass, and
        remain in their reduced precision state even after forward/backward
        passes. However, when taking checkpoints with ``state_dict``, buffers
        are checkpointed in their full precision (and then restored back to
        to their reduced precision) as expected. Note that this checkpoint
        support is currently limited to ``StateDictType.FULL_STATE_DICT``.

    .. note:: In ``summon_full_params``, parameters are summoned in full
        precision but buffers are not.

    .. note:: Parameters and buffers are checkpointed in full precision. For
        buffers, this is only guaranteed to work for ``StateDictType.FULL_STATE_DICT``.

    .. note:: This API is experimental and subject to change.

    .. note:: Specification of reduced precision types must be explicit, in that
        if, for example, ``param_dtype`` is not specified, it will not be cast by
        FSDP. Thus, a config such as ``MixedPrecision(reduce_dtype=torch.float16)``
        will not cast buffers or parameters. Note that if a ``MixedPrecision``
        config is specified without a ``reduce_dtype``, gradient communication
        would occur in the `param_dtype` precision, if given, otherwise, in the
        original parameter precision.
    """
    # maintain a tensor of this dtype that the fp32 param shard will be cast to.
    # Will control the precision of model params, inputs, and thus compute as
    # well.
    param_dtype: Optional[torch.dtype] = None
    # Gradient communication precision.
    reduce_dtype: Optional[torch.dtype] = None
    # Buffer precision.
    # TODO: buffer + param are usually of the same type, if user specifies
    # param but not buffer, should we automatically make buffer be the same?
    buffer_dtype: Optional[torch.dtype] = None


@dataclass
class CPUOffload:
    """
    CPU offloading config. Currently, only parameter and gradient CPU
    offload are supported.
    offload_params: Offloading parameters to CPUs when these parameters are
                    not used for computation on GPUs. This implicitly enables
                    gradient offloading to CPUs in order for parameters and
                    gradients to be on the same device to work with optimizer.
    """

    offload_params: bool = False
    # TODO: state dict offloading
    # https://github.com/pytorch/pytorch/issues/67224


class BackwardPrefetch(Enum):
    """
    Specify where to prefetch next layer's full parameters
    during backward pass.
    BACKWARD_PRE: prefetch right before current layer's backward computation
                  starts, this approach will increase backward communication
                  and computation overalpping and potentialy improve training
                  performance, but it may increase the peak memory usage as
                  the prefetched full parameters will be kept in the GPU memory
                  until next layer's backward computation is done.
    BACKWARD_POST: prefetch right after current layer's backward computation finishes,
                   this approach will not increase peak memory as prefetching happens
                   after current layer's full parameters are freed.
                   It could potentially improve backward communication and computation
                   overlapping as it avoids all_gather and reduce_scatter are blocked
                   each other in the single NCCL stream. However, based on our experiments,
                   for some models, the backward post backward hook fire order is not always
                   the reversed forward computation order, so this
                   approach may prefetch full parameters for layers ahead of next layer,
                   this 'ahead' all_gather could delay next layer's all_gather in the
                   single NCCL stream and cause the next layer's computation delay. So it may
                   cause some performance regession for some models.
    """

    BACKWARD_PRE = auto()
    BACKWARD_POST = auto()
    # TODO, BACKWARD_PRE_CPU, prefetch full parameters and keep them in the CPU memory


class TrainingState_(Enum):
    """
    Simple enum to indicate what state FSDP is in. Used for asserting
    to make sure APIs are called in the correct state.
    ..note::
        ``BACKWARD_PRE`` and ``BACKWARD_POST`` states are used to ensure we
        receives backward hooks in the correct order. It is used to catch
        unexpected order of hooks being called (likely due to our
        hook registration logic or autograd engine logic changes).
    """

    IDLE = auto()
    FORWARD = auto()
    BACKWARD_PRE = auto()
    BACKWARD_POST = auto()
    SUMMON_FULL_PARAMS = auto()


class StateDictType(Enum):
    """
    This enum indicates that which type of ``state_dict`` the FSDP module is
    currently processing (returning or loading).
    The default value is FULL_STATE_DICT to comply the PyTorch convention.
    ..note::
        FSDP currently supports two types of ``state_dict``:
            1. ``state_dict/load_state_dict`: this pair of APIs return and load
               the non-sharded, unflattened parameters. The semantics is the
               same as using DDP.
            2. ``_local_state_dict/_load_local_state_dict``: this pair of APIs return
               and load local sharded, flattened parameters. The values returned
               by ``_local_state_dict`` can be directly used by FSDP and is only
               meaningful to FSDP (because parameters are flattened). Note that
               these APIs are meant for use via the :func:`state_dict_type`
               context manager as follows:
                   >>> with fsdp.state_dict_type(StateDictType.LOCAL_STATE_DICT):
                   >>>     state = fsdp.state_dict()  # loads local state dict
            3. [Planned for future support] ``sharded_state_dict/load_sharded_state_dict``: this pair of APIs
               return and load sharded, unflattened parameters. The ``state_dict``
               return by ``sharded_state_dict`` can be used by all other parallel
               schemes (resharding may be required).
    """

    FULL_STATE_DICT = auto()
    LOCAL_STATE_DICT = auto()
    SHARDED_STATE_DICT = auto()

@dataclass
class StateDictConfig:
    """
    ``StateDictConfig`` is the base class for all state_dict configuration classes.
    Users should instantiate a child version (i.e. ``FullStateDictConfig``) in
    order to configure settings for the particular type of ``state_dict``
    implementation FSDP will use.
    """
    pass

@dataclass
class FullStateDictConfig(StateDictConfig):
    """
    ``FullStateDictConfig`` is a config class meant to be used with
    ``StateDictType.FULL_STATE_DICT``. Currently, it accepts two parameters,
    ``offload_to_cpu`` and ``rank0_only`` which can be configured to offload
    the full ``state_dict`` to CPU and to materialize the ``state_dict`` on
    rank 0 only. When used, it is recommended to enable both of these flags
    together to optimize memory savings when taking checkpoints. Note that
    this config class is meant for user via the :func:`state_dict_type`
    context manager as follows:
        >>> cfg = FullStateDictConfig(offload_to_cpu=True, rank0_only=True)
        >>> with fsdp.state_dict_type(fsdp, StateDictType.FULL_STATE_DICT, cfg):
        >>>     state = fsdp.state_dict()
        >>>     # state will be empty on non rank 0 and contain CPU tensors on rank 0.
    """
    offload_to_cpu: bool = False
    rank0_only: bool = False

@dataclass
class LocalStateDictConfig(StateDictConfig):
    pass

@dataclass
class ShardedStateDictConfig(StateDictConfig):
    pass

_state_dict_type_to_config = {
    StateDictType.FULL_STATE_DICT: FullStateDictConfig,
    StateDictType.LOCAL_STATE_DICT: LocalStateDictConfig,
    StateDictType.SHARDED_STATE_DICT: ShardedStateDictConfig,
}

class OptimStateKeyType(Enum):
    PARAM_NAME = auto()
    PARAM_ID = auto()


class _ExecOrderWarnStatus(Enum):
    """Used internally for execution order validation."""
    NONE = auto()     # no deviation yet
    WARNING = auto()  # deviated this iteration; currently issuing warnings
    WARNED = auto()   # deviated in a previous iteration


class _ExecOrderData():
    """
    This contains the data used for validating execution order across ranks.

    Attributes:
        _all_flat_params (List[FlatParameter]): A :class:`list` of all
            flattened parameters contained in the FSDP module hierarchy with
            the list index implicitly giving a unique parameter index.
        param_to_unflat_param_names (Dict[FlatParameter, List[str]]): A mapping
            from flattened parameter to the comprising unflattened parameters'
            names.
        is_first_iter (bool): Whether executing in the first iteration or not.
        param_order (List[int]): Order that parameters participate in the
            forward pass; constructed on the first iteration and validated
            against in subsequent iterations.
        index (int): Index tracking the position in ``param_order``
            when validating the forward pass execution order in subsequent
            iterations.
        warn_status (_ExecOrderWarnStatus): To avoid flooding the console, we
            only issue warnings throughout the first deviating iteration and no
            longer check thereafter; this tracks the warning status.
    """
    def __init__(self) -> None:
        self._all_flat_params: List[FlatParameter] = []
        self._param_to_unflat_param_names: Dict[FlatParameter, List[str]] = []
        # Modified in the first iteration:
        self.is_first_iter: bool = True
        self.param_order: List[int] = []
        # Modified in the subsequent iterations:
        self.index: int = 0
        self.warn_status: _ExecOrderWarnStatus = _ExecOrderWarnStatus.NONE

    def init(self, root_module: "FullyShardedDataParallel"):
        assert root_module._is_root, "This data structure should only be " \
            "initialized on an FSDP root module"
        # Save `root_modules.parameters()` to `_all_flat_params` instead of
        # re-materializing each time to avoid the result depending on the
        # calling context (e.g. when some parameters have been rebuilt)
        self._all_flat_params = list(root_module.parameters())
        self._param_to_unflat_param_names = cast(
            Dict[FlatParameter, List[str]],
            _get_param_to_unflat_param_names(root_module)
        )  # `root_module.parameters()` should only contain `FlatParameter`s

    def get_param_index(self, param: FlatParameter) -> int:
        """Returns a unique non-negative parameter index for ``param`` if it is
        valid or -1 otherwise. Critically, this index assignment must be the
        same across ranks."""
        assert isinstance(param, FlatParameter), \
            f"Expects `param` is a `FlatParameter` but got {type(param)}"
        for i, p in enumerate(self._all_flat_params):
            if p is param:
                return i
        return -1

    def get_param(self, param_index: int) -> Optional[FlatParameter]:
        """Returns the parameter corresponding to ``param_index`` or ``None``
        if the index is invalid."""
        for i, p in enumerate(self._all_flat_params):
            if i == param_index:
                return p
        return None

    def get_unflat_param_names(self, param_index: int) -> List[str]:
        """Returns a :class:`list` of unflattened parameter names comprising
        the flattened parameter with index ``param_index`` or an empty
        :class:`list` if ``param_index`` is invalid."""
        param = self.get_param(param_index)
        if param is None:
            return []
        assert param in self._param_to_unflat_param_names, \
            "Internal data structures out of sync; check `init()`"
        return self._param_to_unflat_param_names[param]

    def reset(self):
        """Called in :meth:`_wait_for_post_backward` or in
        :meth:`_post_backward_hook` when inside ``no_sync()`` to reset data for
        the next iteration."""
        self.is_first_iter = False
        self.index = 0
        # `reset()` marks the end of an iteration, so transition if needed
        if self.warn_status == _ExecOrderWarnStatus.WARNING:
            self.warn_status = _ExecOrderWarnStatus.WARNED


class FullyShardedDataParallel(nn.Module):
    """
    A wrapper for sharding Module parameters across data parallel workers. This
    is inspired by `Xu et al.`_ as well as the ZeRO Stage 3 from DeepSpeed_.
    FullyShardedDataParallel is commonly shortened to FSDP.

    .. _`Xu et al.`: https://arxiv.org/abs/2004.13336
    .. _DeepSpeed: https://www.deepspeed.ai/

    Example::

        >>> import torch
        >>> from torch.distributed.fsdp import FullyShardedDataParallel as FSDP
        >>> torch.cuda.set_device(device_id)
        >>> sharded_module = FSDP(my_module)
        >>> optim = torch.optim.Adam(sharded_module.parameters(), lr=0.0001)
        >>> x = sharded_module(x, y=3, z=torch.Tensor([1]))
        >>> loss = x.sum()
        >>> loss.backward()
        >>> optim.step()

    .. warning::
        The optimizer must be initialized *after* the module has been wrapped,
        since FSDP will shard parameters in-place and this will break any
        previously initialized optimizers.

    .. warning::
        Module should be already placed on the destination device or
        device is set properly using ``torch.cuda.set_device(device_id)``.
        FSDP will get compute device from module first, if module device
        is CPU, FSDP will then get compute device from current device.

    .. warning::
        FSDP currently does not support gradient accumulation outside
        `no_sync()` when using CPU offloading. Trying to do so yields incorrect
        results since FSDP will use the newly-reduced gradient instead of
        accumulating with any existing gradient.

    .. warning::
        Changing the original parameter variable names after construction will
        lead to undefined behavior.

    Args:
        module (nn.Module):
            module to be wrapped with FSDP.
        process_group (Optional[ProcessGroup]):
            process group for sharding
        sharding_strategy (Optional[ShardingStrategy]):
            Config sharding algorithm, different sharding algorithm has trade
            off between memory saving and communication overhead. ``FULL_SHARD``
            will be chosen if sharding_strategy is not specified.
        cpu_offload (Optional[CPUOffload]):
            CPU offloading config. Currently, only parameter and gradient CPU
            offload is supported. It can be enabled via passing in
            ``cpu_offload=CPUOffload(offload_params=True)``. Note that this
            currently implicitly enables gradient offloading to CPU in order for
            params and grads to be on same device to work with optimizer. This
            API is subject to change. Default is ``None`` in which case there
            will be no offloading.
        auto_wrap_policy (Optional[Callable]):
            A callable specifying a policy to recursively wrap layers with FSDP.
            Note that this policy currently will only apply to child modules of
            the passed in module. The remainder modules are always wrapped in
            the returned FSDP root instance.
            ``default_auto_wrap_policy`` written in ``torch.distributed.fsdp.wrap`` is
            an example of ``auto_wrap_policy`` callable, this policy wraps layers
            with parameter sizes larger than 100M. Users can supply the customized
            ``auto_wrap_policy`` callable that should accept following arguments:
            ``module: nn.Module``, ``recurse: bool``, ``unwrapped_params: int``,
            extra customized arguments could be added to the customized
            ``auto_wrap_policy`` callable as well.

            Example::

                >>> def custom_auto_wrap_policy(
                >>>     module: nn.Module,
                >>>     recurse: bool,
                >>>     unwrapped_params: int,
                >>>     # These are customizable for this policy function.
                >>>     min_num_params: int = int(1e8),
                >>> ) -> bool:
                >>>     return unwrapped_params >= min_num_params

        backward_prefetch (Optional[BackwardPrefetch]):
            This is an experimental feature that is subject to change in the
            the near future. It allows users to enable two different backward_prefetch
            algorithms to help backward communication and computation overlapping.
            Pros and cons of each algorithm is explained in the class ``BackwardPrefetch``.
        mixed_precision: (Optional[MixedPrecision]): A ``MixedPrecision`` instance
            describing the mixed precision training config to be used. ``MixedPrecision``
            supports configuring parameter, buffer, and gradient communication dtype. Note
            that only floating point data is cast to the reduced precision. This allows
            users potential memory saving and training speedup while trading off
            accuracy during model training. If ``None``, no mixed precision is applied.
            (Default: ``None``)
        ignored_modules (Optional[Iterable[torch.nn.Module]]): Modules whose
            own parameters and child modules' parameters and buffers are
            ignored by this instance. None of the modules directly in
            ``ignored_modules`` should be :class:`FullyShardedDataParallel`
            instances, and any child modules that are already-constructed
            :class:`FullyShardedDataParallel` instances will not be ignored if
            they are nested under this instance. This argument may be used to
            avoid sharding specific parameters when using an
            ``auto_wrap_policy`` or if parameters' sharding is not managed by
            FSDP. (Default: ``None``)
        param_init_fn: (Optional[Callable[[nn.Module], None]]):
            A ``Callable[torch.nn.Module] -> None`` that
            specifies how modules that are currently on the meta device should be initialized
            onto an actual device. Note that as of v1.12, we detect modules on the meta
            device via ``is_meta`` check and apply a default initialization that calls
            ``reset_parameters`` method on the passed in ``nn.Module`` if ``param_init_fn``
            is not specified, otherwise we run ``param_init_fn`` to initialize the passed
            in ``nn.Module``. In particular, this means that if ``is_meta=True`` for any
            module parameters for modules that will be wrapped with FSDP and ``param_init_fn``
            is not specified, we assume your module properly implements a ``reset_paramters()``
            and will throw errors if not. Note that additionally, we offer support for modules
            initialized with torchdistX's (https://github.com/pytorch/torchdistX)
            ``deferred_init`` API. In this case, deferred modules would be initialized
            by a default initialization function that calls torchdistX's
            ``materialize_module``, or the passed in ``param_init_fn``, if it is not
            ``None``. The same ``Callable`` is applied to initialize all meta modules.
            Note that this initialization function is applied before doing any FSDP sharding
            logic.

            Example::

                >>> module = MyModule(device="meta")
                >>> def my_init_fn(module):
                >>>     # responsible for initializing a module, such as with reset_parameters
                >>> fsdp_model = FSDP(module, param_init_fn=my_init_fn, auto_wrap_policy=default_auto_wrap_policy)
                >>> print(next(fsdp_model.parameters()).device) # current CUDA device
                >>> # With torchdistX
                >>> module = deferred_init.deferred_init(MyModule, device="cuda")
                >>> # Will initialize via deferred_init.materialize_module().
                >>> fsdp_model = FSDP(module, auto_wrap_policy=default_auto_wrap_policy)

    """

    def __init__(
        self,
        module: nn.Module,
        process_group: Optional[ProcessGroup] = None,
        sharding_strategy: Optional[ShardingStrategy] = None,
        cpu_offload: Optional[CPUOffload] = None,
        auto_wrap_policy: Optional[Callable] = None,
        backward_prefetch: Optional[BackwardPrefetch] = None,
        mixed_precision: Optional[MixedPrecision] = None,
        ignored_modules: Optional[Iterable[torch.nn.Module]] = None,
        param_init_fn: Optional[Callable[[nn.Module], None]] = None,
    ):
        torch._C._log_api_usage_once("torch.distributed.fsdp")
        super().__init__()
        # Validate the ignored modules and derive the ignored parameters/buffers
        ignored_modules = self._get_ignored_modules(module, ignored_modules)
<<<<<<< HEAD
        ignored_params = self._get_ignored_parameters(ignored_modules)
        # Compute the names to ignore for full state dict cloning (i.e. those
        # of the ignored modules' parameters and all modules' buffers)
        self._ignored_param_names = self._get_ignored_param_names(
            module, ignored_params,
        )
        self._buffer_names = self._get_buffer_names(module)
=======
        ignored_params, ignored_param_names, ignored_buffer_names = \
            self._get_ignored_params_and_buffers(module, ignored_modules)
        # Compute the names to ignore for full state dict cloning (i.e. those
        # of the ignored modules' parameters and buffers)
        self._ignored_tensor_names = ignored_param_names.union(ignored_buffer_names)
>>>>>>> d3c5141b
        # NOTE: Since the names are computed at construction time, if the user
        # changes them later, then FSDP will not properly ignore them. However,
        # the `FlatParameter` implementation already relies on this assumption.
        # We do this at construction time since we want the fully prefixed
        # parameter names matching the keys in the model state dict (namely,
        # including the wrapped module's name in the prefix), which may be done
        # most non-intrusively here before flattening.

        # if auto_wrap_policy is specified, submodules should not be
        # already wrapped, otherwise we'd attempt to double wrap them resulting
        # in errors.
        if auto_wrap_policy is not None:
            self._check_wrapped(
                module,
                check_fn=lambda mod: not isinstance(mod, FullyShardedDataParallel),
                err_fn=lambda mod: f"Expected {mod} to NOT be FullyShardedDataParallel if auto_wrap is enabled.",
            )
            _recursive_wrap(
                module,
                auto_wrap_policy=auto_wrap_policy,
                wrapper_cls=FullyShardedDataParallel,
                ignored_modules=ignored_modules,
                ignored_params=ignored_params,
                # Note that we have the recursive_wrap skip wrapping for
                # the outermost (this) module otherwise it will result in a
                # double-wrap causing issues.
                only_wrap_children=True,
                # FSDP arguments follow.
                process_group=process_group,
                sharding_strategy=sharding_strategy,
                cpu_offload=cpu_offload,
                backward_prefetch=backward_prefetch,
                mixed_precision=mixed_precision,
                param_init_fn=param_init_fn,
            )

        self.process_group = process_group or _get_default_group()
        self.rank = self.process_group.rank()
        self.world_size = self.process_group.size()

        is_meta_module = any(p.is_meta for p in module.parameters())
        is_torchdistX_deferred_init = (
            not is_meta_module and _TORCHDISTX_AVAIL
            and any(fake.is_fake(p) for p in module.parameters())
        )

        def _run_param_init_fn():
            # Call user-specified initialization function.
            if not callable(param_init_fn):
                raise ValueError(
                    f"Expected {param_init_fn} to be callable, but got {type(param_init_fn)}"
                )
            param_init_fn(module)

        if is_meta_module:
            if param_init_fn is not None:
                _run_param_init_fn()
            else:
                # Call default initialization function that is dependent on
                # reset_parameters.
                _default_meta_device_init_fn(module)
        elif is_torchdistX_deferred_init:
            assert _TORCHDISTX_AVAIL, "Got torchdistX initialized module but torchdistX lib is not available."
            if param_init_fn is not None:
                _run_param_init_fn()
            else:
                # Call default torchdistX initialization function. Omit re-initialization of FSDP submodules
                # which is unnecessary.
                check_fn = lambda k: not isinstance(k, FullyShardedDataParallel)  # noqa: E731
                deferred_init.materialize_module(module, check_fn=check_fn)

        # device for computation, if module is on GPU, use module.device;
        # if module is on CPU, use current device;
        self.compute_device = _get_default_cuda_device(module)

        # Enum to indicate if we're in the forward/backward pass, idle, etc.
        self.training_state = TrainingState_.IDLE

        # setting two factors to avoid underflow and overflow
        self.gradient_predivide_factor: float = self._get_gradient_predivide_factor(
            self.world_size
        )
        self.gradient_postdivide_factor: float = (
            self.world_size / self.gradient_predivide_factor
        )

        self.numel_padded_per_param: List[int] = []
        self.cpu_offload = cpu_offload or CPUOffload()
        self.backward_prefetch = backward_prefetch
        self.sharding_strategy = sharding_strategy or ShardingStrategy.FULL_SHARD
        self.mixed_precision = mixed_precision
        # Original buffer type (mapping since all buffers may not be of same type). In
        # the case of mixed precision training, this is used to restore buffers
        # to their original type (which may not be the same as that of the
        # parameters in the model) when checkpointing.
        self._orig_buffer_dtypes: Dict[str, torch.dtype] = {}

        # Only handle params which are not already sharded. This enables
        # sharding individual layers of a Module, with an outer wrapper to
        # shard any leftover parameters.
        params = [
            p for p in module.parameters()
            if p not in ignored_params and not isinstance(p, FlatParameter)
        ]

        self._fsdp_wrapped_module: FlattenParamsWrapper = FlattenParamsWrapper(
            module, param_list=params
        )
        assert getattr(self, FSDP_WRAPPED_MODULE) is self._fsdp_wrapped_module
        del module  # free original module in case it helps garbage collection
        if self._fsdp_wrapped_module.flat_param is not None:
            self.params = [self._fsdp_wrapped_module.flat_param]
        else:
            self.params = []

        # Shard module parameters in place
        self._shard_parameters()

        # Make sure all parameters are sharded.
        for n, p in self.named_parameters():
            if p not in ignored_params and not isinstance(p, FlatParameter):
                raise RuntimeError(
                    f"found unflattened parameter: {n} ; {p.size()} {p.__class__}"
                )
        self._reset_lazy_init()

        # Flag indicating if we require gradient reduction in the backward
        # pass (set to `False` in the `no_sync()` context manager)
        self._require_backward_grad_sync: bool = True

        self._state_dict_type = StateDictType.FULL_STATE_DICT
        self._state_dict_config = FullStateDictConfig()

        # FSDP currently provides three different state_dicts. The actual
        # state_dict that will be saved/loaded is decided by
        # self._state_dict_type. And the main logic of each state_dict is
        # implemented in the hook. Therefore, for each hook (post-save and
        # pre-load), there is a dispatcher dictionary to dispatch the execution
        # flow to the correct implementation.
        self._register_state_dict_hook(self._post_state_dict_hook)
        self._post_state_dict_hook_fn = {
            StateDictType.FULL_STATE_DICT: self._full_post_state_dict_hook,
            StateDictType.LOCAL_STATE_DICT: self._local_post_state_dict_hook,
            StateDictType.SHARDED_STATE_DICT: self._sharded_post_state_dict_hook,
        }
        self._register_load_state_dict_pre_hook(
            self._pre_load_state_dict_hook, with_module=True
        )
        self._pre_load_state_dict_hook_fn = {
            StateDictType.FULL_STATE_DICT: self._full_pre_load_state_dict_hook,
            StateDictType.LOCAL_STATE_DICT: self._local_pre_load_state_dict_hook,
            StateDictType.SHARDED_STATE_DICT: self._sharded_pre_load_state_dict_hook,
        }

        # Flag to guard against preparing gradients multiple times per backward pass.
        self._pre_backward_hook_has_run = False
        # Used for prefetching all gather full params in post backward hook
        self._need_rebuild_full_params = False

        # If specified, offload parameter shard to CPU.
        if self.cpu_offload.offload_params:
            for p in self.params:
                self._offload_to_cpu(p)

        # For validating execution order across ranks
        self._exec_order_data = _ExecOrderData()

    def _init_reshard_after_forward(self):
        if self.sharding_strategy == ShardingStrategy.FULL_SHARD:
            # Free full params and keep shard only after forward
            self.reshard_after_forward = True
        elif self.sharding_strategy == ShardingStrategy.SHARD_GRAD_OP:
            # Keep full params in the GPU memory until backward
            # computation is done
            self.reshard_after_forward = False
        elif self.sharding_strategy == ShardingStrategy.NO_SHARD:
            # self.reshard_after_forward is not used when NO_SHARD
            # is set, just setting it as False here
            self.reshard_after_forward = False
        else:
            raise RuntimeError(
                "sharding_strategy only supports FULL_SHARD, SHARD_GRAD_OP and NO_SHARD right now."
            )

    def _get_ignored_modules(
        self,
        root_module: torch.nn.Module,
        _ignored_modules: Any,
    ) -> Set[torch.nn.Module]:
        """
        Checks that ``_ignored_modules`` (1) is an iterable of
        ``torch.nn.Module`` s without any :class:`FullyShardedDataParallel`
        instances and does not contain the top-level ``module`` itself, and
        then returns them and their children as a :class:`set`, excluding
        nested :class:`FullyShardedDataParallel` instances.

        We include the child modules of modules in ``_ignored_modules`` to be
        more intuitive since ignoring a module should ignore its child modules
        as well, and we exclude :class:`FullyShardedDataParallel` instances
        since ``self`` may be the intended root instance that manages them.
        """
        if _ignored_modules is None:
            return set()
        msg_prefix = "`ignored_modules` should be an iterable of " \
            "`torch.nn.Module`s "
        try:
            ignored_root_modules = set(_ignored_modules)
        except TypeError:
            raise TypeError(msg_prefix + f"but got {type(_ignored_modules)}")
        for module in ignored_root_modules:
            if not isinstance(module, torch.nn.Module):
                raise TypeError(
                    msg_prefix + f"but got an iterable with {type(module)}"
                )
            if isinstance(module, FullyShardedDataParallel):
                raise ValueError(
                    "`ignored_modules` should not include FSDP modules"
                )
        # Include child modules and exclude nested FSDP modules
        ignored_modules = set(
            child for module in ignored_root_modules
            for child in module.modules()
            if not isinstance(child, FullyShardedDataParallel) and
            not isinstance(child, FlattenParamsWrapper)
        )
        if root_module in ignored_modules:
            raise ValueError(
                "Trying to ignore the top-level module passed into the FSDP "
                "constructor itself will result in all parameters being "
                f"ignored and is not supported: {module}"
            )
        return ignored_modules

    def _get_ignored_params_and_buffers(
        self,
        root_module: torch.nn.Module,
        ignored_modules: Set[torch.nn.Module],
    ) -> Tuple[Set[torch.nn.Parameter], Set[str], Set[str]]:
        """
        Returns the parameters of the modules in ``ignored_modules``,
        excluding any :class:`FlatParameter` s, their fully prefixed names, and
        the fully prefixed names of the buffers of the modules in
        ``ignored_modules``, all as :class:`set` s.

        Args:
            root_module (torch.nn.Module): Top-level module passed into the
                FSDP constructor from which to derive the fully prefixed names.
            ignored_modules (Set[torch.nn.Module]): Modules to ignore.
        """
        ignored_params = set(
            p for m in ignored_modules for p in m.parameters()
            if not isinstance(p, FlatParameter)
        )
<<<<<<< HEAD

    def _get_ignored_param_names(
        self,
        module: torch.nn.Module,
        ignored_params: Set[torch.nn.Parameter],
    ) -> Set[str]:
        """Returns a :class:`set` of tensor names to be ignored when cloning in
        the full post state dict hook. This includes ignored parameters' and
        all buffers' names."""
        param_to_unflat_param_names = _get_param_to_unflat_param_names(module)
        ignored_param_names = set()
        for param in ignored_params:
            unflat_param_names = param_to_unflat_param_names[param]
            assert len(unflat_param_names) == 1, \
                "Only `FlatParameter`s can map to >1 unflattened parameter " \
                "name, and `_get_ignored_parameters()` should have excluded " \
                "them; check `_get_param_to_unflat_param_names()`"
            ignored_param_names.add(unflat_param_names[0])
        return ignored_param_names

    def _get_buffer_names(self, module: torch.nn.Module) -> Set[str]:
        """Returns a :class:`set` of buffer names to be ignored when cloning in
        the full post state dict hook. Buffers do not need to be cloned since
        they are not sharded."""
        return _get_buffer_to_buffer_name(module).values()
=======
        param_to_unflat_param_names = _get_param_to_unflat_param_names(
            root_module, dedup_shared_params=False,
        )
        ignored_param_names = set()
        for param in ignored_params:
            unflat_param_names = param_to_unflat_param_names[param]
            ignored_param_names.update(unflat_param_names)

        def module_fn(module, prefix, buffer_to_buffer_names):
            # For FSDP modules, only add the entry when considering the contained
            # `FlattenParamsWrapper` to avoid duplication
            if not isinstance(module, FullyShardedDataParallel):
                for buffer_name, buffer in module.named_buffers(recurse=False):
                    is_shared_buffer = buffer in buffer_to_buffer_names
                    prefixed_buffer_name = clean_tensor_name(prefix + buffer_name)
                    if not is_shared_buffer:
                        buffer_to_buffer_names[buffer] = [prefixed_buffer_name]
                    else:
                        buffer_to_buffer_names.append(prefixed_buffer_name)

        def return_fn(buffer_to_buffer_names, *args):
            return buffer_to_buffer_names

        # Map to `List[str]` values instead of just `str` to account for shared
        # buffers, in which case there may be multiple names for a given
        # buffer; for non-shared buffers, the mapped-to value should always
        # have length one
        buffer_to_buffer_names: Dict[torch.Tensor, List[str]] = {}
        buffer_to_buffer_names = _apply_to_modules(
            root_module, module_fn, return_fn, buffer_to_buffer_names,
        )
        ignored_buffers = set(b for m in ignored_modules for b in m.buffers())
        ignored_buffer_names = set()
        for buffer, buffer_names in buffer_to_buffer_names.items():
            if buffer in ignored_buffers:
                ignored_buffer_names.update(buffer_names)

        return ignored_params, ignored_param_names, ignored_buffer_names
>>>>>>> d3c5141b

    @classmethod
    def _check_wrapped(cls, begin_module, check_fn, err_fn):
        for _, mod in begin_module.named_modules():
            if not check_fn(mod):
                raise ValueError(err_fn(mod))

    @property
    def module(self) -> FlattenParamsWrapper:
        """make model.module accessible, just like DDP."""
        assert isinstance(self._fsdp_wrapped_module, FlattenParamsWrapper)
        return self._fsdp_wrapped_module

    def check_is_root(self) -> bool:
        self._lazy_init()
        assert self._is_root is not None
        return self._is_root

    @staticmethod
    def fsdp_modules(
        module: nn.Module,
        root_only: bool = False,
    ) -> List["FullyShardedDataParallel"]:
        """
        Returns all nested FSDP instances, possibly including ``module`` itself
        and only including FSDP root modules if ``root_only=True``.

        Args:
            module (torch.nn.Module): Root module, which may or may not be an
                ``FSDP`` module.
            root_only (bool): Whether to return only FSDP root modules.
                (Default: ``False``)

        Returns:
            List[FullyShardedDataParallel]: FSDP modules that are nested in
            the input ``module``.
        """
        return [
            submodule for submodule in module.modules()
            if isinstance(submodule, FullyShardedDataParallel) and
            (not root_only or submodule.check_is_root())
        ]

    def apply(self, fn: Callable[[nn.Module], None]) -> "FullyShardedDataParallel":
        r"""Applies ``fn`` recursively to every submodule (as returned by ``.children()``)
        as well as self. Typical use includes initializing the parameters of a model
        (see also :ref:`nn-init-doc`).

        Compared to ``torch.nn.Module.apply``, this version additionally gathers
        the full parameters before applying ``fn``. It should not be called from
        within another ``_summon_full_params`` context.

        Args:
            fn (:class:`Module` -> None): function to be applied to each submodule

        Returns:
            Module: self
        """
        uninitialized = self._is_root is None
        self._assert_state(TrainingState_.IDLE)
        with self._summon_full_params(recurse=False, writeback=True):
            ret = super().apply(fn)

        # Reset lazy init that might be called by _summon_full_params, since
        # it could have set is_root incorrectly for non-root FSDP instances.
        if uninitialized and self._is_root:
            for module in self.fsdp_modules(self):
                module._reset_lazy_init()

        return ret

    # setting two factors 'self.gradient_predivide_factor'
    # and 'self.gradient_postdivide_factor' to avoid underflow and overflow
    def _get_gradient_predivide_factor(self, world_size: int) -> float:
        factor: int = 1
        while world_size % factor == 0 and world_size / factor > factor:
            factor *= 2
        return float(factor)

    def _offload_to_cpu(self, p):
        """
        Offloads parameter to CPU from self.compute_device. If the parameter is
        already on CPU then this is a noop.
        """
        cpu_device = torch.device("cpu")
        if p.device == cpu_device:
            return
        with torch.no_grad():
            p.data = p.to(cpu_device)

    def _mixed_precision_enabled_for_params(self) -> bool:
        """
        Whether user explicitly enabled mixed precision for
        parameters or not.
        """
        return (
            self.mixed_precision is not None
            and self.mixed_precision.param_dtype is not None
        )

    def _mixed_precision_enabled_for_buffers(self) -> bool:
        """
        Whether user explicitly enabled mixed precision for
        buffers or not.
        """
        return (
            self.mixed_precision is not None
            and self.mixed_precision.buffer_dtype is not None
        )

    def _mixed_precision_enabled_for_reduce(self) -> bool:
        """
        Whether user explicitly enabled mixed precision for
        gradient reduction or not.
        """
        return (
            self.mixed_precision is not None
            and self.mixed_precision.reduce_dtype is not None
        )

    def _cast_fp_inputs_to_precision(
        self, dtype: torch.dtype, *args: Any, **kwargs: Any
    ) -> Tuple[Any, Any]:
        """
        Casts floating point tensors in args and kwargs to precision given by dtype.
        requires_grad field is respected.
        """
        def cast_fn(x: torch.Tensor) -> torch.Tensor:
            if not torch.is_floating_point(x):
                return x
            y = x.to(dtype)
            # Explicitly copy over requires_grad context since this is happening
            # within torch.no_grad.
            if x.is_leaf:
                y.requires_grad = x.requires_grad
            return y

        with torch.no_grad():
            return (
                _apply_to_tensors(cast_fn, args),
                _apply_to_tensors(cast_fn, kwargs)
            )

    @torch.no_grad()
    def _cast_param_shards_to_dtype(self):
        """
        Allocates a mixed precision paramter shard and casts parameter shards to
        reduced precision by copying into this mixed precision shard. Note that
        if we are CPU offloading, this also implicitly loads the parameter shard
        back to GPU.
        """
        assert (
            self._mixed_precision_enabled_for_params()
        ), "Expected to only be called when mixed precision for parameters is enabled."
        with torch.cuda.stream(self._streams["mixed_precision_params"]):
            for p in self.params:
                assert p._mp_shard is not None
                _alloc_storage(data=p._mp_shard, size=p._local_shard.size())
                # Cast is done by copy
                p._mp_shard.copy_(
                    # no-op if not CPU offloading, otherwise nonblocking because
                    # p._local_shard is pinned in _init_param_attributes.
                    p._local_shard.to(p._mp_shard.device, non_blocking=True)
                )
                # Point p to the mp shard
                p.data = p._mp_shard
        # Block current stream on this copy work.
        torch.cuda.current_stream().wait_stream(self._streams["mixed_precision_params"])

    @torch.no_grad()
    def _free_mp_shard(self, params: List[FlatParameter]):
        """
        Deallocate storage for parameter's mixed precision shard.
        """
        assert (
            self._mixed_precision_enabled_for_params()
        ), "Expected to only be called when mixed precision for parameters is enabled."
        current_stream = torch.cuda.current_stream()
        for p in params:
            # mp_shard should always be allocated.
            assert p._mp_shard is not None
            # Shard is allocated in "mixed_precision_stream" and then we block
            # current stream on this stream, so don't free it until work in the
            # current stream is completed.
            p._mp_shard.record_stream(current_stream)
            _free_storage(p._mp_shard)

    def _cast_buffers(
        self,
        device: Optional[torch.device] = None,
        dtype: Optional[Dict[str, torch.dtype]] = None,
        memo: Optional[Set] = None,
        recurse: bool = True,
    ) -> None:
        """Move all buffers to the given *device* and *dtype*.
        If *device* is not given, then it will default to
        ``self.compute_device``, otherwise buffer will be moved to ``device``.
        In the case of nested FSDP instances, we will respect the child instance's
        ``compute_device`` configuration.
        If *dtype* is given, it must be a mapping of buffer name to buffer dtype,
            and this argument is currently only given to restore back to original
            buffer types during checkpoint. If *dtype* is not given, and we are
            in mixed precision training, the buffer will be cast to buffer_dtype,
            otherwise the buffer will not be cast.
        Args:
            device (torch.device, Optional):
                device to cast buffers to (defaults to compute_device)
            dtype: (Dict[str, torch.dtype], Optional):
                Mapping of buffer name to their dtype to cast to.
            memo (Set, Optional):
                set of modules that have already been processed
            recurse (bool, Optional):
                Whether to call _cast_buffers recursively on nested FSDP
                instances (default is True).
        """
        if memo is None:
            memo = set()
        for module in self.modules():
            if module is not self and isinstance(module, FullyShardedDataParallel) and recurse:
                # Allow any child FSDP instances to handle their own buffers.
                module._cast_buffers(device=device, dtype=dtype, memo=memo, recurse=recurse)
            elif module not in memo:
                memo.add(module)
                for name, buf in module.named_buffers(recurse=False):
                    if buf is None:
                        continue
                    buf = buf.to(device=device or self.compute_device)
                    if name not in self._orig_buffer_dtypes:
                        self._orig_buffer_dtypes[name] = buf.dtype
                    # If given, cast buffer to the given dtype. This is used to
                    # suppport mixed precision for buffers
                    # (given by self.mixed_precision.buffer_dtype) and also used
                    # to restore the buffer dtype to the original precision for
                    # state_dict() calls.
                    # Note that non-floating point buffers are not casted.
                    if torch.is_floating_point(buf):
                        # We are restoring the original buffer type in
                        # preparation for checkpoint.
                        if dtype:
                            buf = buf.to(dtype=dtype[name])
                        # Note that we don't pass in self.mixed_precision.buffer_dtype
                        # recursively into _cast_buffers, as we want to respect
                        # mp config for child FSDP instances.
                        elif self._mixed_precision_enabled_for_buffers():
                            buf = buf.to(self.mixed_precision.buffer_dtype)

                    setattr(module, name, buf)

    @torch.no_grad()
    def _shard_parameters(self) -> None:
        """
        At initialization we wrap a module with full parameters and shard the
        parameters in-place. Sharding is implemented by viewing each parameter
        as a 1D Tensor and retaining only a single slice, where the slice size
        is determined by the number of data parallel workers.
        After this initial sharding is complete, the user can initialize a
        ``torch.optim.Optimizer`` in the usual way, i.e.::
        .. code-block:: python
            optim = torch.optim.Adam(sharded_module.parameters(), lr=0.0001)
        The optimizer will see only a single slice of parameters and will thus
        allocate less memory for optimizer state, avoiding redundancy across
        data parallel workers.
        """
        for p in self.params:
            assert not p._is_sharded, "Param should have not been sharded yet."
            assert (
                p.is_floating_point()
            ), "Autograd does not support operations for integer type."

            # Sharding is done only when world_size is larger than 1 and
            # sharding_strategy!=NO_SHARD.
            p._is_sharded = (  # type: ignore[attr-defined]
                self.world_size > 1
                and self.sharding_strategy != ShardingStrategy.NO_SHARD
            )
            p._orig_size = p.size()  # type: ignore[attr-defined]

            if not p._is_sharded:  # type: ignore[attr-defined]
                self.numel_padded_per_param.append(0)
                continue

            # Save the original storage and free it later on.
            # Since we're modifying the tensor's storage directly,
            # make sure the tensor is the sole occupant of the storage.
            assert (
                p.storage_offset() == 0
            ), "The tensor is not the sole occupant of the storage."
            orig_storage = p.storage()

            # Replace p with the relevant shard.
            local_shard, num_padded = self._get_shard(p)
            p.set_(local_shard)  # type: ignore[call-overload]
            p.shard_by_offsets(
                self.rank * local_shard.numel(),
                (self.rank + 1) * local_shard.numel() - 1,
                num_padded,
            )
            self.numel_padded_per_param.append(num_padded)

            # Free storage that contains the original full data.
            if orig_storage.size() > 0:
                orig_storage.resize_(0)  # type: ignore[attr-defined]

        assert len(self.numel_padded_per_param) == len(
            self.params
        ), "numel_padded_per_param is not populated correctly."

    @staticmethod
    def _get_chunk(
        tensor: torch.Tensor,
        rank: int,
        world_size: int,
    ) -> Tuple[torch.Tensor, int]:
        """Returns the unpadded chunk as a view and the number of padding
        elements of a full tensor for the given rank and world size."""
        # Shard using `torch.chunk()` to match all-gather/reduce-scatter.
        chunks = torch.flatten(tensor).chunk(world_size)
        if len(chunks) < (rank + 1):
            # If there are not enough chunks to shard across ranks, create an
            # empty chunk that will just be padded with zeros to be the
            # appropriate size.
            chunk = chunks[0].new_empty(0)
        else:
            chunk = chunks[rank]
        # Determine number of padding elements.
        num_to_pad = chunks[0].numel() - chunk.numel()
        assert num_to_pad >= 0, \
            "Chunk's size should at most the first chunk's size"
        return chunk, num_to_pad

    @staticmethod
    def _get_shard_functional(
        tensor: torch.Tensor,
        rank: int,
        world_size: int,
    ) -> Tuple[torch.Tensor, int]:
        """Functional version of :meth:`_get_shard`."""
        chunk, num_to_pad = FullyShardedDataParallel._get_chunk(
            tensor, rank, world_size,
        )
        # We always need to clone here regardless of the padding and even
        # though `chunk` is a view of `tensor` because `tensor` may be
        # deallocated after this method returns
        shard = chunk.clone()
        if num_to_pad > 0:
            shard = F.pad(shard, [0, num_to_pad])
        return shard, num_to_pad

    def _get_shard(
        self,
        tensor: torch.Tensor,
        rank: Optional[int] = None,
    ) -> Tuple[torch.Tensor, int]:
        """Returns the local shard and the number of padding elements of a full
        tensor for the calling rank if ``rank=None`` or for the rank ``rank``
        if not ``None``."""
        rank = self.rank if rank is None else rank
        return FullyShardedDataParallel._get_shard_functional(
            tensor, rank, self.world_size,
        )

    def __getattr__(self, name: str) -> Any:
        """Forward missing attributes to wrapped module."""
        try:
            return super().__getattr__(name)  # defer to nn.Module's logic
        except AttributeError:
            return getattr(self.module, name)

    def __getitem__(self, key: int) -> Any:
        """Forward indexing calls in case the module is a nn.Sequential."""
        return self.module.__getitem__(key)  # type: ignore[operator]

    def _reset_lazy_init(self) -> None:
        """
        Reset instance so :func:`_lazy_init` will run on the next forward.
        Currently this is only called in __init__
        """
        self._is_root: Optional[bool] = None
        self._streams: Dict[str, torch.cuda.Stream] = {}
        self._fsdp_graph_order: List[nn.Module] = []
        self._my_fsdp_idx_in_graph: Optional[int] = None
        for p in self.params:
            if hasattr(p, "_local_shard"):
                # reset attributes that are added in _init_param_attributes, as
                # part of _lazy_init
                del p._local_shard  # type: ignore[attr-defined]
        # set 'self.reshard_after_forward' flag based on self.sharding_strategy
        self._init_reshard_after_forward()

    def _lazy_init(self) -> None:
        """Initialization steps that should happen lazily, typically right
        before the first forward pass.
        """
        # Initialize param attributes lazily, in case the param's dtype or
        # device changes after __init__.
        for p in self.params:
            self._init_param_attributes(p)

        # Initialize _is_root and setup streams. These steps would ideally
        # happen in __init__, but _is_root can only be determined after the
        # entire model hierarchy is setup, thus we run it lazily.
        if self._is_root is None:
            # _is_root means that we are in the outermost module's forward.
            self._set_is_root()
            self._setup_streams()

        if self._is_root:
            # Buffers stay on GPU, and don't get sharded. Since _cast_buffers
            # applies recursively, we only call this from the root instance.
            self._cast_buffers(recurse=True)

            # Don't free the full params for the outer-most (root) instance,
            # In most cases, root instance contains params in the last layers
            # or has no params. In these cases, those params will be needed
            # immediately after for the backward pass. Note that this only
            # applies currently when freeing parameters at end of layer's
            # forward pass.
            self.reshard_after_forward = False

            # Due to the use of streams, we need to make sure the previous
            # ``optim.step()`` is done before we all-gather parameters.
            self._wait_for_previous_optim_step()

    @torch.no_grad()
    def _init_param_attributes(self, p: Parameter) -> None:
        """
        We manage several attributes on each Parameter instance. The first two
        are set by :func:`_shard_parameters`:
            ``_is_sharded``: ``True`` if the Parameter is sharded or ``False``
                if the Parameter is intentionally not sharded (in which case we
                will all-reduce grads for this param). Currently the way
                `_is_sharded = False` is if world_size = 1 or sharding strategy
                is NO_SHARD.
            ``_orig_size``: the size of the original Parameter (before sharding)
        A few attributes are set here:
            ``_local_shard``: a single shard of the parameter. This is needed to
                recover the shard after rebuilding full parameter in forward
                and backward.
            ``_full_param_padded``: the full weight (padded to be evenly
                divisible by ``world_size``), used for computation in the
                forward and backward pass. It is initialized with the
                appropriate size and then has its storage freed. This will be
                resized in place and only materialized (via all-gather) as needed.
        Another attribute is set by :func:`_register_post_backward_hooks`:
            ``_shard_bwd_hook``: it holds the parameter's AccumulateGrad object
                and the registered post hook handle.
        """
        assert hasattr(p, "_is_sharded") and hasattr(
            p, "_orig_size"
        ), "Parameters should have been sharded during construction."
        # If _local_shard has been set in the first lazy init and
        # current parameter is pointed to _local_shard, no need to
        # set the _local_shard again.
        if hasattr(p, "_local_shard"):
            # If CPU offloading, p._local_shard should have been placed on CPU
            # during its first lazy construction.
            if self.cpu_offload.offload_params:
                assert p._local_shard.device == torch.device(  # type: ignore[attr-defined]
                    "cpu"
                ), (
                    "Expected p._local_shard to be on CPU, "  # type: ignore[attr-defined]
                    f"but it's on {p._local_shard.device}"  # type: ignore[attr-defined]
                )
            return

        # A single shard of the parameters. Also makes p._local_shard to be on
        # CPU if we are CPU offloading, since p.data would be on CPU during
        # init.
        if self.cpu_offload.offload_params:
            assert p.device == torch.device("cpu"), (
                "Expected param to be on CPU when cpu_offloading is enabled. "
                "If CPU offloading is enabled correctly, you may be "
                "accidentally moving the model to CUDA after FSDP initialization."
            )
        p._local_shard = p.data  # type: ignore[attr-defined]
        # If CPU offloading, pin the memory to enable faster CPU -> GPU device
        # transfer.
        if self.cpu_offload.offload_params:
            assert p._local_shard.device == torch.device("cpu")  # type: ignore[attr-defined]
            p._local_shard.pin_memory()  # type: ignore[attr-defined]
            # When offloading parameters, also move the grad shard to CPU during
            # backward pass. In this case, it's important to pre-allocate the
            # CPU grad shard in pinned memory so that we can do a non-blocking
            # transfer.
            p._cpu_grad = torch.zeros_like(  # type: ignore[attr-defined]
                p, device=torch.device("cpu")
            ).pin_memory()

        # If mixed_precision, maintain reduced precision param shard on
        # compute_device for computation in fwd/bwd. We resize storage to 0 here
        # and rematerialize before building the full param when needed. After
        # fwd/bwd, it is freed and we only hold on to the full precision shard.
        # As a result, this reduced precision shard is not allocated if we are
        # not in the forward/backward pass.
        if (
            self._mixed_precision_enabled_for_params()
        ):
            p._mp_shard = torch.zeros_like(
                p._local_shard,
                device=self.compute_device,
                dtype=self.mixed_precision.param_dtype
            )
            _free_storage(p._mp_shard)

        # We also maintain a full-sized parameter of type self.compute_dtype.
        # We resize the storage to size 0 at init (here) and only materialize
        # as needed. The storage may contain padding elements so that it is
        # evenly divisible by world_size, although these padding elements will
        # be removed before the relevant computation.
        if p._is_sharded:  # type: ignore[attr-defined]
            # We set p._full_param_padded's dtype to the desired parameter dtype
            # in the case of mixed precision. This is so that when we all_gather
            # into full_param_padded it can occur without issues and result in
            # full_param_padded having the expected param_dtype.
            full_param_dtype = (
                p.dtype if not self._mixed_precision_enabled_for_params()
                else self.mixed_precision.param_dtype
            )
            p._full_param_padded = torch.zeros(  # type: ignore[attr-defined]
                p.numel() * self.world_size,
                device=self.compute_device,
                dtype=full_param_dtype,
            )
            _free_storage(p._full_param_padded)  # type: ignore[attr-defined]

    def _set_is_root(self) -> None:
        """If ``True``, implies that no other :class:`FullyShardedDataParallel`
        instance wraps this one. Called once by :func:`_lazy_init`.
        """
        if self._is_root is not None:
            return
        # No FSDP instance wraps this, else _is_root would be set to False.
        self._is_root = True
        self._exec_order_data.init(self)
        # If final backward callback is never been queued, state should be IDLE.
        # If final backward callback is queued, the callback should be finished
        # and the state was reset to be IDLE.
        # This should be asserted at the beginning of forward pass in the root instance only.
        # For children instances, if they are checkpointed, state will not be reset to
        # IDLE after each inner forward/backward.
        self._assert_state(TrainingState_.IDLE)
        for m in self.modules():
            if m is not self and isinstance(m, FullyShardedDataParallel):
                # We relax the assert for non-root instance, when the nested initialized module is wrapped
                # again in FSDP later, for example after training to run inference.
                assert (
                    m._is_root is None or not m._is_root
                ), "Non-root instance's _is_root flag should have not been set yet" \
                    "or has already been set as False."
                if m._is_root is None:
                    m._is_root = False

    def _setup_streams(self) -> None:
        """Create streams to overlap data transfer and computation."""
        if len(self._streams) > 0 or not self._is_root:
            return

        if torch.cuda.is_available():
            # Stream for all-gathering parameters.
            self._streams["all_gather"] = torch.cuda.Stream()
            # Stream for overlapping grad reduction with the backward pass.
            self._streams["post_backward"] = torch.cuda.Stream()
            # Stream to move main params to self.mixed_precision.param_dtype
            # for forward pass.
            if self._mixed_precision_enabled_for_params():
                self._streams["mixed_precision_params"] = torch.cuda.Stream()

        # We share streams with all children instances, which allows them to
        # overlap transfers across the forward pass without synchronizing with
        # the default stream.
        for m in self.modules():
            if m is not self and isinstance(m, FullyShardedDataParallel):
                m._streams = self._streams
                m._fsdp_graph_order = self._fsdp_graph_order
                # Give each non-root FSDP module an alias to the root's
                # execution order data structure and ignored parameter and
                # all buffer names since only the root's names are fully
                # prefixed like the state dict keys
                m._exec_order_data = self._exec_order_data
                m._ignored_param_names = self._ignored_param_names
                m._buffer_names = self._buffer_names

    def _wait_for_previous_optim_step(self) -> None:
        """
        The outer-most :class:`FullyShardedDataParallel` instance (i.e., the root
        instance) needs to synchronize with the default stream to ensure the
        previous optimizer step is done.
        """
        if not torch.cuda.is_available():
            return

        if self._mixed_precision_enabled_for_params():
            self._streams["mixed_precision_params"].wait_stream(
                torch.cuda.current_stream()
            )

        self._streams["all_gather"].wait_stream(torch.cuda.current_stream())

    def _need_prefetch_pre_backward_hook(self) -> bool:
        if (
            self.backward_prefetch == BackwardPrefetch.BACKWARD_PRE
            and self._fsdp_graph_order is not None
            and self._my_fsdp_idx_in_graph is not None
            and self._my_fsdp_idx_in_graph > 0
            and self._fsdp_graph_order[self._my_fsdp_idx_in_graph - 1].training_state
            != TrainingState_.BACKWARD_POST
        ):
            return True
        else:
            return False

    def _need_prefetch_post_backward_hook(self) -> bool:
        if (
            self.backward_prefetch == BackwardPrefetch.BACKWARD_POST
            and self._fsdp_graph_order is not None
            and self._my_fsdp_idx_in_graph is not None
            and self._my_fsdp_idx_in_graph > 0
            and self._fsdp_graph_order[self._my_fsdp_idx_in_graph - 1].training_state
            != TrainingState_.BACKWARD_POST
            and self._fsdp_graph_order[
                self._my_fsdp_idx_in_graph - 1
            ]._need_rebuild_full_params
        ):
            return True
        else:
            return False

    @staticmethod
    @contextlib.contextmanager
    def state_dict_type(
        module: nn.Module,
        state_dict_type: StateDictType,
        state_dict_config: Optional[StateDictConfig] = None
    ) -> Generator:
        """
        A context manager to set the ``state_dict_type`` of all the descendant
        FSDP modules of the target module. The target module does not have to
        be a FSDP module. If the target module is a FSDP module, its
        ``state_dict_type`` will also be changed.

        .. note:: This API should be called for only the top-level (root)
            module.

        .. note:: This API enables users to transparently use the conventional
            ``state_dict`` API to take model checkpoints in cases where the
            root FSDP module is wrapped by another ``nn.Module``. For example,
            the following will ensure ``state_dict``  is called on all non-FSDP
            instances, while dispatching into `local_state_dict` implementation
            for FSDP:

        Example::

        >>> model = DDP(FSDP(...))
        >>> fsdp_root = model.module
        >>> with FSDP.state_dict_type(fsdp_root, StateDictType.LOCAL_STATE_DICT):
        >>>     checkpoint = model.state_dict()

        Args:
            module (torch.nn.Module): Root module.
            state_dict_type (StateDictType): the desired state_dict_type to set.
        """
        prev_state_dict_type = None
        prev_state_dict_config = None
        # Use default config a state_dict config is not set.
        if state_dict_config is None:
            state_dict_config = _state_dict_type_to_config[state_dict_type]()
        for module in FullyShardedDataParallel.fsdp_modules(module):
            if prev_state_dict_type is None:
                prev_state_dict_type = module._state_dict_type
            if prev_state_dict_config is None:
                prev_state_dict_config = module._state_dict_config
            if prev_state_dict_type != module._state_dict_type:
                raise RuntimeError(
                    "All FSDP module should the same state_dict_type."
                )
            if type(prev_state_dict_config) != type(module._state_dict_config):
                raise RuntimeError(
                    "All FSDP modules should have the same type of state_dict_config."
                )

            expected_state_dict_config_type = _state_dict_type_to_config[state_dict_type]
            if expected_state_dict_config_type != type(state_dict_config):
                raise RuntimeError(
                    f"Expected state_dict_config of type {expected_state_dict_config_type} but got {type(state_dict_config)}"
                )
            module._state_dict_type = state_dict_type
            module._state_dict_config = state_dict_config
        try:
            yield
        finally:
            assert prev_state_dict_type is not None  # Avoid mypy warning
            assert prev_state_dict_config is not None  # Avoid mypy warning
            for module in FullyShardedDataParallel.fsdp_modules(module):
                module._state_dict_type = prev_state_dict_type
                module._state_dict_config = prev_state_dict_config

    def _full_post_state_dict_hook(
        self,
        state_dict: Dict[str, Any],
        prefix: str,
    ) -> Dict[str, Any]:
        """
        Hook that runs after model.state_dict() is called before returning result to
        user. For FSDP, we may have to clone the tensors in state_dict as params go
        back to sharded version after _summon_full_params ends, and also remove
        "_fsdp_wrapped_module" prefix.
        """
        self._assert_state([TrainingState_.SUMMON_FULL_PARAMS])
        # state_dict is empty for nonzero ranks if `rank0_only` was enabled.
        if not state_dict:
            return state_dict

        offload_to_cpu = self._state_dict_config.offload_to_cpu
        cpu_device = torch.device("cpu")
        for key in state_dict:
            clean_key = clean_tensor_name(key)
            # Do not need to clone buffers
            if clean_key in self._buffer_names:
                # Offload the buffer to CPU if needed since it is not done in
                # `_summon_full_params()`
                if offload_to_cpu and state_dict[key].device != cpu_device:
                    state_dict[key] = state_dict[key].to(cpu_device)
                continue
            # Clone non-ignored parameters before exiting the
            # `_summon_full_params()` context
<<<<<<< HEAD
            if clean_key not in self._ignored_param_names:
                if not getattr(state_dict[key], "_has_been_cloned", False):
                    try:
                        state_dict[key] = state_dict[key].clone().detach()
                        state_dict[key]._has_been_cloned = True  # type: ignore[attr-defined]
                    except BaseException as e:
                        warnings.warn(
                            f"Failed to clone() tensor with name {key}. This may mean "
                            "that this state_dict entry could point to invalid memory "
                            "regions after returning from state_dict() call if this "
                            "parameter is managed by FSDP. Please check clone "
                            f"implementation of {key}. Error: {str(e)}"
                        )
=======
            if clean_tensor_name(key) not in self._ignored_tensor_names and \
                    not getattr(state_dict[key], "_has_been_cloned", False):
                try:
                    state_dict[key] = state_dict[key].clone().detach()
                    state_dict[key]._has_been_cloned = True  # type: ignore[attr-defined]
                except BaseException as e:
                    warnings.warn(
                        f"Failed to clone() tensor with name {key}. This may mean "
                        "that this state_dict entry could point to invalid memory "
                        "regions after returning from state_dict() call if this "
                        "parameter is managed by FSDP. Please check clone "
                        f"implementation of {key}. Error: {str(e)}"
                    )
>>>>>>> d3c5141b

        _replace_by_prefix(state_dict, prefix + f"{FSDP_WRAPPED_MODULE}.", prefix)
        return state_dict

    def _local_post_state_dict_hook(
        self,
        state_dict: Dict[str, Any],
        prefix: str,
    ) -> Dict[str, Any]:
        """
        This hook create a ShardedTensor from the local flat_param and replace
        the state_dict[f"{prefix}{FLAT_PARAM}] with the ShardedTensor. No copy
        will happen. The underlying storage is the same.
        """
        _replace_by_prefix(state_dict, f"{prefix}{FSDP_WRAPPED_MODULE}.", prefix)
        # state_dict[f"{prefix}{FLAT_PARAM}"] exists and has the same tensor
        # value as the flat_param but it is a pure Tensor because
        # nn.Module.state_dict() will detach the parameter. Therefore, we need
        # to get flat_param from the FlattenParamsWrapper to get the metadata.
        flat_param = getattr(self.module, FLAT_PARAM, None)
        assert (
            flat_param is not None
        ), "flat_param cannot be None when doing local_state_dict."

        # Construct a ShardedTensor from the flat_param.
        full_numel = flat_param.full_numel
        shard_offset = flat_param.numel() * self.rank
        valid_data_size = flat_param.numel() - flat_param.num_padded
        if valid_data_size > 0 and flat_param.num_padded > 0:
            flat_param = flat_param.narrow(0, 0, valid_data_size)
        local_shards = [
            Shard.from_tensor_and_offsets(flat_param, [shard_offset], self.rank)
        ]
        state_dict[f"{prefix}{FLAT_PARAM}"] = init_from_local_shards(
            local_shards, full_numel, process_group=self.process_group
        )  # type: ignore[assignment]

        return state_dict

    def _sharded_post_state_dict_hook(
        self,
        state_dict: Dict[str, Any],
        prefix: str,
    ) -> Dict[str, Any]:
        raise NotImplementedError("Will be implemented as part of https://github.com/pytorch/pytorch/issues/73518")

    @staticmethod
    def _post_state_dict_hook(
        module: nn.Module,
        state_dict: Dict[str, Any],
        prefix: str,
        *args: Any,
    ) -> Dict[str, Any]:
        """
        _post_state_dict_hook() is called after the state_dict() of this
        FSDP module is executed. ``self._state_dict_type`` is used to decide
        what postprocessing will be done.
        """
        self = cast(FullyShardedDataParallel, module)
        processed_state_dict = self._post_state_dict_hook_fn[self._state_dict_type](state_dict, prefix)
        # Restore buffers, which currently are in their full precision type,
        # back to their mixed precision type. This is because buffers are cast
        # during lazy_init() and stay at their mixed precision type before/after
        # forward/backward. As a result state_dict() should maintain this.
        if (
            self._is_root
            and self._mixed_precision_enabled_for_buffers()
        ):
            self._cast_buffers(recurse=True)
        return processed_state_dict

    def state_dict(self, *args, **kwargs):
        """
        The entry point of all three FSDP state_dict APIs. By default, calling
        ``state_dict`` on an FSDP module will result in FSDP attempting to bring
        the entire (nested) model into memory and taking the local model's
        ``state_dict`` on every rank, which could result in OOM if the model
        cannot fit on a single GPU. As a result, :func:`state_dict_type` API is
        available to configure between `state_dict` implementations. User can
        thus use `with self.state_dict_type(self, StateDictType.LOCAL_STATE_DICT)`
        context manager to perform a local checkpoint that will store only local
        shards of the module. Currently, the only supported implementations are
        ``StateDictType.LOCAL_STATE_DICT`` and ``StateDictType.FULL_STATE_DICT``
        (default).

        Example::

        >>> import torch
        >>> from torch.distributed.fsdp import FullyShardedDataParallel as FSDP
        >>> from torch.distributed.fsdp import StateDictType
        >>> torch.cuda.set_device(device_id)
        >>> my_module = nn.Linear(...)
        >>> sharded_module = FSDP(my_module)
        >>> full_state_dict_config = FullStateDictConfig(offload_to_cpu=True, rank0_only=True)
        >>> with FSDP.state_dict_type(sharded_module, StateDictType.FULL_STATE_DICT, full_state_dict_config):
        >>>     full_dict = sharded_module.state_dict()
        >>> full_dict.keys()
        >>> odict_keys(['weight', 'bias'])
        >>> # using local state dict
        >>> with FSDP.state_dict_type(sharded_module, StateDictType.LOCAL_STATE_DICT):
        >>>     local_dict = sharded_module.state_dict()
        >>> local_dict.keys()
        >>> odict_keys(['flat_param', 'inner.flat_param'])

        .. warning:: This needs to be called on all ranks, since synchronization
            primitives may be used.
        """
        # TODO (rohan-varma): separate these out once a state_dict pre-hook
        # is available.
        if torch.cuda.is_available():
            torch.cuda.synchronize()

        self._lazy_init()
        if self._state_dict_type == StateDictType.FULL_STATE_DICT:
            # Get config args
            full_state_dict_config = (
                self._state_dict_config if self._state_dict_config is not None
                else FullStateDictConfig()
            )
            rank0_only = full_state_dict_config.rank0_only
            offload_to_cpu = full_state_dict_config.offload_to_cpu
            summon_ctx = (
                self._summon_full_params(
                    recurse=False, writeback=False, offload_to_cpu=offload_to_cpu, rank0_only=rank0_only
                )
                if self.training_state != TrainingState_.SUMMON_FULL_PARAMS else
                contextlib.suppress()
            )
            with summon_ctx:
                # Since buffers are not sharded and stay casted, restore them to their
                # original user module specified types for checkpoint. We take care to
                # recast in post_state_dict_hook for consistency with the fact that
                # buffers stay casted after forward/backward. We must have the
                # call here instead of above because _summon_full_params itself
                # calls _lazy_init() which would cast the buffers.
                if (
                    self._is_root
                    and self._mixed_precision_enabled_for_buffers()
                ):
                    self._cast_buffers(
                        dtype=self._orig_buffer_dtypes, recurse=False
                    )
                state_dict = super().state_dict(*args, **kwargs)

            # TODO: support offload to CPU in post state dict hook.
            if not rank0_only or self.rank == 0:
                return state_dict
            else:
                return {}

        elif self._state_dict_type == StateDictType.LOCAL_STATE_DICT:
            assert getattr(self.module, FLAT_PARAM, None) is not None
            assert isinstance(self.module.flat_param, FlatParameter)
            return super().state_dict(*args, **kwargs)
        elif self._state_dict_type == StateDictType.SHARDED_STATE_DICT:
            raise NotImplementedError("Will be implemented as part of https://github.com/pytorch/pytorch/issues/73518.")
        else:
            raise ValueError(f"Unknown StateDictType {self._state_dict_type}.")

    def _local_state_dict(self, *args: Any, **kwargs: Any) -> Any:
        """
        Returns the local state of the module. Parameters are flattened and
        sharded, so the resulting state_dict can only be loaded after the module
        has been wrapped with FSDP.
        """
        with self.state_dict_type(self, StateDictType.LOCAL_STATE_DICT):
            return self.state_dict(*args, **kwargs)

    def _full_pre_load_state_dict_hook(
        self,
        state_dict: Dict[str, Any],
        prefix: str,
    ) -> None:
        _replace_by_prefix(state_dict, prefix, prefix + f"{FSDP_WRAPPED_MODULE}.")

    def _local_pre_load_state_dict_hook(
        self,
        state_dict: Dict[str, Any],
        prefix: str,
    ) -> None:
        """
        This hook finds the local flat_param for this FSDP module from the
        state_dict. The flat_param should be a ShardedTensor. This hook converts
        the ShardedTensor to a tensor. No copy happen unless padding is required.
        """
        _replace_by_prefix(state_dict, prefix, f"{prefix}{FSDP_WRAPPED_MODULE}.")
        key = f"{prefix}{FSDP_WRAPPED_MODULE}.{FLAT_PARAM}"
        load_tensor = state_dict[key]
        assert isinstance(
            load_tensor, ShardedTensor
        ), "Tensors in local_state_dict should be ShardedTensor."

        # Convert the ShardedTensor to a Tensor.
        shards = load_tensor.local_shards()
        assert len(shards), "load_local_state_dict assume one shard per ShardedTensor."
        load_tensor = cast(torch.Tensor, shards[0].tensor)

        # Get the metada of the flat_param to decide whether to pad the loaded
        # tensor.
        flat_param = self.module.flat_param
        assert flat_param is not None
        if flat_param.num_padded not in (0, flat_param.numel()):
            assert load_tensor.numel() < flat_param.numel(), (
                f"Local shard size = {flat_param.numel()} and the tensor in "
                f"the state_dict is {load_tensor.numel()}."
            )
            load_tensor = F.pad(load_tensor, [0, flat_param.num_padded])
        state_dict[key] = load_tensor

    def _sharded_pre_load_state_dict_hook(
        self,
        state_dict: Dict[str, Any],
        prefix: str,
    ) -> None:
        raise NotImplementedError("Will be implemented as part of https://github.com/pytorch/pytorch/issues/73518.")

    @staticmethod
    def _pre_load_state_dict_hook(
        module: nn.Module,
        state_dict: Dict[str, Any],
        prefix: str,
        *args: Any,
    ) -> None:
        """
        ``_pre_state_dict_hook` is called before ``self._load_from_state_dict()``
        is called. ``self._state_dict_type`` is used to decide what preprocessing
        will be done.
        """
        # Code that is common for all state_dict impls
        self = cast(FullyShardedDataParallel, module)
        if torch.cuda.is_available():
            torch.cuda.synchronize()
        # Dispatch into state_dict specific implementation of pre-hook.
        self._pre_load_state_dict_hook_fn[self._state_dict_type](state_dict, prefix)

    def load_state_dict(
        self,
        state_dict: Mapping[str, Any],
        *args,
    ) -> NamedTuple:
        """
        The entry point of all three FSDP load_state_dict APIs. By default,
        calling ``load_state_dict`` on an FSDP module will result in FSDP
        attempting to load a "full" state_dict, i.e. a state_dict consisting of
        full, unsharded, unflattened original module parameters. This requires
        FSDP to load the full parameter context on each rank which could result
        in GPU OOM. As a result, :func:`state_dict_type` API is available to
        configure between `load_state_dict` implementations. User can thus use
        ``with self.state_dict_type(self, StateDictType.LOCAL_STATE_DICT)`` context
        manager to load a local state dict checkpoint that will restore only
        local shards of the module. Currently, the only supported
        implementations are ``StateDictType.LOCAL_STATE_DICT`` and
        ``StateDictType.FULL_STATE_DICT`` (default). Please see :func:`state_dict`
        for documentation around creating an FSDP checkpoint.

        Example::

        >>> import torch
        >>> from torch.distributed.fsdp import FullyShardedDataParallel as FSDP
        >>> from torch.distributed.fsdp import StateDictType
        >>> torch.cuda.set_device(device_id)
        >>> my_module = nn.Linear(...)
        >>> sharded_module = FSDP(my_module)
        >>> checkpoint = torch.load(PATH)
        >>> full_state_dict = checkpoint['full_state_dict']
        >>> with FSDP.state_dict_type(sharded_module, StateDictType.FULL_STATE_DICT):
        >>>     sharded_module.load_state_dict(full_state_dict)
        >>> full_dict.keys()
        >>> odict_keys(['weight', 'bias'])
        >>> # using local state dict
        >>> local_state_dict = checkpoint['local_state_dict]
        >>> with FSDP.state_dict_type(sharded_module, StateDictType.LOCAL_STATE_DICT):
        >>>     sharded_module.load_state_dict(local_state_dict)
        >>> local_dict.keys()
        >>> odict_keys(['flat_param', 'inner.flat_param'])

        .. warning:: This needs to be called on all ranks, since synchronization
            primitives may be used.
        """
        if self._state_dict_type == StateDictType.FULL_STATE_DICT:
            # Note that it needs writeback=True to persist
            with self._summon_full_params(writeback=True):
                return super().load_state_dict(state_dict, *args)

        elif self._state_dict_type == StateDictType.LOCAL_STATE_DICT:
            return super().load_state_dict(state_dict, *args)
        elif self._state_dict_type == StateDictType.SHARDED_STATE_DICT:
            raise NotImplementedError(
                "Will be implemented as part of https://github.com/pytorch/pytorch/issues/73518."
            )
        else:
            raise ValueError(f"Unknown StateDictType {self._state_dict_type}.")

    def _load_local_state_dict(
        self,
        state_dict: Mapping[str, Any],
        *args,
    ) -> NamedTuple:
        """
        Load states from a flatten, sharded state dictionary.
        """
        with self.state_dict_type(self, StateDictType.LOCAL_STATE_DICT):
            return self.load_state_dict(state_dict, *args)

    def forward(self, *args: Any, **kwargs: Any) -> Any:
        self._lazy_init()

        # Start of a forward pass.
        self.training_state = TrainingState_.FORWARD

        # Cast inputs to their mixed precision type.
        if (
            self._is_root
            and self._mixed_precision_enabled_for_params()
        ):
            input_dtype = self.mixed_precision.param_dtype
            args, kwargs = self._cast_fp_inputs_to_precision(
                input_dtype, *args, **kwargs
            )

        # All-gather full parameters, moving them to compute_device if
        # necessary.
        self._rebuild_full_params()
        # Wait for all_gather full parameters to finish before computation
        torch.cuda.current_stream().wait_stream(self._streams["all_gather"])

        # Register backward hooks to reshard params and reduce-scatter grads.
        # These need to be re-registered every forward pass in some cases where grad_fn
        # is mutated.
        self._register_post_backward_hooks()
        outputs = self.module(*args, **kwargs)

        if self not in self._fsdp_graph_order:
            self._my_fsdp_idx_in_graph = len(self._fsdp_graph_order)
            self._fsdp_graph_order.append(self)

        if self.reshard_after_forward:
            self._free_full_params()
            if (
                self._mixed_precision_enabled_for_params()
            ):
                self._free_mp_shard(self.params)
        # Switch to original local shards of params. We maintain this invariant throughout
        # the code, i.e., ``p.data == p._local_shard`` after each function. This
        # also ensures that after the first forward, the optimizer state will be
        # initialized with the correct dtype and (sharded) size, since optimizer
        # state is typically initialized lazily in ``optim.step()``. Note that
        # when CPU offload is enabled, _use_param_local_shard implicitly
        # offloads the local shard to CPU by making p.data point to
        # p._local_shard, which would reside on CPU.
        self._use_param_local_shard()

        # Register pre-backward hooks to all-gather the params for the backward
        # pass (if output's grad was needed). This won't register anything if
        # we are in eval mode.
        outputs = self._register_pre_backward_hooks(outputs)

        # Done with a forward pass.
        self.training_state = TrainingState_.IDLE

        return outputs

    @torch.no_grad()
    def _write_back_current_shard(self, full_params):
        """
        Writes back full_params into self.params.
        """
        for p, (full_param, _) in zip(self.params, full_params):
            if not p._is_sharded:  # type: ignore[attr-defined]
                continue  # Already copied because no sharding.

            # TODO: Might be able to refactor to use _get_shard.
            chunks = full_param.chunk(self.world_size)  # type: ignore[attr-defined]
            assert len(chunks) > self.rank
            chunk = chunks[self.rank]
            p._local_shard.copy_(chunk)  # type: ignore[attr-defined]

    @contextlib.contextmanager
    def _summon_full_params(
        self,
        recurse: bool = True,
        writeback: bool = True,
        rank0_only: bool = False,
        offload_to_cpu: bool = False,
    ):
        if writeback and rank0_only:
            raise ValueError(
                "writeback=True and rank0_only=True is not supported, as model "
                "parameter shapes will be different across ranks, and writing "
                "to them can lead to inconsistencies across ranks when the "
                "context is exited."
            )

        if offload_to_cpu and not rank0_only:
            warnings.warn(
                "offload_to_cpu and rank0_only=False will result in "
                "full parameters being redundantly copied to CPU memory for "
                "GPUs that reside on the same machine, which may incur the risk of "
                "CPU OOM. It is recommended to use ``offload_to_cpu`` with "
                "rank0_only=True."
            )

        def _free_full_params_and_use_local_shard(params_to_free):
            # We may not always be able to free the full param, for example in
            # the case where world_size == 1 and the shard actually points to
            # the full parameter.
            for (param, can_free) in params_to_free:
                if can_free:
                    current_stream = torch.cuda.current_stream()
                    # Don't let PyTorch reuse this memory until all work in the
                    # current stream is complete
                    param.record_stream(current_stream)
                    _free_storage(param)

            # when CPU offload is enabled, _use_param_local_shard implicitly
            # offloads the local shard to CPU by making p.data point to
            # p._local_shard, which would reside on CPU.
            self._use_param_local_shard()

        if recurse:
            with contextlib.ExitStack() as stack:
                # Summon all params for any nested FSDP instances.
                for module in self.fsdp_modules(self):
                    stack.enter_context(
                        module._summon_full_params(
                            recurse=False,
                            writeback=writeback,
                            rank0_only=rank0_only,
                            offload_to_cpu=offload_to_cpu,
                        )
                    )
                # Yield to the caller, with full params in all nested instances.
                yield
            # Exiting from the ExitStack will re-shard params.
            return
        else:
            torch.cuda.synchronize()
            self._lazy_init()
            self._assert_state([TrainingState_.IDLE])
            # Set the state so that we assert when trying to go into
            # forward/backward.
            self.training_state = TrainingState_.SUMMON_FULL_PARAMS

            # Even if rank0_only = True, we need to materialize all params here
            # and free them right after as full param materialization requires
            # collective comm.
            currently_local_params = self._rebuild_full_params()
            # Wait for all_gather to finish before computation
            torch.cuda.current_stream().wait_stream(self._streams["all_gather"])
            my_rank = dist.get_rank(self.process_group)
            if offload_to_cpu and (not rank0_only or my_rank == 0):
                for p in self.params:
                    if p._is_sharded:
                        with torch.no_grad():
                            # Note that we avoid using p._full_param_padded
                            # directly here as we may not be using that param
                            # as the full_param from _rebuild_full_params (i.e.)
                            # in mixed precision.
                            for p, (full_param, _) in zip(
                                self.params, currently_local_params
                            ):
                                full_param = full_param.to(torch.device("cpu"))
                                self._update_p_data(p, output_tensor=full_param)

            if rank0_only and my_rank != 0:
                _free_full_params_and_use_local_shard(currently_local_params)
                try:
                    yield
                finally:
                    self.training_state = TrainingState_.IDLE
            else:
                # FSDP now has the full flattened parameter. Unflatten it to get the
                # full parameters.
                with contextlib.ExitStack() as stack:
                    # Invariant: rank == 0 or !rank0_only
                    stack.enter_context(self.module.unflatten_params())
                    try:
                        yield
                    finally:
                        if offload_to_cpu:
                            for p in self.params:
                                if p._is_sharded:
                                    with torch.no_grad():
                                        # Note that we avoid using
                                        # p._full_param_padded directly here as
                                        # we may not be using that param
                                        # as the full_param from
                                        # _rebuild_full_params (i.e. in mixed
                                        # precision.
                                        for p, (full_param, _) in zip(
                                            self.params, currently_local_params
                                        ):
                                            full_param = full_param.to(self.compute_device)
                                            self._update_p_data(
                                                p, output_tensor=full_param,
                                            )

                        if writeback:
                            self._write_back_current_shard(currently_local_params)
                        stack.close()
                        _free_full_params_and_use_local_shard(currently_local_params)
                        self.training_state = TrainingState_.IDLE

    @staticmethod
    @contextlib.contextmanager
    def summon_full_params(
        module,
        recurse: bool = True,
        writeback: bool = True,
        rank0_only: bool = False,
        offload_to_cpu: bool = False,
    ) -> Generator:
        r""" A context manager to expose full params for FSDP instances.
        Can be useful *after* forward/backward for a model to get
        the params for additional processing or checking. It can take a non-FSDP
        module and will summon full params for all contained FSDP modules as
        well as their children, depending on the ``recurse`` argument.

        .. note:: This can be used on inner FSDPs.
        .. note:: This can *not* be used within a forward or backward pass. Nor
            can forward and backward be started from within this context.
        .. note:: Parameters will revert to their local shards after the context
            manager exits, storage behavior is the same as forward.
        .. note:: The full parameters can be modified, but only the portion
            corresponding to the local param shard will persist after the
            context manager exits (unless ``writeback=False``, in which case
            changes will be discarded). In the case where FSDP does not shard
            the parameters, currently only when ``world_size == 1``, the
            modification is persisted regardless of ``writeback``.
        .. note:: This method works on modules which are not FSDP themselves but
            may contain multiple independent FSDP units. In that case, the given
            arguments will apply to all contained FSDP units.

        .. warning:: Note that ``rank0_only=True`` in conjunction with
            ``writeback=True`` is not currently supported and will raise an
            error. This is because model parameter shapes would be different
            across ranks within the context, and writing to them can lead to
            inconsistency across ranks when the context is exited.

        ..warning:: Note that ``offload_to_cpu`` and ``rank0_only=False`` will
            result in full parameters being redundantly copied to CPU memory for
            GPUs that reside on the same machine, which may incur the risk of
            CPU OOM. It is recommended to use ``offload_to_cpu`` with
            ``rank0_only=True``.

        Args:
            recurse (bool, Optional): recursively summon all params for nested
                FSDP instances (default: True).
            writeback (bool, Optional): if ``False``, modifications to params are
                discarded after the context manager exists;
                disabling this can be slightly more efficient (default: True)
            rank0_only (bool, Optional): if ``True``, full parameters are
                materialized on only global rank 0. This means that within the
                context, only rank 0 will have full parameters and the other
                ranks will have sharded parameters. Note that setting
                ``rank0_only=True`` with ``writeback=True`` is not supported,
                as model parameter shapes will be different across ranks
                within the context, and writing to them can lead to
                inconsistency across ranks when the context is exited.
            offload_to_cpu (bool, optional): If ``True``, full parameters are
                offloaded to CPU. Note that this offloading currently only
                occurs if the parameter is sharded (which is only not the case
                for world_size = 1). It is recommended to use ``offload_to_cpu``
                with ``rank0_only=True`` to avoid redundant copies of model
                parameters being offloaded to the same CPU memory.
        """
        # Note that we specify root_only as FSDP roots will handle summoning
        # child FSDP instances based on recurse argument.
        fsdp_modules = FullyShardedDataParallel.fsdp_modules(
            module, root_only=True
        )
        # Summon all params for all FSDP instances
        with contextlib.ExitStack() as stack:
            for module in fsdp_modules:
                stack.enter_context(
                    module._summon_full_params(
                        recurse=recurse,
                        writeback=writeback,
                        rank0_only=rank0_only,
                        offload_to_cpu=offload_to_cpu,
                    )
                )
            # Yield to the caller, with full params in all FSDP instances.
            yield
        # Exiting from the ExitStack will reshard all params.
        return

    def named_buffers(
        self,
        *args,
        **kwargs,
    ) -> Iterator[Tuple[str, torch.Tensor]]:
        """
        Overrides :meth:`named_buffers()` to intercept buffer names and
        remove all occurrences of the FSDP-specific flattened buffer prefix
        when inside the :meth:`_summon_full_params` context manager.
        """
        in_summon_full_params = self.training_state == TrainingState_.SUMMON_FULL_PARAMS
        for buffer_name, buffer in super().named_buffers(*args, **kwargs):
            if in_summon_full_params:
                # Remove any instances of the FSDP-specific prefix; there can
                # be multiple in the case of nested FSDP modules
                buffer_name = buffer_name.replace(FSDP_PREFIX, "")
            yield (buffer_name, buffer)

    def named_parameters(
        self,
        *args,
        **kwargs,
    ) -> Iterator[Tuple[str, torch.nn.Parameter]]:
        """
        Overrides :meth:`named_parameters()` to intercept parameter names and
        remove all occurrences of the FSDP-specific flattened parameter prefix
        when inside the :meth:`_summon_full_params` context manager.
        """
        # Determine which logic to use based on the context at call time
        in_summon_full_params = self.training_state == TrainingState_.SUMMON_FULL_PARAMS
        for param_name, param in super().named_parameters(*args, **kwargs):
            if in_summon_full_params:
                # Remove any instances of the FSDP-specific prefix; there can
                # be multiple in the case of nested FSDP modules
                param_name = param_name.replace(FSDP_PREFIX, "")
            yield (param_name, param)

    def _register_pre_backward_hooks(self, outputs: Any) -> Any:
        """Register pre-backward hook to run before the wrapped module's
        backward. Hooks should be attached to all outputs from the forward.
        Returns:
            outputs: new outputs with hooks registered if they requires gradient.
        """
        # Reset before each backward pass
        self._need_rebuild_full_params = False

        if not torch.is_grad_enabled():
            return outputs  # don't register hooks if grad isn't enabled

        if self._is_root:
            # This actually means that only root instance has
            # _post_backward_callback_queued defined. Accidentally accessing this field
            # will assert on all other instances, giving us a nice bug checker.
            self._post_backward_callback_queued = False

        # Reset before each backward pass
        self._pre_backward_hook_has_run = False

        def _pre_backward_hook(*unused: Any) -> None:
            # Run ``_pre_backward_hook`` only once per backward pass
            if self._pre_backward_hook_has_run:
                return
            # try to queue final backward callback only once for root, so
            # that final backward callback is attached to the outer most
            # backward graph task and called after all the backward
            # calls are completed.
            if self._is_root:
                self._queue_wait_for_post_backward()

            if self._need_prefetch_pre_backward_hook():
                # Always wait for all_gather before rebuilding full params, just
                # in case full params have already been prefetched in previous layer's
                # pre-backward hook.
                torch.cuda.current_stream().wait_stream(self._streams["all_gather"])

            # Start of a backward pass for the first time in an backward pass.
            self._assert_state([TrainingState_.IDLE])
            self.training_state = TrainingState_.BACKWARD_PRE

            # All-gather full parameters, moving them to compute device if
            # necessary.
            self._rebuild_full_params()
            # Wait for all_gather to finish before computation
            torch.cuda.current_stream().wait_stream(self._streams["all_gather"])

            # Prefetch next layer's full params in backward pass,
            # since it is prefetching, no need to wait for all_gather stream.
            if self._need_prefetch_pre_backward_hook():
                self._fsdp_graph_order[self._my_fsdp_idx_in_graph - 1]._rebuild_full_params()  # type: ignore[operator]

            self._pre_backward_hook_has_run = True
            # Prepare p.grad so that it is in the right shape, device, accumulated values, etc.
            self._prep_grads_for_backward()

        def _register_hook(t: torch.Tensor) -> torch.Tensor:
            if t.requires_grad:
                t.register_hook(_pre_backward_hook)
                self._need_rebuild_full_params = True
            return t

        # Attach hooks to Tensor outputs.
        outputs = _apply_to_tensors(_register_hook, outputs)

        return outputs

    def _register_post_backward_hooks(self) -> None:
        """
        Register backward hooks to reshard params and reduce-scatter grads.
        This is called during forward pass. The goal is to attach a hook
        on each of the parameter's gradient generating function (``grad_acc``
        below) so that the hook is called *after* all gradients for that
        param are computed.
        Goals:
        1. We want the hook to fire once and only once *after* all gradients
        are accumulated for a param.
        2. If it fires more than once, we end up incorrectly shard the grad
        multiple times. (could lead to dimension too small)
        3. If it fires once but too early or doesn't fire, we leave gradients
        unsharded. (could lead to dimension too large)
        Due to multiple-pass forward, this function can be called on
        the same parameter multiple times in a single forward pass. If we register
        the hook multiple time, we end up getting called multiple times. We
        could try to get a new hook every time and delete the previous one
        registered. However, due to *unknown reason* (I have debugged it for
        a long time!), in mixed precision mode, we get two different ``grad_acc``
        objects below during different calls of this function (in the same
        forward pass). If we keep the last one, the hook end up firing too
        early. In full precision mode, we luckily get the *same* ``grad_acc``
        object, so deleting and re-registering still ensured the hook fire
        once after all gradients are generated.
        Empirically, keep the first hook register per forward pass seems to
        work the best. We do need to remove the hook at the end of the
        backward pass. Otherwise, the next forward pass will not register
        a new hook, which is needed for a new forward pass.
        """
        if not torch.is_grad_enabled():
            return  # don't register grad hooks if grad isn't enabled
        for p in self.params:
            if p.requires_grad:
                if hasattr(p, "_shard_bwd_hook"):
                    continue
                # Register a hook on the first call, empirically, autograd
                # fires it at the end for this param, which makes sense.
                p_tmp = p.expand_as(p)  # Get a grad_fn on p_tmp.
                assert (
                    p_tmp.grad_fn is not None
                ), "p_tmp grad_fn should not be None, it is used to access \
                    p's AccumulateGrad object and register post hook on it."
                grad_acc = p_tmp.grad_fn.next_functions[0][
                    0
                ]  # Gets its AccumulateGrad object.
                handle = grad_acc.register_hook(
                    functools.partial(self._post_backward_hook, p)
                )
                p._shard_bwd_hook = (grad_acc, handle)  # type: ignore[attr-defined]

    @torch.no_grad()
    def _post_backward_hook(self, param: Parameter, *unused: Any) -> None:
        """
        At the start of :func:`_post_backward_hook`, ``param.grad`` contains the
        full gradient for the local batch. The reduce-scatter op will replace
        ``param.grad`` with a single shard of the summed gradient across all
        GPUs. This shard will align with the current GPU rank. For example::
            before reduce_scatter:
                param.grad (GPU #0): [1, 2, 3, 4]
                param.grad (GPU #1): [5, 6, 7, 8]
            after reduce_scatter:
                param.grad (GPU #0): [6, 8]    # 1+5, 2+6
                param.grad (GPU #1): [10, 12]  # 3+7, 4+8
        The local GPU's ``optim.step`` is responsible for updating a single
        shard of params, also corresponding to the current GPU's rank. This
        alignment is created by :func:`_shard_parameters`, which ensures that
        the local optimizer only sees the relevant parameter shard.
        """
        # First hook callback will see PRE state. If we have multiple params,
        # then subsequent hook callbacks will see POST state.
        self._assert_state([TrainingState_.BACKWARD_PRE, TrainingState_.BACKWARD_POST])
        self.training_state = TrainingState_.BACKWARD_POST
        if param.grad is None:
            return

        if param.grad.requires_grad:
            raise RuntimeError(
                "FSDP only works with gradients that don't require gradients"
            )

        if self._require_backward_grad_sync or \
                self.sharding_strategy == ShardingStrategy.FULL_SHARD:
            # We free full parameters unless we are in `no_sync()` (i.e. when
            # `_require_backward_grad_sync=False`) and not using the
            # `FULL_SHARD` strategy. If we are not using the `FULL_SHARD`
            # strategy (e.g. instead using `SHARD_GRAD_OP`), then we keep the
            # full parameters in memory and save network overhead.
            self._free_full_params(cast(List[FlatParameter], [param]))

        if self._mixed_precision_enabled_for_params():
            # Noop if reshard_after_forward=True because we'd free the param
            # shard when rebuilding the full params in the pre_beckward_hook.
            self._free_mp_shard(cast(List[FlatParameter], [param]))

        # Switch to local shard after backward. Note that
        # when CPU offload is enabled, _use_param_local_shard implicitly
        # offloads the local shard to CPU by making p.data point to
        # p._local_shard, which would reside on CPU.
        self._use_param_local_shard(cast(List[FlatParameter], [param]))

        # Prefetch previous layer's full params in backward pass post backward hook,
        # If next layer's backward computation is done and full params are freed,
        # no need to prefetch the full params again.
        # Only prefetch full params if any of the next layer's outputs requires grad
        if self._need_prefetch_post_backward_hook():
            self._fsdp_graph_order[self._my_fsdp_idx_in_graph - 1]._rebuild_full_params()  # type: ignore[operator]
            # Next layer's computation will start right after this all_gather,
            # Wait for all_gather to finish before computation.
            torch.cuda.current_stream().wait_stream(self._streams["all_gather"])

        if not self._require_backward_grad_sync:
            # Reset the execution order data structure here since the
            # `_wait_for_post_backward()` callback is skipped
            if self._is_root:
                self._exec_order_data.reset()
            return

        # Wait for all work in the current stream to finish, then start the
        # reductions in post_backward stream.
        self._streams["post_backward"].wait_stream(torch.cuda.current_stream())

        with torch.cuda.stream(self._streams["post_backward"]):
            orig_grad_data = param.grad.data
            if (
                self._mixed_precision_enabled_for_reduce()
            ):
                # Cast gradient to precision in which it should be communicated.
                # TODO: Make this a communication hook when communication hooks
                # are implemented for FSDP. Note that this is a noop if the
                # reduce_dtype matches the param dtype.
                param.grad.data = param.grad.data.to(self.mixed_precision.reduce_dtype)

            if self.gradient_predivide_factor > 1:
                # Average grad by world_size for consistency with PyTorch DDP.
                param.grad.div_(self.gradient_predivide_factor)

            grad = param.grad.data
            if param._is_sharded:  # type: ignore[attr-defined]
                # We clear `param.grad` to permit repeated gradient
                # computations when this FSDP module is called multiple times.
                # This is to avoid a race among multiple re-entrant backward
                # passes. For example, the second backward pass computation
                # precedes ahead of the first backward pass reduction, which is
                # possible since the reduction is in a different stream and is
                # async. Then, the first backward pass may be incorrectly
                # reducing the second backward pass's `param.grad`.
                # The reduced gradients are accumulated in
                # `param._saved_grad_shard`, and the gradient reductions can
                # happen in arbitrary order, though we tolerate this due to the
                # (approximate) commutativity of floating-point addition.
                param.grad = None
                grad_flatten = torch.flatten(grad)
                chunks = list(grad_flatten.chunk(self.world_size))
                num_pad = self.world_size * chunks[0].numel() - grad.numel()
                input_flattened = F.pad(grad_flatten, [0, num_pad])
                output = torch.zeros_like(chunks[0])
                dist._reduce_scatter_base(
                    output, input_flattened, group=self.process_group
                )
                if self.gradient_postdivide_factor > 1:
                    # Average grad by world_size for consistency with PyTorch DDP.
                    output.div_(self.gradient_postdivide_factor)

                # Note that we need to cast grads back to the full precision if
                # 1) parameters were in reduced precision during fwd, as grads
                # would thus be in this reduced precision, or
                # 2) parameters did not have precision reduced, but grads
                # had reduced precision for communication.
                if (
                    self._mixed_precision_enabled_for_params() or self._mixed_precision_enabled_for_reduce()
                ):
                    # Cast gradients back to the full parameter precision so that
                    # optimizer.step() happens in full precision.
                    orig_param_grad_data = output
                    output.data = output.data.to(dtype=param.data.dtype)
                    # Don't let this memory get reused until after the transfer.
                    orig_param_grad_data.record_stream(torch.cuda.current_stream())

                # To support gradient accumulation outside `no_sync()`, we save
                # the gradient data to `param._saved_grad_shard` before the
                # backward pass, accumulate gradients into it here, and set
                # `param.grad` with the accumulated value at the end of the
                # backward pass in preparation for the optimizer step.
                accumulate_grad = hasattr(param, "_saved_grad_shard")
                if accumulate_grad:
                    p_assert(
                        param._saved_grad_shard.shape == output.shape,  # type: ignore[attr-defined]
                        "Shape mismatch when accumulating gradients: "  # type: ignore[attr-defined]
                        f"existing grad shape={param._saved_grad_shard.shape} "
                        f"new grad shape={output.shape}"  # type: ignore[attr-defined]
                    )
                    p_assert(
                        param._saved_grad_shard.device == output.device,  # type: ignore[attr-defined]
                        "Device mismatch when accumulating gradients: "  # type: ignore[attr-defined]
                        f"existing grad device={param._saved_grad_shard.device} "
                        f"new grad device={output.device}"  # type: ignore[attr-defined]
                    )
                    param._saved_grad_shard += output  # type: ignore[attr-defined]
                else:
                    param._saved_grad_shard = output  # type: ignore[attr-defined]
                grad = param._saved_grad_shard  # type: ignore[attr-defined]
            else:
                # Currently the way for _is_sharded to be False is if
                # world_size == 1 or sharding_strategy is NO_SHARD.
                assert (
                    self.world_size == 1 or self.sharding_strategy == ShardingStrategy.NO_SHARD
                ), "Currently the way for _is_sharded to be False is \
                    world_size == 1 or sharding_stratagy is set to be NO_SHARD"
                if self.sharding_strategy == ShardingStrategy.NO_SHARD:
                    dist.all_reduce(param.grad, group=self.process_group)
                    if self.gradient_postdivide_factor > 1:
                        # Average grad by world_size for consistency with PyTorch DDP.
                        param.grad.div_(self.gradient_postdivide_factor)
                # Note that we need to cast grads back to the full precision if
                # 1) parameters were in reduced precision during fwd, as grads
                # would thus be in this reduced precision, or
                # 2) parameters did not have precision reduced, but grads
                # had reduced precision for communication.
                if (
                    self._mixed_precision_enabled_for_params() or self._mixed_precision_enabled_for_reduce()
                ):
                    # Cast gradients back to the full parameter precision so that
                    # optimizer.step() happens in full precision.
                    orig_param_grad_data = param.grad.data
                    param.grad.data = param.grad.data.to(dtype=param.data.dtype)
                    # Don't let this memory get reused until after the transfer.
                    orig_param_grad_data.record_stream(torch.cuda.current_stream())

            # Regardless of sharding or not, offload the grad to CPU if we are
            # offloading params. This is so param and grad reside on same device
            # which is needed for the optimizer step.
            if self.cpu_offload.offload_params:
                # We specify non_blocking=True
                # and ensure the appropriate synchronization is done by waiting
                # streams in _wait_for_post_backward.
                param._cpu_grad.copy_(  # type: ignore[attr-defined]
                    grad.detach(), non_blocking=True
                )
                # Don't let this memory get reused until after the transfer.
                grad.data.record_stream(torch.cuda.current_stream())

            # After _post_backward_hook returns, orig_grad_data will eventually
            # go out of scope, at which point it could otherwise be freed for
            # further reuse by the main stream while the div/reduce_scatter/copy
            # are underway in the post_backward stream. See:
            # github.com/NVIDIA/apex/blob/master/apex/parallel/distributed.py
            orig_grad_data.record_stream(self._streams["post_backward"])

    def _queue_wait_for_post_backward(self) -> None:
        """Try to queue a `wait_for_post_backward` callback.
        Only called on root and only queue one callback at the beginning of
        outer most backward.
        """
        assert (
            self._is_root
        ), "_queue_wait_for_post_backward can only be called on root."
        if not self._post_backward_callback_queued:
            self._assert_state([TrainingState_.IDLE])
            self._post_backward_callback_queued = True
            Variable._execution_engine.queue_callback(self._wait_for_post_backward)

    @torch.no_grad()
    def _wait_for_post_backward(self) -> None:
        """Wait for post-backward to finish. Only called on root instance."""
        assert self._is_root, "_wait_for_post_backward can only be called on root."
        # Check if the root module has params and if any of them has
        # the `requires_grad` field set. If `requires_grad=False` for
        # all the params, the post_backward hook will not fire and the
        # state will remain in `TrainingState_.BACKWARD_PRE`.
        if any([p.requires_grad for p in self.params]):
            self._assert_state(TrainingState_.BACKWARD_POST)
        else:
            self._assert_state(TrainingState_.BACKWARD_PRE)

        if self._require_backward_grad_sync:
            torch.cuda.current_stream().wait_stream(self._streams["post_backward"])
            if self.cpu_offload.offload_params:
                # We need to wait for the non-blocking GPU ->
                # CPU grad transfers to finish. We need to do this for GPU -> CPU
                # copies because when grad is on CPU, it won't wait for any CUDA
                # stream to finish GPU -> CPU copies unless we explicitly block the
                # host-side with synchronize().
                torch.cuda.current_stream().synchronize()

        # A backward pass is done, clean up below.
        self._exec_order_data.reset()

        def _finalize_params(fsdp_module: FullyShardedDataParallel) -> None:
            """Helper used below on all fsdp modules."""
            for p in fsdp_module.params:
                if p.requires_grad:
                    if hasattr(p, "_shard_bwd_hook"):
                        assert len(p._shard_bwd_hook) == 2 and len(  # type: ignore[attr-defined]
                            p._shard_bwd_hook  # type: ignore[attr-defined]
                        ), (  # type: ignore[attr-defined]
                            "p._shard_bwd_hook fields are not valid."
                        )
                        p._shard_bwd_hook[1].remove()  # type: ignore[attr-defined]
                        delattr(p, "_shard_bwd_hook")
                    # Preserve the gradient accumulation state if not
                    # synchronizing: `p.grad` remains the unsharded gradient
                    # accumulated from prior `no_sync()` iterations, and
                    # `p._saved_grad_shard` remains the sharded gradient from
                    # the last synchronized iteration
                    if not self._require_backward_grad_sync:
                        continue
                    # Set `p.grad` as needed to ensure optimizer correctness
                    # since optimizers operate on the `grad` attribute
                    if hasattr(p, "_cpu_grad"):
                        p_assert(
                            p.device == torch.device("cpu"),
                            f"Device mismatch: p={p.device} "  # type: ignore[attr-defined]
                            f"p._cpu_grad={p._cpu_grad}"
                        )
                        p.grad = p._cpu_grad  # type: ignore[attr-defined]
                    elif hasattr(p, "_saved_grad_shard"):
                        p_assert(
                            p.device == p._saved_grad_shard.device,  # type: ignore[attr-defined]
                            f"Device mismatch: p={p.device} "  # type: ignore[attr-defined]
                            f"p._saved_grad_shard={p._saved_grad_shard.device}"
                        )
                        p.grad = p._saved_grad_shard  # type: ignore[attr-defined]
                    else:
                        p_assert(
                            not p._is_sharded, "All sharded parameters should "
                            "use `_saved_grad_shard`"
                        )
                    if hasattr(p, "_saved_grad_shard"):
                        delattr(p, "_saved_grad_shard")

        # Update root and nested FSDP's hooks and flags.
        for m in self.modules():  # includes self
            if isinstance(m, FullyShardedDataParallel):
                _finalize_params(m)
                m._pre_backward_hook_has_run = False
                if any(p.requires_grad for p in m.parameters()):
                    # Check if the module has params and if any of them has
                    # the `requires_grad` field set. If `requires_grad=False` for
                    # all the params, the post_backward hook will not fire and the
                    # state will remain in `TrainingState_.BACKWARD_PRE`.
                    if any([p.requires_grad for p in m.params]):
                        m._assert_state(TrainingState_.BACKWARD_POST)
                    else:
                        m._assert_state(TrainingState_.BACKWARD_PRE)
                else:
                    # When `m` and its children have no non-ignored params or
                    # have non-ignored params but none with `requires_grad==True`,
                    # there are two cases:
                    # 1. output tensors are `requires_grad==True`. In this case,
                    # pre-backward hook is still registered, so it is in BACKWARD_PRE state.
                    # 2. output tensors are `requires_grad==False`. In this case,
                    # pre-backward hook is not registered, so it is in IDLE state.
                    m._assert_state([TrainingState_.BACKWARD_PRE, TrainingState_.IDLE])
                m.training_state = TrainingState_.IDLE

                if m._is_root:
                    # reset this flag for cases like "one forward pass + multiple backward passes"
                    self._post_backward_callback_queued = False

    def _update_p_data(self, p, output_tensor: torch.Tensor) -> None:
        """
        Helper function to update p.data pointer.
        Args:
            output_tensor (torch.Tensor): this tensor contains the data we just gathered.
        """
        p.data = output_tensor
        # Trim any padding and reshape to match original size.
        p.data = p.data[: p._orig_size.numel()].view(p._orig_size)  # type: ignore[attr-defined]

    @torch.no_grad()
    def _rebuild_full_params(self) -> List[Tuple[torch.Tensor, bool]]:
        """
        Gather all shards of params.
        """
        # _summon_full_params must do a full precision rebuild even under mixed
        # precision, because it is used for e.g. checkpoint where we'd like to
        # checkpoint in full precision.
        force_full_precision = (self.training_state == TrainingState_.SUMMON_FULL_PARAMS)
        # full param output tensors and a flag indicating whether
        # _summon_full_params can free them or not. It is possible that we can't
        # free the full param, which currently occurs when the returned
        # parameter points to the unsharded param when world_size == 1, or when
        # we're returning the full parameter and reshard_after_forward=False
        # (because we need to ensure p._full_param_padded stays intact)
        output_tensors: List[Tuple[torch.Tensor, bool]] = []
        with torch.cuda.stream(self._streams["all_gather"]):
            for p in self.params:
                mixed_precision_cast_ran = (
                    self._mixed_precision_enabled_for_params()
                    and not force_full_precision
                )
                if mixed_precision_cast_ran:
                    self._cast_param_shards_to_dtype()
                    # TODO: remove below
                    for p in self.params:
                        assert p.dtype == self.mixed_precision.param_dtype
                # We can skip moving params to GPU if mixed precision, as p.data
                # would then be pointing to p._mp_shard which is already on
                # self.compute_device.
                if self.cpu_offload.offload_params and not mixed_precision_cast_ran:
                    # Move params to GPU if needed. Note that we don't use
                    # self._full_param_padded.device here because the attr is
                    # not set always, i.e. when world_size=1 and
                    # p._is_sharded = False. However when it is set, the
                    # device is always self.compute_device.
                    p.data = p.data.to(self.compute_device, non_blocking=True)
                # e.g., when world_size == 1
                if not p._is_sharded:  # type: ignore[attr-defined]
                    if mixed_precision_cast_ran:
                        # p.data should be the same type as p._mp_shard, and it
                        # is safe to free.
                        assert p.data.dtype == p._mp_shard.dtype
                        # Safe to free because p.data points to the mp shard.
                        output_tensors.append((p.data, True))
                    else:
                        # p.data points to the unsharded parameter, so not safe to
                        # free.
                        output_tensors.append((p.data, False))
                    continue
                # If full param has been rebuilt or has not been freed, no need to call all gather
                elif (
                    p._full_param_padded.storage().size()  # type: ignore[attr-defined]
                    == p._full_param_padded.size().numel()  # type: ignore[attr-defined]
                ):
                    # Check that the full param is in the expected precision, if
                    # training with mixed precision
                    if mixed_precision_cast_ran:
                        if p._full_param_padded.dtype != self.mixed_precision.param_dtype:
                            raise ValueError(
                                "_rebuild_full_params: Expected full param to be "
                                f"of type {self.mixed_precision.param_dtype}, "
                                f"but got {p._full_param_padded.dtype}!"
                            )
                    # output is full_param_padded which can be freed depending
                    # on reshard_after_forward (this path is exercised by tests
                    # in test_fsdp_summon_full_params).
                    output_tensors.append((p._full_param_padded, self.reshard_after_forward))

                    self._update_p_data(p, output_tensor=p._full_param_padded)  # type: ignore[attr-defined]
                    continue
                else:
                    # If full param has not been rebuilt or has been freed, call all gather
                    p_data = p.data  # type: ignore[attr-defined]
                    p_full_size = p._full_param_padded.size()  # type: ignore[attr-defined]
                    assert (
                        p_full_size.numel() == p_data.numel() * self.world_size
                    ), "Param full size should be equal to its shard size multiply world_size."
                    assert (
                        p._full_param_padded.storage().size() == 0  # type: ignore[attr-defined]
                    ), "Full param's storage should have been freed before if all gather is needed."  # type: ignore[attr-defined]
                    if (
                        self._mixed_precision_enabled_for_params()
                        and force_full_precision
                    ):
                        # p._full_param_padded has the reduced precision type,
                        # but we need full precision rebuild as we're in
                        # _summon_full_params. Note that this is why
                        # _summon_full_params collects locally used params from
                        # _rebuild_full_params instead of relying on
                        # p._full_param_padded, as it may not always be
                        # allocated such as during mixed precision.
                        output_tensor = p_data.new_zeros(p_full_size)
                    else:
                        # Allocate based on full size from all shards.
                        _alloc_storage(p._full_param_padded, size=p_full_size)  # type: ignore[attr-defined]
                        output_tensor = p._full_param_padded  # type: ignore[attr-defined]
                    self._check_all_gather(p)
                    # Fill output_tensor with (p.data for each shard in self.world_size)
                    dist._all_gather_base(
                        output_tensor, p_data, group=self.process_group
                    )

                    # The full parameter, which can be freed. Note that we
                    # append here before update_p_data so as to not saved the
                    # tensor with padding trimmed, which causes issues with
                    # writeback in _summon_full_params.
                    output_tensors.append((output_tensor, True))
                    # Set p.data = output_tensor (with padding trimmed)
                    self._update_p_data(p, output_tensor=output_tensor)
                    # We can free the reduced precision shard as we have the
                    # full precision parameter.
                    if (
                        self._mixed_precision_enabled_for_params()
                    ):
                        self._free_mp_shard(cast(List[FlatParameter], [p]))
        return output_tensors

    def _check_all_gather(self, param: FlatParameter):
        """
        Checks the validity of an all-gather to rebuild the full parameter
        ``param``. If on the first iteration, this uses an all-gather to check
        that all ranks plan to all-gather the same parameter, erroring if not,
        and on subsequent iterations, if the all-gather order differs from that
        of the first iteration (meaning that we can no longer guarantee correct
        execution), then we issue a warning to the user. This only issues
        warnings on the first deviating iteration and stops checking
        thereafter.

        For now, only the all-gathers to rebuild full parameters in the forward
        pass are checked since (1) a correct forward order should imply a
        correct pre-backward order for typical cases and (2) there may be some
        issues with pre-fetching that need to be looked into:
        https://github.com/pytorch/pytorch/issues/76553

        Executing in ``no_sync()`` does not affect this check for
        ``FULL_SHARD`` and ``SHARD_GRAD_OP``: (1) Being in ``no_sync()`` in the
        first iteration does not yield a different all-gather sequence, and (2)
        being in ``no_sync()`` in a later iteration does not give false
        positive warnings since the all-gather sequence still matches the first
        iteration sequence (for ``FULL_SHARD``) or the first iteration
        sequence's prefix (for ``SHARD_GRAD_OP``).
        """
        # Only check all-gathers when rebuilding the full parameters in the
        # forward pass
        if self.training_state != TrainingState_.FORWARD:
            return
        eod = self._exec_order_data
        param_index = eod.get_param_index(param)
        if not eod.is_first_iter:
            # Only issue warnings on the first deviating iteration and stop
            # checking thereafter to avoid flooding the console
            if eod.warn_status == _ExecOrderWarnStatus.WARNED:
                return
            # However, we may issue multiple warnings on the first deviating
            # iteration to help debugging, where either:
            # 1. This iteration sees more all-gathers than the first iteration
            msg_prefix = all_gather_seq = None  # non-`None` means we warn
            if eod.index >= len(eod.param_order):
                msg_prefix = "Expected no more all-gathers but got an all-gather for "
                all_gather_seq = eod.param_order + [param_index]
            else:
                expected_param_index = eod.param_order[eod.index]
                # 2. This iteration sees the same number of all-gathers (so
                # far) but the current parameter to all-gather differs
                if param_index != expected_param_index:
                    expected_param_names = eod.get_unflat_param_names(expected_param_index)
                    assert len(expected_param_names) > 0, \
                        "The expected parameter to all-gather should always be valid"
                    msg_prefix = "Expected an all-gather for the FSDP module " \
                        f"wrapping {expected_param_names} but got an all-gather for "
                    all_gather_seq = eod.param_order[:eod.index - 1] + [param_index]
            to_issue_warning = msg_prefix is not None
            if to_issue_warning:
                assert all_gather_seq is not None
                param_names = eod.get_unflat_param_names(param_index)
                is_added_param = len(param_names) == 0
                if is_added_param:
                    msg_suffix = "a newly-added parameter since construction time"
                else:
                    msg_suffix = f"the FSDP module wrapping {param_names}"
                sub_msg = msg_prefix + msg_suffix
                warnings.warn(
                    "All-gather order differs from that of the first iteration "
                    f"on rank {self.rank} -- collectives are unchecked and may "
                    "give incorrect results or hang\n" + sub_msg + "\n" +
                    f"First iteration's all-gather sequence: {eod.param_order}"
                    "\nThis iteration's all-gather sequence (so far): "
                    f"{all_gather_seq}\nwhere indices follow the root FSDP "
                    "module's `.parameters()` order"
                )
                eod.warn_status = _ExecOrderWarnStatus.WARNING
            eod.index += 1
        else:
            # Use `compute_device` instead of the parameter's device in case it
            # is offloaded on CPU and we are using NCCL backend, which requires
            # communicated tensors be on GPU
            device = self.compute_device
            indices = torch.zeros(self.world_size, dtype=torch.int32, device=device)
            index = torch.tensor([param_index], dtype=torch.int32, device=device)
            dist._all_gather_base(indices, index, group=self.process_group)
            # Check that all ranks plan to all-gather the same parameter index
            for (r1, i1), (r2, i2) in itertools.combinations(
                ((rank, indices[rank]) for rank in range(self.world_size)), 2,
            ):
                if not torch.equal(i1, i2):
                    r1_param_names = eod.get_unflat_param_names(i1)
                    r2_param_names = eod.get_unflat_param_names(i2)
                    raise RuntimeError(
                        f"All-gather order differs across ranks: rank {r1} is "
                        f"all-gathering the flattened parameter wrapping "
                        f"{r1_param_names} while rank {r2} is all-gathering "
                        f"the flattened parameter wrapping {r2_param_names}"
                    )
            eod.param_order.append(param_index)

    @torch.no_grad()
    def _prep_grads_for_backward(self) -> None:
        """Make sure p.grad has the correct size/device, otherwise set it to None."""
        for p in self.params:
            if p.grad is not None and (
                p.grad.size() != p._orig_size  # type: ignore[attr-defined]
                or p.grad.device != p.device
            ):
                offloaded: bool = p.grad.device != p.device
                if offloaded:
                    assert self.cpu_offload.offload_params, \
                        "`p.grad.device` and `p.device` should be the same " \
                        "if not offloading parameters to CPU"
                prev_iter_outside_no_sync: bool = \
                    p.grad.size() == p._local_shard.shape  # type: ignore[attr-defined]
                # As long as the previous iteration was outside `no_sync()`,
                # then we must save the gradient in `_saved_grad_shard`, even
                # if the current iteration is inside `no_sync()`. This is to
                # prepare for the next iteration outside `no_sync()`, which may
                # try to accumulate gradients. FSDP accumulates gradients in
                # the separate variable `p._saved_grad_shard` to leave `p.grad`
                # for the per-iteration gradient.
                if prev_iter_outside_no_sync:
                    # FSDP currently does not support gradient accumulation
                    # outside `no_sync()` when using CPU offloading (see the
                    # warning in the class's docstring).
                    if not offloaded:
                        p._saved_grad_shard = p.grad.data  # type: ignore[attr-defined]
                p.grad = None

    @torch.no_grad()
    def _free_full_params(self, params: Optional[List[FlatParameter]] = None) -> None:
        """
        Free up storage for full parameters.
        """
        if params is None:
            params = self.params
        current_stream = torch.cuda.current_stream()
        for p in params:
            # e.g., world_size == 1 or self.sharding_strategy = NO_SHARD
            if not p._is_sharded:  # type: ignore[attr-defined]
                if (
                    self._mixed_precision_enabled_for_params()
                ):
                    self._free_mp_shard(cast(List[FlatParameter], [p]))
                continue
            # Don't let PyTorch reuse this memory until all work in the current
            # stream is complete.
            p._full_param_padded.record_stream(current_stream)  # type: ignore[attr-defined]
            # There may be external references to the Tensor Storage that we
            # can't modify, such as references that are created by
            # ctx.save_for_backward in the forward pass. Thus when we
            # unshard parameters, we should reuse the original Tensor
            # Storage object and unshard it in-place. For now, just resize
            # the Storage to 0 to save memory.
            _free_storage(p._full_param_padded)  # type: ignore[attr-defined]

    @torch.no_grad()
    def _use_param_local_shard(
        self, params: Optional[List[FlatParameter]] = None
    ) -> None:
        """Use local shard for a list of params. Also implicitly offloads
        parameters back to CPU if we are CPU offloading."""
        if params is None:
            params = self.params
        for p in params:
            if self.cpu_offload.offload_params:
                # Ensure local_shard resides in CPU if we are offloading params.
                assert p._local_shard.device == torch.device(  # type: ignore[attr-defined]
                    "cpu"
                ), "Expected p._local_shard to be on CPU"
            p.data = p._local_shard  # type: ignore[attr-defined]

    def _assert_state(self, state: Union[TrainingState_, List[TrainingState_]]) -> None:
        """Assert we are in the given state."""
        # Since assert can be turned off and this error checking
        # is really important, we use explicit error checking
        # and raise a ValueError if needed.
        if isinstance(state, TrainingState_):
            state = [state]
        if self.training_state not in state:
            msg = (
                f"expected to be in states {state} but current state "
                f"is {self.training_state}"
            )
            # In case we are failing in the context of autograd hook, asserting
            # may not generate useful msg. So, let's print it to be sure.
            if self.rank == 0:
                print(f"Asserting FSDP instance is: {self}")
                print(f"ERROR: {msg}")
                traceback.print_stack()
            raise ValueError(msg)

    @contextmanager
    def no_sync(self) -> Generator:
        """
        A context manager to disable gradient synchronizations across FSDP
        instances. Within this context, gradients will be accumulated in module
        variables, which will later be synchronized in the first
        forward-backward pass after exiting the context. This should only be
        used on the root FSDP instance and will recursively apply to all
        children FSDP instances.

        .. note:: This likely results in higher memory usage because FSDP will
            accumulate the full model gradients (instead of gradient shards)
            until the eventual sync.

        .. note:: When used with CPU offloading, the gradients will not be
            offloaded to CPU when inside the context manager. Instead, they
            will only be offloaded right after the eventual sync.
        """
        self._lazy_init()
        assert self._is_root, "`no_sync()` on inner FSDP instances is not supported"
        self._assert_state(TrainingState_.IDLE)
        old_flags = []
        for m in self.modules():
            if isinstance(m, FullyShardedDataParallel):
                old_flags.append((m, m._require_backward_grad_sync))
                m._require_backward_grad_sync = False
        try:
            yield
        finally:
            for m, old_flag in old_flags:
                assert not m._require_backward_grad_sync, (
                    "`_require_backward_grad_sync` was incorrectly set to "
                    "`True` while in the `no_sync()` context manager"
                )
                m._require_backward_grad_sync = old_flag

    @property
    def params_with_grad(self) -> List[Parameter]:
        """
        Recursively returns a list of all module parameters that have a gradient.
        """
        return [p for p in self.parameters() if p.grad is not None]

    @torch.no_grad()
    def clip_grad_norm_(
        self, max_norm: Union[float, int], norm_type: Union[float, int] = 2.0
    ) -> None:
        """
        Clip all gradients at this point in time. The norm is computed over all
        gradients together, as if they were concatenated into a single vector.
        Gradients are modified in-place.

        Args:
            max_norm (float or int): max norm of the gradients
            norm_type (float or int): type of the used p-norm. Can be ``'inf'``
                for infinity norm.

        Returns:
            Total norm of the parameters (viewed as a single vector).

        .. note:: This is analogous to `torch.nn.utils.clip_grad_norm_` but
            handles the partitioning and multiple devices per rank under the
            hood. The default torch util is not applicable here, because each
            rank only has a partial view of all the grads in the model, so
            calling it for FSDP models would lead to different scaling being
            applied per subset of model parameters.

        .. warning:: This needs to be called on all ranks, since synchronization
            primitives will be used.
        """
        # Call `_lazy_init` to ensure the stream synchronization is done appropriately.
        self._lazy_init()
        assert self._is_root, "clip_grad_norm should only be called on the root (parent) instance"
        self._assert_state(TrainingState_.IDLE)

        max_norm = float(max_norm)
        norm_type = float(norm_type)
        # Computes the max norm for this shard's gradients and sync's across workers
        local_norm = _calc_grad_norm(self.params_with_grad, norm_type).cuda()  # type: ignore[arg-type]
        if norm_type == inf:
            total_norm = local_norm
            dist.all_reduce(total_norm, op=torch.distributed.ReduceOp.MAX, group=self.process_group)
        else:
            total_norm = local_norm ** norm_type
            dist.all_reduce(total_norm, group=self.process_group)
            total_norm = total_norm ** (1.0 / norm_type)

        if self.cpu_offload:
            total_norm = total_norm.cpu()

        clip_coef = torch.tensor(max_norm, dtype=total_norm.dtype, device=total_norm.device) / (total_norm + 1e-6)
        if clip_coef < 1:
            # multiply by clip_coef, aka, (max_norm/total_norm).
            for p in self.params_with_grad:
                assert p.grad is not None
                p.grad.detach().mul_(clip_coef.to(p.grad.device))

    @staticmethod
    def full_optim_state_dict(
        model: torch.nn.Module,
        optim: torch.optim.Optimizer,
        optim_input: Optional[Union[
            List[Dict[str, Any]], Iterable[torch.nn.Parameter],
        ]] = None,
        rank0_only: bool = True,
    ) -> Dict[str, Any]:
        """
        Consolidates the full optimizer state on rank 0 and returns it
        as a :class:`dict` following the convention of
        :meth:`torch.optim.Optimizer.state_dict`, i.e. with keys ``"state"``
        and ``"param_groups"``. The flattened parameters in ``FSDP`` modules
        contained in ``model`` are mapped back to their unflattened parameters.

        .. warning:: This needs to be called on all ranks since synchronization
            primitives are used. However, if ``rank0_only=True``, then the
            state dict is only populated on rank 0, and all other ranks return
            an empty :class:`dict`.

        .. warning:: Unlike ``torch.optim.Optimizer.state_dict()``, this method
            uses full parameter names as keys instead of parameter IDs.

        .. warning:: If you do not pass ``model.parameters()`` as the first
            argument to the optimizer, then you should pass that same value to
            this method as ``optim_input``.

        .. note:: Like in :meth:`torch.optim.Optimizer.state_dict`, the tensors
            contained in the optimizer state dict are not cloned, so there may
            be aliasing surprises. For best practices, consider saving the
            returned optimizer state dict immediately, e.g. using
            ``torch.save()``.

        Args:
            model (torch.nn.Module): Root module (which may or may not be a
                :class:`FullyShardedDataParallel` instance) whose parameters
                were passed into the optimizer ``optim``.
            optim (torch.optim.Optimizer): Optimizer for ``model`` 's
                parameters.
            optim_input (Optional[Union[List[Dict[str, Any]], Iterable[torch.nn.Parameter]]]):
                Input passed into the optimizer ``optim`` representing either a
                :class:`list` of parameter groups or an iterable of parameters;
                if ``None``, then this method assumes the input was
                ``model.parameters()``. (Default: ``None``)
            rank0_only (bool): If ``True``, saves the populated :class:`dict`
                only on rank 0; if ``False``, saves it on all ranks. (Default:
                ``True``)

        Returns:
            Dict[str, Any]: A :class:`dict` containing the optimizer state for
            ``model`` 's original unflattened parameters and including keys
            "state" and "param_groups" following the convention of
            :meth:`torch.optim.Optimizer.state_dict`. If ``rank0_only=False``,
            then nonzero ranks return an empty :class:`dict`.
        """
        osd = optim.state_dict()
        osd_state, osd_param_groups = osd["state"], osd["param_groups"]  # alias

        group = model.process_group if hasattr(model, "process_group") \
            else None  # not all `torch.nn.Module`s have `process_group`
        rank = dist.get_rank(group)
        to_save = not rank0_only or rank == 0
        full_osd: Dict = {"state": {}, "param_groups": []} if to_save else {}
        full_osd_state = full_osd["state"] if to_save else None  # alias

        # Handle the "state" part of the optimizer state dict
        param_to_unflat_param_names = _get_param_to_unflat_param_names(model)
        flat_param_id_to_param = _get_param_id_to_param(model, optim_input)
        flat_param_to_fsdp_module = _get_flat_param_to_fsdp_module(model)
        for flat_param_id, param in enumerate(flat_param_id_to_param):  # type: ignore[assignment]
            # Do not include parameters without state to avoid empty mappings
            if flat_param_id not in osd_state:
                continue
            assert param in param_to_unflat_param_names, \
                "Check the `param_to_unflat_params` construction\n" \
                f"param: {param}"
            unflat_param_names = param_to_unflat_param_names[param]
            # For FSDP parameters, we need to unflatten
            if isinstance(param, FlatParameter):
                assert param in flat_param_to_fsdp_module, \
                    "Check the `flat_param_to_fsdp_module` construction\n" \
                    f"param: {param}"
                unflat_state = _unflatten_optim_state(
                    flat_param_to_fsdp_module[param], param,
                    osd_state[flat_param_id], to_save,
                )
                if to_save:
                    assert len(unflat_state) == len(unflat_param_names) and \
                        len(unflat_state) == param._num_unflattened_params, \
                        f"{len(unflat_state)} {len(unflat_param_names)} " \
                        f"{param._num_unflattened_params}"
                    for unflat_param_name, unflat_param_state in zip(
                        unflat_param_names, unflat_state,
                    ):
                        full_osd_state[unflat_param_name] = unflat_param_state
            # For parameters from non-FSDP modules, we do not need to unflatten
            elif to_save:
                assert len(unflat_param_names) == 1
                unflat_param_name = unflat_param_names[0]
                # Do not `deepcopy()` to avoid unnecessarily duplicating
                # tensor storage
                full_osd_state[unflat_param_name] = \
                    copy.copy(osd_state[flat_param_id])
                # Move all tensor state to CPU
                param_state = full_osd_state[unflat_param_name]
                for state_name, value in param_state.items():
                    if torch.is_tensor(value):
                        param_state[state_name] = value.cpu()

        # Non-target ranks may return since there is no more communication
        if not to_save:
            return full_osd

        # Handle the "param_groups" part of the optimizer state dict
        full_osd_param_groups = full_osd["param_groups"]  # alias
        for flat_param_group in osd_param_groups:
            unflat_param_group = copy.deepcopy(flat_param_group)
            param_group_params = [
                flat_param_id_to_param[flat_param_id]
                for flat_param_id in flat_param_group["params"]
            ]
            nested_unflat_param_names = [
                param_to_unflat_param_names[param]
                for param in param_group_params
            ]
            unflat_param_group["params"] = [
                unflat_param_name
                for unflat_param_names in nested_unflat_param_names
                for unflat_param_name in unflat_param_names
            ]  # flatten the list of lists
            full_osd_param_groups.append(unflat_param_group)
        return full_osd

    @staticmethod
    def shard_full_optim_state_dict(
        full_optim_state_dict: Dict[str, Any],
        model: torch.nn.Module,
        optim_input: Optional[Union[
            List[Dict[str, Any]], Iterable[torch.nn.Parameter],
        ]] = None,
    ) -> Dict[str, Any]:
        """
        Shards the full optimizer state dict ``full_optim_state_dict`` by
        remapping the state to flattened parameters instead of unflattened
        parameters and restricting to only this rank's part of the optimizer
        state. The first argument should be the return value of
        :meth:`full_optim_state_dict`.

        Example::

            >>> from torch.distributed.fsdp import FullyShardedDataParallel as FSDP
            >>> model, optim = ...
            >>> full_osd = FSDP.full_optim_state_dict(model, optim)
            >>> torch.save(full_osd, PATH)
            >>> # Define new model with possibly different world size
            >>> new_model, new_optim = ...
            >>> full_osd = torch.load(PATH)
            >>> sharded_osd = FSDP.shard_full_optim_state_dict(full_osd, new_model)
            >>> new_optim.load_state_dict(sharded_osd)

        .. warning:: If you do not pass ``model.parameters()`` as the first
            argument to the optimizer, then you should pass that same value to
            this method as ``optim_input``.

        .. note:: Both :meth:`shard_full_optim_state_dict` and
            :meth:`scatter_full_optim_state_dict` may be used to get the
            sharded optimizer state dict to load. Assuming that the full
            optimizer state dict resides in CPU memory, the former requires
            each rank to have the full dict in CPU memory, where each rank
            individually shards the dict without any communication, while the
            latter requires only rank 0 to have the full dict in CPU memory,
            where rank 0 moves each shard to GPU memory (for NCCL) and
            communicates it to ranks appropriately. Hence, the former has
            higher aggregate CPU memory cost, while the latter has higher
            communication cost.

        Args:
            full_optim_state_dict (Dict[str, Any]): Optimizer state dict
                corresponding to the unflattened parameters and holding the
                full non-sharded optimizer state.
            model (torch.nn.Module): Root module (which may or may not be a
                :class:`FullyShardedDataParallel` instance) whose parameters
                correspond to the optimizer state in ``full_optim_state_dict``.
            optim_input (Optional[Union[List[Dict[str, Any]], Iterable[torch.nn.Parameter]]]):
                Input passed into the optimizer representing either a
                :class:`list` of parameter groups or an iterable of parameters;
                if ``None``, then this method assumes the input was
                ``model.parameters()``. (Default: ``None``)

        Returns:
            Dict[str, Any]: The full optimizer state dict now remapped to
            flattened parameters instead of unflattened parameters and
            restricted to only include this rank's part of the optimizer state.
        """
        return _flatten_full_optim_state_dict(
            full_optim_state_dict, model, True, optim_input,
        )[0]

    @staticmethod
    def scatter_full_optim_state_dict(
        full_optim_state_dict: Optional[Dict[str, Any]],
        model: torch.nn.Module,
        optim_input: Optional[Union[
            List[Dict[str, Any]], Iterable[torch.nn.Parameter],
        ]] = None,
        group: Optional[Any] = None,
    ) -> Dict[str, Any]:
        """
        Scatters the full optimizer state dict from rank 0 to all other ranks,
        returning the sharded optimizer state dict on each rank. The return
        value is the same as :meth:`shard_full_optim_state_dict`, and on rank
        0, the first argument should be the return value of
        :meth:`full_optim_state_dict`.

        Example::

            >>> from torch.distributed.fsdp import FullyShardedDataParallel as FSDP
            >>> model, optim = ...
            >>> full_osd = FSDP.full_optim_state_dict(model, optim)  # only non-empty on rank 0
            >>> # Define new model with possibly different world size
            >>> new_model, new_optim, new_group = ...
            >>> sharded_osd = FSDP.scatter_full_optim_state_dict(full_osd, new_model, group=new_group)
            >>> new_optim.load_state_dict(sharded_osd)

        .. note:: Both :meth:`shard_full_optim_state_dict` and
            :meth:`scatter_full_optim_state_dict` may be used to get the
            sharded optimizer state dict to load. Assuming that the full
            optimizer state dict resides in CPU memory, the former requires
            each rank to have the full dict in CPU memory, where each rank
            individually shards the dict without any communication, while the
            latter requires only rank 0 to have the full dict in CPU memory,
            where rank 0 moves each shard to GPU memory (for NCCL) and
            communicates it to ranks appropriately. Hence, the former has
            higher aggregate CPU memory cost, while the latter has higher
            communication cost.

        Args:
            full_optim_state_dict (Optional[Dict[str, Any]]): Optimizer state
                dict corresponding to the unflattened parameters and holding
                the full non-sharded optimizer state if on rank 0; the argument
                is ignored on nonzero ranks.
            model (torch.nn.Module): Root module (which may or may not be a
                :class:`FullyShardedDataParallel` instance) whose parameters
                correspond to the optimizer state in ``full_optim_state_dict``.
            optim_input (Optional[Union[List[Dict[str, Any]], Iterable[torch.nn.Parameter]]]):
                Input passed into the optimizer representing either a
                :class:`list` of parameter groups or an iterable of parameters;
                if ``None``, then this method assumes the input was
                ``model.parameters()``; the argument is ignored on nonzero
                ranks. (Default: ``None``)
            group (Optional[Any]): Model's process group or ``None`` if using
                the default process group. (Default: ``None``)

        Returns:
            Dict[str, Any]: The full optimizer state dict now remapped to
            flattened parameters instead of unflattened parameters and
            restricted to only include this rank's part of the optimizer state.
        """
        # Try to use the passed-in process group, the model's process group,
        # or the default process group (i.e. ``None``) in that priority order
        if group is None and hasattr(model, "process_group"):
            group = model.process_group
        rank = dist.get_rank(group)
        world_size = dist.get_world_size(group)
        # Check for a valid broadcast device, preferring GPU when available
        using_nccl = dist.distributed_c10d._check_for_nccl_backend(group)
        broadcast_device = torch.device("cuda") if torch.cuda.is_available() \
            else torch.device("cpu")
        if using_nccl and not torch.cuda.is_available():
            raise RuntimeError("NCCL requires a GPU for collectives")
        # Flatten the optimizer state dict and construct a copy with the
        # positive-dimension tensors' shapes in place of the tensors themselves
        # since those tensors will be broadcast separately to avoid copying
        if rank == 0:
            if full_optim_state_dict is None:
                raise ValueError("Rank 0 must pass in the full optimizer state dict")
            flat_osd, fsdp_flat_param_ids = _flatten_full_optim_state_dict(
                full_optim_state_dict, model, False, optim_input,
            )
            processed_osd = _process_pos_dim_tensor_state(
                flat_osd, fsdp_flat_param_ids, world_size,
            )
        # Broadcast the optim state dict without positive-dimension tensor
        # state and the FSDP parameter IDs from rank 0 to all ranks
        processed_osd, fsdp_flat_param_ids = \
            _broadcast_processed_optim_state_dict(
                processed_osd if rank == 0 else None,
                fsdp_flat_param_ids if rank == 0 else None, rank, group,
                broadcast_device,
            )
        # Broadcast positive-dimension tensor state (both sharded tensors for
        # FSDP parameters and unsharded tensors for non-FSDP parameters)
        sharded_osd = _broadcast_pos_dim_tensor_states(
            processed_osd, fsdp_flat_param_ids,
            flat_osd if rank == 0 else None, rank, world_size, group,
            broadcast_device,
        )
        return sharded_osd

    @staticmethod
    def rekey_optim_state_dict(
        optim_state_dict: Dict[str, Any],
        optim_state_key_type: OptimStateKeyType,
        model: torch.nn.Module,
        optim_input: Optional[Union[
            List[Dict[str, Any]], Iterable[torch.nn.Parameter],
        ]] = None,
    ) -> Dict[str, Any]:
        """
        Re-keys the optimizer state dict ``optim_state_dict`` to use the key
        type ``optim_state_key_type``. This can be used to achieve
        compatibility between optimizer state dicts from models with FSDP
        instances and ones without.

        To re-key an FSDP full optimizer state dict (i.e. from
        :meth:`full_optim_state_dict`) to use parameter IDs and be loadable to
        a non-wrapped model::

            >>> wrapped_model, wrapped_optim = ...
            >>> full_osd = FSDP.full_optim_state_dict(wrapped_model, wrapped_optim)
            >>> nonwrapped_model, nonwrapped_optim = ...
            >>> rekeyed_osd = FSDP.rekey_optim_state_dict(full_osd, OptimStateKeyType.PARAM_ID, nonwrapped_model)
            >>> nonwrapped_optim.load_state_dict(rekeyed_osd)

        To re-key a normal optimizer state dict from a non-wrapped model to be
        loadable to a wrapped model::

            >>> nonwrapped_model, nonwrapped_optim = ...
            >>> osd = nonwrapped_optim.state_dict()
            >>> rekeyed_osd = FSDP.rekey_optim_state_dict(osd, OptimStateKeyType.PARAM_NAME, nonwrapped_model)
            >>> wrapped_model, wrapped_optim = ...
            >>> sharded_osd = FSDP.shard_full_optim_state_dict(rekeyed_osd, wrapped_model)
            >>> wrapped_optim.load_state_dict(sharded_osd)

        Returns:
            Dict[str, Any]: The optimizer state dict re-keyed using the
            parameter keys specified by ``optim_state_key_type``.
        """
        assert optim_state_key_type in \
            (OptimStateKeyType.PARAM_NAME, OptimStateKeyType.PARAM_ID)
        osd = optim_state_dict  # alias
        # Validate that the existing parameter keys are uniformly typed
        uses_param_name_mask = [
            type(param_key) is str for param_key in osd["state"]
        ]
        uses_param_id_mask = [
            type(param_key) is int for param_key in osd["state"]
        ]
        if (any(uses_param_name_mask) and not all(uses_param_name_mask)) or \
                (any(uses_param_id_mask) and not all(uses_param_id_mask)):
            error_msg = f"Invalid parameter keys: {osd['state'].keys()}"
            raise ValueError(error_msg)
        # Return directly if the existing key type matches the target key type
        if (optim_state_key_type == OptimStateKeyType.PARAM_NAME and
            all(uses_param_name_mask)) or \
            (optim_state_key_type == OptimStateKeyType.PARAM_ID and
                all(uses_param_id_mask)):
            return osd
        # Otherwise, actually perform the re-keying
        new_osd = {}
        if optim_state_key_type == OptimStateKeyType.PARAM_NAME:  # ID -> name
            param_id_to_param = _get_param_id_to_param(model, optim_input)
            param_to_param_name = _get_param_to_param_name(model)
            param_id_to_param_name: List[str] = [
                param_to_param_name[param] for param in param_id_to_param
            ]
            new_osd["state"] = {
                param_id_to_param_name[param_id]: param_state
                for param_id, param_state in osd["state"].items()
            }
            new_osd["param_groups"] = copy.deepcopy(osd["param_groups"])
            for param_group in new_osd["param_groups"]:
                param_group["params"] = sorted([
                    param_id_to_param_name[param_id]
                    for param_id in param_group["params"]
                ])
            return new_osd
        elif optim_state_key_type == OptimStateKeyType.PARAM_ID:  # name -> ID
            param_name_to_param = _get_param_name_to_param(model)
            param_to_param_id = _get_param_to_param_id(model, optim_input)
            # Because not all model parameters may be passed as the optimizer
            # input, we may need to drop some parameters from this mapping
            param_name_to_param_id = {
                param_name: param_to_param_id[param]
                for param_name, param in param_name_to_param.items()
                if param in param_to_param_id
            }
            new_osd["state"] = {
                param_name_to_param_id[param_name]: param_state
                for param_name, param_state in osd["state"].items()
            }
            new_osd["param_groups"] = copy.deepcopy(osd["param_groups"])
            for param_group in new_osd["param_groups"]:
                param_group["params"] = sorted([
                    param_name_to_param_id[param_name]
                    for param_name in param_group["params"]
                ])
            return new_osd
        return new_osd  # should never reach here


def _get_default_cuda_device(module: nn.Module) -> torch.device:
    """Try to infer CUDA device from module parameters."""
    try:
        compute_device = next(module.parameters()).device
        if compute_device.type == "cuda":
            return compute_device
    # e.g., if module does not have parameters, it will throw StopIteration,
    # in this case, instead of raising exception, return cuda device.
    except StopIteration:
        pass
    # Fall back to current CUDA device
    return torch.device("cuda")


def _free_storage(data: torch.Tensor) -> None:
    """Free underlying storage of a Tensor."""
    if data.storage().size() > 0:
        # Since we're modifying the Tensor's Storage directly, make sure the Tensor
        # is the sole occupant of the Storage.
        assert (
            data.storage_offset() == 0
        ), "The tensor is not the sole occupant of the storage."
        data.storage().resize_(0)  # type: ignore[attr-defined]


@torch.no_grad()
def _alloc_storage(data: torch.Tensor, size: torch.Size) -> None:
    """Allocate storage for a tensor."""
    if data.storage().size() == size.numel():  # no need to reallocate
        return
    assert (
        data.storage().size() == 0
    ), "Then tensor storage should have been resized to be 0."
    data.storage().resize_(size.numel())  # type: ignore[attr-defined]

def p_assert(cond: Any, s: Any) -> None:
    """This is used as an alternate to ``assert`` when in the backward context
    to print the error message ``s`` since otherwise, it is swallowed."""
    if not cond:
        print(s)
        raise AssertionError

def _calc_grad_norm(parameters: List[torch.nn.Parameter], p: float) -> torch.Tensor:
    r"""Calculate gradient norm of an iterable of parameters.
    Returns:
        Total norm of the parameters (viewed as a single vector).
    """
    parameters = [p for p in parameters if p.grad is not None]

    if len(parameters) == 0:
        return torch.tensor(0.0)
    if p == inf:
        local_norm = torch.tensor(max(par.grad.detach().abs().max() for par in parameters))
    else:
        # Compute the norm in full precision no matter what
        local_norm = torch.linalg.norm(
            torch.stack(
                [
                    torch.linalg.norm(par.grad.detach(), p, dtype=torch.float32)
                    for par in parameters
                ]
            ),
            p,
        )
    local_norm.to(dtype=parameters[0].dtype)
    return local_norm


def _get_param_to_unflat_param_names(
    model: torch.nn.Module,
    dedup_shared_params: bool = True,
) -> Dict[torch.nn.Parameter, List[str]]:
    """
    Constructs a mapping from flattened parameter (including non-FSDP-module
    parameters) to its unflattened parameter names. For non-FSDP-module
    parameters, these mapped-to lists always contain a single element. The
    unflattened parameter names should match the keys of the model state dict.

    For shared parameters, only the first parameter name is included (following
    the ``torch.nn.Module.parameters()`` order).

    Args:
        model (torch.nn.Module): Root module (which may or may not be a
            :class:`FullyShardedDataParallel` instance).
        dedup_shared_params (bool): If ``True``, only includes the first
            list of unflattened parameter names corresponding to a parameter
            in the module walk order; if ``False``, then includes all of the
            unflattened parameter names.
    """
    def _clean_param_name(prefix, param_info):
        """This replicates the parameter name cleaning logic in model state
        dict but avoids gathering any parameters."""
        name = clean_tensor_name(
            prefix + param_info.module_name + "." + param_info.param_name
        )
        return name

    def module_fn(module, prefix, param_to_unflat_param_names):
        # For FSDP modules, only add the entry when considering the contained
        # `FlattenParamsWrapper` to avoid duplication
        if not isinstance(module, FullyShardedDataParallel):
            for param_name, param in module.named_parameters(recurse=False):
                prefixed_param_names = [
                    _clean_param_name(prefix, param_info)
                    for param_info in param._param_infos
                ] if isinstance(param, FlatParameter) else [prefix + param_name]
                # If this parameter has already been visited, then it is a
                # shared parameter; then, only take the first parameter name
                is_shared_param = param in param_to_unflat_param_names
                if not is_shared_param:
                    param_to_unflat_param_names[param] = prefixed_param_names
                elif not dedup_shared_params:
                    param_to_unflat_param_names[param].extend(prefixed_param_names)

    def return_fn(param_to_unflat_param_names):
        return param_to_unflat_param_names

    param_to_unflat_param_names: Dict[torch.nn.Parameter, List[str]] = {}
    return _apply_to_modules(
        model, module_fn, return_fn, param_to_unflat_param_names,
    )


def _get_param_to_param_name(
    model: torch.nn.Module,
) -> Dict[torch.nn.Parameter, str]:
    """
    Constructs a mapping from parameters to their parameter names. ``model``
    should not contain any :class:`FullyShardedDataParallel` instances, which
    means that none of the parameters should be ``FlatParameter`` s. As a
    result, compared to :meth:`_get_param_to_unflat_param_names`, the mapped
    values may be flattened from singleton :class:`list` s to the contained
    names themselves.

    Args:
        model (torch.nn.Module): Root module, which should not contain any
            :class:`FullyShardedDataParallel` instances.
    """
    param_to_param_names = _get_param_to_unflat_param_names(model)
    for param_names in param_to_param_names.values():
        assert len(param_names) > 0, "`_get_param_to_unflat_param_names()` " \
            "should not construct empty lists"
        if len(param_names) > 1:
            raise RuntimeError(
                "Each parameter should only map to one parameter name but got "
                f"{len(param_names)}: {param_names}"
            )
    param_to_param_name = {
        param: param_names[0]
        for param, param_names in param_to_param_names.items()
    }
    return param_to_param_name


def _get_param_name_to_param(
    model: torch.nn.Module,
) -> Dict[str, torch.nn.Parameter]:
    """Constructs the inverse mapping of :meth:`_get_param_to_param_name`."""
    param_to_param_name = _get_param_to_param_name(model)
    return dict(zip(param_to_param_name.values(), param_to_param_name.keys()))


def clean_tensor_name(tensor_name: str) -> str:
    """Cleans the parameter or buffer name by removing any FSDP-related
    prefixes."""
    # FSDP full tensor names may not have both (i.e. `FSDP_PREFIX`), so we
    # call `replace()` twice separately
    tensor_name = tensor_name.replace(FSDP_WRAPPED_MODULE + ".", "")
    tensor_name = tensor_name.replace(FPW_MODULE + ".", "")
    return tensor_name<|MERGE_RESOLUTION|>--- conflicted
+++ resolved
@@ -552,21 +552,13 @@
         super().__init__()
         # Validate the ignored modules and derive the ignored parameters/buffers
         ignored_modules = self._get_ignored_modules(module, ignored_modules)
-<<<<<<< HEAD
-        ignored_params = self._get_ignored_parameters(ignored_modules)
+        ignored_params, ignored_param_names = \
+            self._get_ignored_params(module, ignored_modules)
+        buffer_names = self._get_buffer_names(module)
         # Compute the names to ignore for full state dict cloning (i.e. those
-        # of the ignored modules' parameters and all modules' buffers)
-        self._ignored_param_names = self._get_ignored_param_names(
-            module, ignored_params,
-        )
-        self._buffer_names = self._get_buffer_names(module)
-=======
-        ignored_params, ignored_param_names, ignored_buffer_names = \
-            self._get_ignored_params_and_buffers(module, ignored_modules)
-        # Compute the names to ignore for full state dict cloning (i.e. those
-        # of the ignored modules' parameters and buffers)
-        self._ignored_tensor_names = ignored_param_names.union(ignored_buffer_names)
->>>>>>> d3c5141b
+        # of the ignored modules' parameters and of all modules' buffers)
+        self._ignored_param_names = ignored_param_names
+        self._buffer_names = buffer_names
         # NOTE: Since the names are computed at construction time, if the user
         # changes them later, then FSDP will not properly ignore them. However,
         # the `FlatParameter` implementation already relies on this assumption.
@@ -800,16 +792,15 @@
             )
         return ignored_modules
 
-    def _get_ignored_params_and_buffers(
+    def _get_ignored_params(
         self,
         root_module: torch.nn.Module,
         ignored_modules: Set[torch.nn.Module],
-    ) -> Tuple[Set[torch.nn.Parameter], Set[str], Set[str]]:
+    ) -> Tuple[Set[torch.nn.Parameter], Set[str]]:
         """
         Returns the parameters of the modules in ``ignored_modules``,
-        excluding any :class:`FlatParameter` s, their fully prefixed names, and
-        the fully prefixed names of the buffers of the modules in
-        ``ignored_modules``, all as :class:`set` s.
+        excluding any :class:`FlatParameter` s and their fully prefixed names,
+        both as :class:`set` s.
 
         Args:
             root_module (torch.nn.Module): Top-level module passed into the
@@ -820,33 +811,6 @@
             p for m in ignored_modules for p in m.parameters()
             if not isinstance(p, FlatParameter)
         )
-<<<<<<< HEAD
-
-    def _get_ignored_param_names(
-        self,
-        module: torch.nn.Module,
-        ignored_params: Set[torch.nn.Parameter],
-    ) -> Set[str]:
-        """Returns a :class:`set` of tensor names to be ignored when cloning in
-        the full post state dict hook. This includes ignored parameters' and
-        all buffers' names."""
-        param_to_unflat_param_names = _get_param_to_unflat_param_names(module)
-        ignored_param_names = set()
-        for param in ignored_params:
-            unflat_param_names = param_to_unflat_param_names[param]
-            assert len(unflat_param_names) == 1, \
-                "Only `FlatParameter`s can map to >1 unflattened parameter " \
-                "name, and `_get_ignored_parameters()` should have excluded " \
-                "them; check `_get_param_to_unflat_param_names()`"
-            ignored_param_names.add(unflat_param_names[0])
-        return ignored_param_names
-
-    def _get_buffer_names(self, module: torch.nn.Module) -> Set[str]:
-        """Returns a :class:`set` of buffer names to be ignored when cloning in
-        the full post state dict hook. Buffers do not need to be cloned since
-        they are not sharded."""
-        return _get_buffer_to_buffer_name(module).values()
-=======
         param_to_unflat_param_names = _get_param_to_unflat_param_names(
             root_module, dedup_shared_params=False,
         )
@@ -854,38 +818,32 @@
         for param in ignored_params:
             unflat_param_names = param_to_unflat_param_names[param]
             ignored_param_names.update(unflat_param_names)
-
-        def module_fn(module, prefix, buffer_to_buffer_names):
-            # For FSDP modules, only add the entry when considering the contained
-            # `FlattenParamsWrapper` to avoid duplication
+        return ignored_params, ignored_param_names
+
+    def _get_buffer_names(self, root_module: torch.nn.Module) -> Set[str]:
+        """
+        Returns the fully prefixed names of all buffers in the module hierarchy
+        rooted at ``root_module`` as a class:`set`.
+
+        Args:
+            root_module (torch.nn.Module): Top-level module passed into the
+                FSDP constructor from which to derive the fully prefixed names.
+        """
+        def module_fn(module, prefix, buffer_names):
+            # For FSDP modules, only add the entry when considering the
+            # contained `FlattenParamsWrapper` to avoid duplication
             if not isinstance(module, FullyShardedDataParallel):
-                for buffer_name, buffer in module.named_buffers(recurse=False):
-                    is_shared_buffer = buffer in buffer_to_buffer_names
+                for buffer_name, _ in module.named_buffers(recurse=False):
                     prefixed_buffer_name = clean_tensor_name(prefix + buffer_name)
-                    if not is_shared_buffer:
-                        buffer_to_buffer_names[buffer] = [prefixed_buffer_name]
-                    else:
-                        buffer_to_buffer_names.append(prefixed_buffer_name)
-
-        def return_fn(buffer_to_buffer_names, *args):
-            return buffer_to_buffer_names
-
-        # Map to `List[str]` values instead of just `str` to account for shared
-        # buffers, in which case there may be multiple names for a given
-        # buffer; for non-shared buffers, the mapped-to value should always
-        # have length one
-        buffer_to_buffer_names: Dict[torch.Tensor, List[str]] = {}
-        buffer_to_buffer_names = _apply_to_modules(
-            root_module, module_fn, return_fn, buffer_to_buffer_names,
+                    buffer_names.add(prefixed_buffer_name)
+
+        def return_fn(buffer_names, *args):
+            return buffer_names
+
+        buffer_names: Set[str] = set()
+        return _apply_to_modules(
+            root_module, module_fn, return_fn, buffer_names,
         )
-        ignored_buffers = set(b for m in ignored_modules for b in m.buffers())
-        ignored_buffer_names = set()
-        for buffer, buffer_names in buffer_to_buffer_names.items():
-            if buffer in ignored_buffers:
-                ignored_buffer_names.update(buffer_names)
-
-        return ignored_params, ignored_param_names, ignored_buffer_names
->>>>>>> d3c5141b
 
     @classmethod
     def _check_wrapped(cls, begin_module, check_fn, err_fn):
@@ -1461,9 +1419,9 @@
                 m._streams = self._streams
                 m._fsdp_graph_order = self._fsdp_graph_order
                 # Give each non-root FSDP module an alias to the root's
-                # execution order data structure and ignored parameter and
-                # all buffer names since only the root's names are fully
-                # prefixed like the state dict keys
+                # execution order data structure and the root's ignored
+                # parameters and all buffer names since only the root's names
+                # are fully prefixed like the state dict keys
                 m._exec_order_data = self._exec_order_data
                 m._ignored_param_names = self._ignored_param_names
                 m._buffer_names = self._buffer_names
@@ -1602,31 +1560,19 @@
         cpu_device = torch.device("cpu")
         for key in state_dict:
             clean_key = clean_tensor_name(key)
-            # Do not need to clone buffers
+            # Do not need to clone buffers since they are not sharded
             if clean_key in self._buffer_names:
-                # Offload the buffer to CPU if needed since it is not done in
-                # `_summon_full_params()`
+                # Offload the buffer to CPU if needed -- we do not do this in
+                # `_summon_full_params()` since without care, that would free
+                # the original buffer's GPU memory and require reallocating
+                # that memory later; this only affects the state dict's buffer
+                # variable and leaves the original buffer's GPU memory intact
                 if offload_to_cpu and state_dict[key].device != cpu_device:
                     state_dict[key] = state_dict[key].to(cpu_device)
                 continue
             # Clone non-ignored parameters before exiting the
             # `_summon_full_params()` context
-<<<<<<< HEAD
-            if clean_key not in self._ignored_param_names:
-                if not getattr(state_dict[key], "_has_been_cloned", False):
-                    try:
-                        state_dict[key] = state_dict[key].clone().detach()
-                        state_dict[key]._has_been_cloned = True  # type: ignore[attr-defined]
-                    except BaseException as e:
-                        warnings.warn(
-                            f"Failed to clone() tensor with name {key}. This may mean "
-                            "that this state_dict entry could point to invalid memory "
-                            "regions after returning from state_dict() call if this "
-                            "parameter is managed by FSDP. Please check clone "
-                            f"implementation of {key}. Error: {str(e)}"
-                        )
-=======
-            if clean_tensor_name(key) not in self._ignored_tensor_names and \
+            if clean_key not in self._ignored_param_names and \
                     not getattr(state_dict[key], "_has_been_cloned", False):
                 try:
                     state_dict[key] = state_dict[key].clone().detach()
@@ -1639,7 +1585,6 @@
                         "parameter is managed by FSDP. Please check clone "
                         f"implementation of {key}. Error: {str(e)}"
                     )
->>>>>>> d3c5141b
 
         _replace_by_prefix(state_dict, prefix + f"{FSDP_WRAPPED_MODULE}.", prefix)
         return state_dict
