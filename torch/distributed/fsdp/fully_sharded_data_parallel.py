import contextlib
import copy
import functools
import itertools
import traceback
import warnings
from contextlib import contextmanager
from dataclasses import dataclass
from enum import Enum, auto
from math import inf
from typing import (
    TYPE_CHECKING,
    Any,
    Callable,
    Dict,
    Generator,
    Iterable,
    Iterator,
    List,
    Mapping,
    NamedTuple,
    Optional,
    Set,
    Tuple,
    Union,
    cast,
)

import torch
import torch.distributed as dist
from torch.distributed.utils import _replace_by_prefix
import torch.nn as nn
import torch.nn.functional as F
from torch.autograd import Variable
from torch.distributed import ProcessGroup
from torch.distributed._shard.sharded_tensor import (
    Shard,
    ShardedTensor,
    init_from_local_shards,
)
from torch.distributed.distributed_c10d import _get_default_group
from torch.nn.parameter import Parameter

from ._optim_utils import (
    _broadcast_pos_dim_tensor_states,
    _broadcast_processed_optim_state_dict,
    _flatten_full_optim_state_dict,
    _get_flat_param_to_fsdp_module,
    _get_param_id_to_param,
    _get_param_to_param_id,
    _process_pos_dim_tensor_state,
    _unflatten_optim_state,
)
<<<<<<< HEAD
from ._utils import (
    _apply_to_modules, _apply_to_tensors,
    _override_batchnorm_mixed_precision, _contains_batchnorm
)
=======
from ._utils import _apply_to_modules, _apply_to_tensors, _replace_by_prefix
>>>>>>> 6cbe9d1f
from .flatten_params_wrapper import (
    FLAT_PARAM,
    FPW_MODULE,
    FlatParameter,
    FlattenParamsWrapper,
)
from .wrap import _recursive_wrap

if TYPE_CHECKING:
    from collections import OrderedDict  # noqa: F401

_TORCHDISTX_AVAIL = True
try:
    from torchdistx import deferred_init, fake
except ImportError:
    _TORCHDISTX_AVAIL = False


FSDP_WRAPPED_MODULE = "_fsdp_wrapped_module"
FSDP_PREFIX = FSDP_WRAPPED_MODULE + "." + FPW_MODULE + "."


def _default_meta_device_init_fn(module):
    """
    Default initializer for modules initialized on the meta device.
    """
    # TODO: move module to device_id here once device_id is available.
    module.to_empty(device=torch.cuda.current_device())
    try:
        with torch.no_grad():
            module.reset_parameters()
    except BaseException as e:
        warnings.warn(
            f"Unable to call reset_parameters() for module on meta device with error {str(e)}. "
            "Please ensure your module implements a ``reset_parameters`` function."
        )
        raise e


class ShardingStrategy(Enum):
    """
    Specify which sharding strategy will be used for the distributed training.
    FULL_SHARD: if Shard parameters, gradients and optimizer states, this algorithm
                inserts all_gather before forward and backward computation to gather
                parameters, also inserts reduce_scatter after backward computation for
                synchronizing and sharding gradients. Sharded optimizer states are
                updated locally.
    SHARD_GRAD_OP: Shard optimizer states and gradients, this algorithm inserts all_gather
                   before forward computation and keeps the full parameters in
                   GPU memory until backward computation is done. It inserts reduce_scater
                   after backward computation for synchronizing and sharding gradients.
                   Sharded optimizer states are updated locally.
    NO_SHARD: This is similar to PyTorch ``DistributedDataParallel`` API. Parameters, gradients
              and optimizer states are replicated among ranks, all_reduce is inserted after
              backward computation is done for synchronizing gradients. Full optimizer states
              are updated in each rank.
    HYBRID_SHARD(future support): apply FULL_SHARD algorithm in the intra node and
                                  apply NO_SHARD algorithm in the inter nodes.

    """
    FULL_SHARD = auto()
    SHARD_GRAD_OP = auto()
    NO_SHARD = auto()
    # TODO
    # HYBRID_SHARD = auto()


@dataclass
class MixedPrecision:
    """
    A config to enable mixed precision training with FullyShardedDataParallel.
    This class can be constructed with three flags:
        ``param_dtype`` controls the precision of model parameters, inputs, and
        therefore the precision under which computation happens. After forward
        and backward passes, FSDP parameters point to full precision shards
        that are kept in memory. Full precision parameters are always
        checkpointed.
        ``reduce_dtype`` controls the precision under which gradient reduction
        would occur, which can potentially be different than ``param_dtype``
        for use cases such as communication efficiency.
        ``buffer_dtype`` controls the precision that buffers are cast to. Note
        that buffers are unsharded and are cast in the first forward pass, and
        remain in their reduced precision state even after forward/backward
        passes. However, when taking checkpoints with ``state_dict``, buffers
        are checkpointed in their full precision (and then restored back to
        to their reduced precision) as expected. Note that this checkpoint
        support is currently limited to ``StateDictType.FULL_STATE_DICT``.

    .. note:: In ``summon_full_params``, parameters are summoned in full
        precision but buffers are not.

    .. note:: Parameters and buffers are checkpointed in full precision. For
        buffers, this is only guaranteed to work for ``StateDictType.FULL_STATE_DICT``.

    .. note:: This API is experimental and subject to change.

    .. note:: Specification of reduced precision types must be explicit, in that
        if, for example, ``param_dtype`` is not specified, it will not be cast by
        FSDP. Thus, a config such as ``MixedPrecision(reduce_dtype=torch.float16)``
        will not cast buffers or parameters. Note that if a ``MixedPrecision``
        config is specified without a ``reduce_dtype``, gradient communication
        would occur in the `param_dtype` precision, if given, otherwise, in the
        original parameter precision.
    """
    # maintain a tensor of this dtype that the fp32 param shard will be cast to.
    # Will control the precision of model params, inputs, and thus compute as
    # well.
    param_dtype: Optional[torch.dtype] = None
    # Gradient communication precision.
    reduce_dtype: Optional[torch.dtype] = None
    # Buffer precision.
    # TODO: buffer + param are usually of the same type, if user specifies
    # param but not buffer, should we automatically make buffer be the same?
    buffer_dtype: Optional[torch.dtype] = None


@dataclass
class CPUOffload:
    """
    CPU offloading config. Currently, only parameter and gradient CPU
    offload are supported.
    offload_params: Offloading parameters to CPUs when these parameters are
                    not used for computation on GPUs. This implicitly enables
                    gradient offloading to CPUs in order for parameters and
                    gradients to be on the same device to work with optimizer.
    """

    offload_params: bool = False
    # TODO: state dict offloading
    # https://github.com/pytorch/pytorch/issues/67224


class BackwardPrefetch(Enum):
    """
    Specify where to prefetch next layer's full parameters
    during backward pass.
    BACKWARD_PRE: prefetch right before current layer's backward computation
                  starts, this approach will increase backward communication
                  and computation overalpping and potentialy improve training
                  performance, but it may increase the peak memory usage as
                  the prefetched full parameters will be kept in the GPU memory
                  until next layer's backward computation is done.
    BACKWARD_POST: prefetch right after current layer's backward computation finishes,
                   this approach will not increase peak memory as prefetching happens
                   after current layer's full parameters are freed.
                   It could potentially improve backward communication and computation
                   overlapping as it avoids all_gather and reduce_scatter are blocked
                   each other in the single NCCL stream. However, based on our experiments,
                   for some models, the backward post backward hook fire order is not always
                   the reversed forward computation order, so this
                   approach may prefetch full parameters for layers ahead of next layer,
                   this 'ahead' all_gather could delay next layer's all_gather in the
                   single NCCL stream and cause the next layer's computation delay. So it may
                   cause some performance regession for some models.
    """

    BACKWARD_PRE = auto()
    BACKWARD_POST = auto()
    # TODO, BACKWARD_PRE_CPU, prefetch full parameters and keep them in the CPU memory


class TrainingState_(Enum):
    """
    Simple enum to indicate what state FSDP is in. Used for asserting
    to make sure APIs are called in the correct state.
    ..note::
        ``BACKWARD_PRE`` and ``BACKWARD_POST`` states are used to ensure we
        receives backward hooks in the correct order. It is used to catch
        unexpected order of hooks being called (likely due to our
        hook registration logic or autograd engine logic changes).
    """

    IDLE = auto()
    FORWARD = auto()
    BACKWARD_PRE = auto()
    BACKWARD_POST = auto()
    SUMMON_FULL_PARAMS = auto()


class StateDictType(Enum):
    """
    This enum indicates that which type of ``state_dict`` the FSDP module is
    currently processing (returning or loading).
    The default value is FULL_STATE_DICT to comply the PyTorch convention.
    ..note::
        FSDP currently supports two types of ``state_dict``:
            1. ``state_dict/load_state_dict`: this pair of APIs return and load
               the non-sharded, unflattened parameters. The semantics is the
               same as using DDP.
            2. ``_local_state_dict/_load_local_state_dict``: this pair of APIs return
               and load local sharded, flattened parameters. The values returned
               by ``_local_state_dict`` can be directly used by FSDP and is only
               meaningful to FSDP (because parameters are flattened). Note that
               these APIs are meant for use via the :func:`state_dict_type`
               context manager as follows:
                   >>> with fsdp.state_dict_type(StateDictType.LOCAL_STATE_DICT):
                   >>>     state = fsdp.state_dict()  # loads local state dict
            3. [Planned for future support] ``sharded_state_dict/load_sharded_state_dict``: this pair of APIs
               return and load sharded, unflattened parameters. The ``state_dict``
               return by ``sharded_state_dict`` can be used by all other parallel
               schemes (resharding may be required).
    """

    FULL_STATE_DICT = auto()
    LOCAL_STATE_DICT = auto()
    SHARDED_STATE_DICT = auto()

@dataclass
class StateDictConfig:
    """
    ``StateDictConfig`` is the base class for all state_dict configuration classes.
    Users should instantiate a child version (i.e. ``FullStateDictConfig``) in
    order to configure settings for the particular type of ``state_dict``
    implementation FSDP will use.
    """
    pass

@dataclass
class FullStateDictConfig(StateDictConfig):
    """
    ``FullStateDictConfig`` is a config class meant to be used with
    ``StateDictType.FULL_STATE_DICT``. Currently, it accepts two parameters,
    ``offload_to_cpu`` and ``rank0_only`` which can be configured to offload
    the full ``state_dict`` to CPU and to materialize the ``state_dict`` on
    rank 0 only. When used, it is recommended to enable both of these flags
    together to optimize memory savings when taking checkpoints. Note that
    this config class is meant for user via the :func:`state_dict_type`
    context manager as follows:
        >>> cfg = FullStateDictConfig(offload_to_cpu=True, rank0_only=True)
        >>> with fsdp.state_dict_type(fsdp, StateDictType.FULL_STATE_DICT, cfg):
        >>>     state = fsdp.state_dict()
        >>>     # state will be empty on non rank 0 and contain CPU tensors on rank 0.
    """
    offload_to_cpu: bool = False
    rank0_only: bool = False

@dataclass
class LocalStateDictConfig(StateDictConfig):
    pass

@dataclass
class ShardedStateDictConfig(StateDictConfig):
    pass

_state_dict_type_to_config = {
    StateDictType.FULL_STATE_DICT: FullStateDictConfig,
    StateDictType.LOCAL_STATE_DICT: LocalStateDictConfig,
    StateDictType.SHARDED_STATE_DICT: ShardedStateDictConfig,
}

class OptimStateKeyType(Enum):
    PARAM_NAME = auto()
    PARAM_ID = auto()


class _ExecOrderWarnStatus(Enum):
    """Used internally for execution order validation."""
    NONE = auto()     # no deviation yet
    WARNING = auto()  # deviated this iteration; currently issuing warnings
    WARNED = auto()   # deviated in a previous iteration


class _ExecOrderData():
    """
    This contains the data used for validating execution order across ranks.

    Attributes:
        _all_flat_params (List[FlatParameter]): A :class:`list` of all
            flattened parameters contained in the FSDP module hierarchy with
            the list index implicitly giving a unique parameter index.
        param_to_unflat_param_names (Dict[FlatParameter, List[str]]): A mapping
            from flattened parameter to the comprising unflattened parameters'
            names.
        is_first_iter (bool): Whether executing in the first iteration or not.
        param_order (List[int]): Order that parameters participate in the
            forward pass; constructed on the first iteration and validated
            against in subsequent iterations.
        index (int): Index tracking the position in ``param_order``
            when validating the forward pass execution order in subsequent
            iterations.
        warn_status (_ExecOrderWarnStatus): To avoid flooding the console, we
            only issue warnings throughout the first deviating iteration and no
            longer check thereafter; this tracks the warning status.
    """
    def __init__(self) -> None:
        self._all_flat_params: List[FlatParameter] = []
        self._param_to_unflat_param_names: Dict[FlatParameter, List[str]] = []
        # Modified in the first iteration:
        self.is_first_iter: bool = True
        self.param_order: List[int] = []
        # Modified in the subsequent iterations:
        self.index: int = 0
        self.warn_status: _ExecOrderWarnStatus = _ExecOrderWarnStatus.NONE

    def init(self, root_module: "FullyShardedDataParallel"):
        assert root_module._is_root, "This data structure should only be " \
            "initialized on an FSDP root module"
        # Save `root_modules.parameters()` to `_all_flat_params` instead of
        # re-materializing each time to avoid the result depending on the
        # calling context (e.g. when some parameters have been rebuilt)
        self._all_flat_params = list(root_module.parameters())
        self._param_to_unflat_param_names = cast(
            Dict[FlatParameter, List[str]],
            _get_param_to_unflat_param_names(root_module)
        )  # `root_module.parameters()` should only contain `FlatParameter`s

    def get_param_index(self, param: FlatParameter) -> int:
        """Returns a unique non-negative parameter index for ``param`` if it is
        valid or -1 otherwise. Critically, this index assignment must be the
        same across ranks."""
        assert isinstance(param, FlatParameter), \
            f"Expects `param` is a `FlatParameter` but got {type(param)}"
        for i, p in enumerate(self._all_flat_params):
            if p is param:
                return i
        return -1

    def get_param(self, param_index: int) -> Optional[FlatParameter]:
        """Returns the parameter corresponding to ``param_index`` or ``None``
        if the index is invalid."""
        for i, p in enumerate(self._all_flat_params):
            if i == param_index:
                return p
        return None

    def get_unflat_param_names(self, param_index: int) -> List[str]:
        """Returns a :class:`list` of unflattened parameter names comprising
        the flattened parameter with index ``param_index`` or an empty
        :class:`list` if ``param_index`` is invalid."""
        param = self.get_param(param_index)
        if param is None:
            return []
        assert param in self._param_to_unflat_param_names, \
            "Internal data structures out of sync; check `init()`"
        return self._param_to_unflat_param_names[param]

    def reset(self):
        """Called in :meth:`_wait_for_post_backward` or in
        :meth:`_post_backward_hook` when inside ``no_sync()`` to reset data for
        the next iteration."""
        self.is_first_iter = False
        self.index = 0
        # `reset()` marks the end of an iteration, so transition if needed
        if self.warn_status == _ExecOrderWarnStatus.WARNING:
            self.warn_status = _ExecOrderWarnStatus.WARNED


class FullyShardedDataParallel(nn.Module):
    """
    A wrapper for sharding Module parameters across data parallel workers. This
    is inspired by `Xu et al.`_ as well as the ZeRO Stage 3 from DeepSpeed_.
    FullyShardedDataParallel is commonly shortened to FSDP.

    .. _`Xu et al.`: https://arxiv.org/abs/2004.13336
    .. _DeepSpeed: https://www.deepspeed.ai/

    Example::

        >>> import torch
        >>> from torch.distributed.fsdp import FullyShardedDataParallel as FSDP
        >>> torch.cuda.set_device(device_id)
        >>> sharded_module = FSDP(my_module)
        >>> optim = torch.optim.Adam(sharded_module.parameters(), lr=0.0001)
        >>> x = sharded_module(x, y=3, z=torch.Tensor([1]))
        >>> loss = x.sum()
        >>> loss.backward()
        >>> optim.step()

    .. warning::
        The optimizer must be initialized *after* the module has been wrapped,
        since FSDP will shard parameters in-place and this will break any
        previously initialized optimizers.

    .. warning::
        Module should be already placed on the destination device or
        device is set properly using ``torch.cuda.set_device(device_id)``.
        FSDP will get compute device from module first, if module device
        is CPU, FSDP will then get compute device from current device.

    .. warning::
        FSDP currently does not support gradient accumulation outside
        `no_sync()` when using CPU offloading. Trying to do so yields incorrect
        results since FSDP will use the newly-reduced gradient instead of
        accumulating with any existing gradient.

    .. warning::
        Changing the original parameter variable names after construction will
        lead to undefined behavior.

    Args:
        module (nn.Module):
            module to be wrapped with FSDP.
        process_group (Optional[ProcessGroup]):
            process group for sharding
        sharding_strategy (Optional[ShardingStrategy]):
            Config sharding algorithm, different sharding algorithm has trade
            off between memory saving and communication overhead. ``FULL_SHARD``
            will be chosen if sharding_strategy is not specified.
        cpu_offload (Optional[CPUOffload]):
            CPU offloading config. Currently, only parameter and gradient CPU
            offload is supported. It can be enabled via passing in
            ``cpu_offload=CPUOffload(offload_params=True)``. Note that this
            currently implicitly enables gradient offloading to CPU in order for
            params and grads to be on same device to work with optimizer. This
            API is subject to change. Default is ``None`` in which case there
            will be no offloading.
        auto_wrap_policy (Optional[Callable]):
            A callable specifying a policy to recursively wrap layers with FSDP.
            Note that this policy currently will only apply to child modules of
            the passed in module. The remainder modules are always wrapped in
            the returned FSDP root instance.
            ``size_based_auto_wrap_policy`` written in ``torch.distributed.fsdp.wrap`` is
            an example of ``auto_wrap_policy`` callable, this policy wraps layers
            with the number of parameters larger than 100M. ``transformer_auto_wrap_policy``
            written in ``torch.distributed.fsdp.wrap`` is an example of ``auto_wrap_policy``
            callable for tranformer-like model architectures. Users can supply the customized
            ``auto_wrap_policy`` callable that should accept following arguments:
            ``module: nn.Module``, ``recurse: bool``, ``unwrapped_params: int``,
            extra customized arguments could be added to the customized
            ``auto_wrap_policy`` callable as well. It is a good practice to print out
            the sharded model and check whether the sharded model is what
            the application wants and then adjust accordingly.

            Example::

                >>> def custom_auto_wrap_policy(
                >>>     module: nn.Module,
                >>>     recurse: bool,
                >>>     unwrapped_params: int,
                >>>     # These are customizable for this policy function.
                >>>     min_num_params: int = int(1e8),
                >>> ) -> bool:
                >>>     return unwrapped_params >= min_num_params

        backward_prefetch (Optional[BackwardPrefetch]):
            This is an experimental feature that is subject to change in the
            the near future. It allows users to enable two different backward_prefetch
            algorithms to help backward communication and computation overlapping.
            Pros and cons of each algorithm is explained in the class ``BackwardPrefetch``.
        mixed_precision: (Optional[MixedPrecision]): A ``MixedPrecision`` instance
            describing the mixed precision training config to be used. ``MixedPrecision``
            supports configuring parameter, buffer, and gradient communication dtype. Note
            that only floating point data is cast to the reduced precision. This allows
            users potential memory saving and training speedup while trading off
            accuracy during model training. If ``None``, no mixed precision is applied.
            (Default: ``None``)
        ignored_modules (Optional[Iterable[torch.nn.Module]]): Modules whose
            own parameters and child modules' parameters and buffers are
            ignored by this instance. None of the modules directly in
            ``ignored_modules`` should be :class:`FullyShardedDataParallel`
            instances, and any child modules that are already-constructed
            :class:`FullyShardedDataParallel` instances will not be ignored if
            they are nested under this instance. This argument may be used to
            avoid sharding specific parameters when using an
            ``auto_wrap_policy`` or if parameters' sharding is not managed by
            FSDP. (Default: ``None``)
        param_init_fn: (Optional[Callable[[nn.Module], None]]):
            A ``Callable[torch.nn.Module] -> None`` that
            specifies how modules that are currently on the meta device should be initialized
            onto an actual device. Note that as of v1.12, we detect modules on the meta
            device via ``is_meta`` check and apply a default initialization that calls
            ``reset_parameters`` method on the passed in ``nn.Module`` if ``param_init_fn``
            is not specified, otherwise we run ``param_init_fn`` to initialize the passed
            in ``nn.Module``. In particular, this means that if ``is_meta=True`` for any
            module parameters for modules that will be wrapped with FSDP and ``param_init_fn``
            is not specified, we assume your module properly implements a ``reset_paramters()``
            and will throw errors if not. Note that additionally, we offer support for modules
            initialized with torchdistX's (https://github.com/pytorch/torchdistX)
            ``deferred_init`` API. In this case, deferred modules would be initialized
            by a default initialization function that calls torchdistX's
            ``materialize_module``, or the passed in ``param_init_fn``, if it is not
            ``None``. The same ``Callable`` is applied to initialize all meta modules.
            Note that this initialization function is applied before doing any FSDP sharding
            logic.

            Example::

                >>> module = MyModule(device="meta")
                >>> def my_init_fn(module):
                >>>     # responsible for initializing a module, such as with reset_parameters
                >>> fsdp_model = FSDP(module, param_init_fn=my_init_fn, auto_wrap_policy=size_based_auto_wrap_policy)
                >>> print(next(fsdp_model.parameters()).device) # current CUDA device
                >>> # With torchdistX
                >>> module = deferred_init.deferred_init(MyModule, device="cuda")
                >>> # Will initialize via deferred_init.materialize_module().
                >>> fsdp_model = FSDP(module, auto_wrap_policy=size_based_auto_wrap_policy)

    """

    def __init__(
        self,
        module: nn.Module,
        process_group: Optional[ProcessGroup] = None,
        sharding_strategy: Optional[ShardingStrategy] = None,
        cpu_offload: Optional[CPUOffload] = None,
        auto_wrap_policy: Optional[Callable] = None,
        backward_prefetch: Optional[BackwardPrefetch] = None,
        mixed_precision: Optional[MixedPrecision] = None,
        ignored_modules: Optional[Iterable[torch.nn.Module]] = None,
        param_init_fn: Optional[Callable[[nn.Module], None]] = None,
    ):
        torch._C._log_api_usage_once("torch.distributed.fsdp")
        super().__init__()
        # Validate the ignored modules and derive the ignored parameters/buffers
        ignored_modules = self._get_ignored_modules(module, ignored_modules)
        ignored_params, ignored_param_names = \
            self._get_ignored_params(module, ignored_modules)
        buffer_names = self._get_buffer_names(module)
        # Compute the names to ignore for full state dict cloning (i.e. those
        # of the ignored modules' parameters and of all modules' buffers)
        self._ignored_param_names = ignored_param_names
        self._buffer_names = buffer_names
        # NOTE: Since the names are computed at construction time, if the user
        # changes them later, then FSDP will not properly ignore them. However,
        # the `FlatParameter` implementation already relies on this assumption.
        # We do this at construction time since we want the fully prefixed
        # parameter names matching the keys in the model state dict (namely,
        # including the wrapped module's name in the prefix), which may be done
        # most non-intrusively here before flattening.

        # if auto_wrap_policy is specified, submodules should not be
        # already wrapped, otherwise we'd attempt to double wrap them resulting
        # in errors.
        if auto_wrap_policy is not None:
            self._check_wrapped(
                module,
                check_fn=lambda mod: not isinstance(mod, FullyShardedDataParallel),
                err_fn=lambda mod: f"Expected {mod} to NOT be FullyShardedDataParallel if auto_wrap is enabled.",
            )
            _recursive_wrap(
                module,
                auto_wrap_policy=auto_wrap_policy,
                wrapper_cls=FullyShardedDataParallel,
                ignored_modules=ignored_modules,
                ignored_params=ignored_params,
                # Note that we have the recursive_wrap skip wrapping for
                # the outermost (this) module otherwise it will result in a
                # double-wrap causing issues.
                only_wrap_children=True,
                # FSDP arguments follow.
                process_group=process_group,
                sharding_strategy=sharding_strategy,
                cpu_offload=cpu_offload,
                backward_prefetch=backward_prefetch,
                mixed_precision=mixed_precision,
                param_init_fn=param_init_fn,
            )

        self.process_group = process_group or _get_default_group()
        self.rank = self.process_group.rank()
        self.world_size = self.process_group.size()

        is_meta_module = any(p.is_meta for p in module.parameters())
        is_torchdistX_deferred_init = (
            not is_meta_module and _TORCHDISTX_AVAIL
            and any(fake.is_fake(p) for p in module.parameters())
        )

        def _run_param_init_fn():
            # Call user-specified initialization function.
            if not callable(param_init_fn):
                raise ValueError(
                    f"Expected {param_init_fn} to be callable, but got {type(param_init_fn)}"
                )
            param_init_fn(module)

        if is_meta_module:
            if param_init_fn is not None:
                _run_param_init_fn()
            else:
                # Call default initialization function that is dependent on
                # reset_parameters.
                _default_meta_device_init_fn(module)
        elif is_torchdistX_deferred_init:
            assert _TORCHDISTX_AVAIL, "Got torchdistX initialized module but torchdistX lib is not available."
            if param_init_fn is not None:
                _run_param_init_fn()
            else:
                # Call default torchdistX initialization function. Omit re-initialization of FSDP submodules
                # which is unnecessary.
                check_fn = lambda k: not isinstance(k, FullyShardedDataParallel)  # noqa: E731
                deferred_init.materialize_module(module, check_fn=check_fn)

        # device for computation, if module is on GPU, use module.device;
        # if module is on CPU, use current device;
        self.compute_device = _get_default_cuda_device(module)

        # Enum to indicate if we're in the forward/backward pass, idle, etc.
        self.training_state = TrainingState_.IDLE

        # setting two factors to avoid underflow and overflow
        self.gradient_predivide_factor: float = self._get_gradient_predivide_factor(
            self.world_size
        )
        self.gradient_postdivide_factor: float = (
            self.world_size / self.gradient_predivide_factor
        )

        self.numel_padded_per_param: List[int] = []
        self.cpu_offload = cpu_offload or CPUOffload()
        self.backward_prefetch = backward_prefetch
        self.sharding_strategy = sharding_strategy or ShardingStrategy.FULL_SHARD
        self.mixed_precision = mixed_precision
        # Original buffer type (mapping since all buffers may not be of same type). In
        # the case of mixed precision training, this is used to restore buffers
        # to their original type (which may not be the same as that of the
        # parameters in the model) when checkpointing.
        self._orig_buffer_dtypes: Dict[str, torch.dtype] = {}

        # Only handle params which are not already sharded. This enables
        # sharding individual layers of a Module, with an outer wrapper to
        # shard any leftover parameters.
        params = [
            p for p in module.parameters()
            if p not in ignored_params and not isinstance(p, FlatParameter)
        ]

        self._fsdp_wrapped_module: FlattenParamsWrapper = FlattenParamsWrapper(
            module, param_list=params
        )
        assert getattr(self, FSDP_WRAPPED_MODULE) is self._fsdp_wrapped_module
        del module  # free original module in case it helps garbage collection
        if self._fsdp_wrapped_module.flat_param is not None:
            self.params = [self._fsdp_wrapped_module.flat_param]
        else:
            self.params = []

        # Shard module parameters in place
        self._shard_parameters()

        # Make sure all parameters are sharded.
        for n, p in self.named_parameters():
            if p not in ignored_params and not isinstance(p, FlatParameter):
                raise RuntimeError(
                    f"found unflattened parameter: {n} ; {p.size()} {p.__class__}"
                )
        self._reset_lazy_init()

        # Flag indicating if we require gradient reduction in the backward
        # pass (set to `False` in the `no_sync()` context manager)
        self._require_backward_grad_sync: bool = True

        self._state_dict_type = StateDictType.FULL_STATE_DICT
        self._state_dict_config = FullStateDictConfig()

        # FSDP currently provides three different state_dicts. The actual
        # state_dict that will be saved/loaded is decided by
        # self._state_dict_type. And the main logic of each state_dict is
        # implemented in the hook. Therefore, for each hook (post-save and
        # pre-load), there is a dispatcher dictionary to dispatch the execution
        # flow to the correct implementation.
        self._register_state_dict_hook(self._post_state_dict_hook)
        self._post_state_dict_hook_fn = {
            StateDictType.FULL_STATE_DICT: self._full_post_state_dict_hook,
            StateDictType.LOCAL_STATE_DICT: self._local_post_state_dict_hook,
            StateDictType.SHARDED_STATE_DICT: self._sharded_post_state_dict_hook,
        }
        self._register_load_state_dict_pre_hook(
            self._pre_load_state_dict_hook, with_module=True
        )
        self._pre_load_state_dict_hook_fn = {
            StateDictType.FULL_STATE_DICT: self._full_pre_load_state_dict_hook,
            StateDictType.LOCAL_STATE_DICT: self._local_pre_load_state_dict_hook,
            StateDictType.SHARDED_STATE_DICT: self._sharded_pre_load_state_dict_hook,
        }

        # Flag to guard against preparing gradients multiple times per backward pass.
        self._pre_backward_hook_has_run = False
        # Used for prefetching all gather full params in post backward hook
        self._need_rebuild_full_params = False

        # If specified, offload parameter shard to CPU.
        if self.cpu_offload.offload_params:
            for p in self.params:
                self._offload_to_cpu(p)

        # For validating execution order across ranks
        self._exec_order_data = _ExecOrderData()

    def _init_reshard_after_forward(self):
        if self.sharding_strategy == ShardingStrategy.FULL_SHARD:
            # Free full params and keep shard only after forward
            self.reshard_after_forward = True
        elif self.sharding_strategy == ShardingStrategy.SHARD_GRAD_OP:
            # Keep full params in the GPU memory until backward
            # computation is done
            self.reshard_after_forward = False
        elif self.sharding_strategy == ShardingStrategy.NO_SHARD:
            # self.reshard_after_forward is not used when NO_SHARD
            # is set, just setting it as False here
            self.reshard_after_forward = False
        else:
            raise RuntimeError(
                "sharding_strategy only supports FULL_SHARD, SHARD_GRAD_OP and NO_SHARD right now."
            )

    def _get_ignored_modules(
        self,
        root_module: torch.nn.Module,
        _ignored_modules: Any,
    ) -> Set[torch.nn.Module]:
        """
        Checks that ``_ignored_modules`` (1) is an iterable of
        ``torch.nn.Module`` s without any :class:`FullyShardedDataParallel`
        instances and does not contain the top-level ``module`` itself, and
        then returns them and their children as a :class:`set`, excluding
        nested :class:`FullyShardedDataParallel` instances.

        We include the child modules of modules in ``_ignored_modules`` to be
        more intuitive since ignoring a module should ignore its child modules
        as well, and we exclude :class:`FullyShardedDataParallel` instances
        since ``self`` may be the intended root instance that manages them.
        """
        if _ignored_modules is None:
            return set()
        msg_prefix = "`ignored_modules` should be an iterable of " \
            "`torch.nn.Module`s "
        try:
            ignored_root_modules = set(_ignored_modules)
        except TypeError:
            raise TypeError(msg_prefix + f"but got {type(_ignored_modules)}")
        for module in ignored_root_modules:
            if not isinstance(module, torch.nn.Module):
                raise TypeError(
                    msg_prefix + f"but got an iterable with {type(module)}"
                )
            if isinstance(module, FullyShardedDataParallel):
                raise ValueError(
                    "`ignored_modules` should not include FSDP modules"
                )
        # Include child modules and exclude nested FSDP modules
        ignored_modules = set(
            child for module in ignored_root_modules
            for child in module.modules()
            if not isinstance(child, FullyShardedDataParallel) and
            not isinstance(child, FlattenParamsWrapper)
        )
        if root_module in ignored_modules:
            raise ValueError(
                "Trying to ignore the top-level module passed into the FSDP "
                "constructor itself will result in all parameters being "
                f"ignored and is not supported: {module}"
            )
        return ignored_modules

    def _get_ignored_params(
        self,
        root_module: torch.nn.Module,
        ignored_modules: Set[torch.nn.Module],
    ) -> Tuple[Set[torch.nn.Parameter], Set[str]]:
        """
        Returns the parameters of the modules in ``ignored_modules``,
        excluding any :class:`FlatParameter` s and their fully prefixed names,
        both as :class:`set` s.

        Args:
            root_module (torch.nn.Module): Top-level module passed into the
                FSDP constructor from which to derive the fully prefixed names.
            ignored_modules (Set[torch.nn.Module]): Modules to ignore.
        """
        ignored_params = set(
            p for m in ignored_modules for p in m.parameters()
            if not isinstance(p, FlatParameter)
        )
        param_to_unflat_param_names = _get_param_to_unflat_param_names(
            root_module, dedup_shared_params=False,
        )
        ignored_param_names = set()
        for param in ignored_params:
            unflat_param_names = param_to_unflat_param_names[param]
            ignored_param_names.update(unflat_param_names)
        return ignored_params, ignored_param_names

    def _get_buffer_names(self, root_module: torch.nn.Module) -> Set[str]:
        """
        Returns the fully prefixed names of all buffers in the module hierarchy
        rooted at ``root_module`` as a class:`set`.

        Args:
            root_module (torch.nn.Module): Top-level module passed into the
                FSDP constructor from which to derive the fully prefixed names.
        """
        def module_fn(module, prefix, buffer_names):
            # For FSDP modules, only add the entry when considering the
            # contained `FlattenParamsWrapper` to avoid duplication
            if not isinstance(module, FullyShardedDataParallel):
                for buffer_name, _ in module.named_buffers(recurse=False):
                    prefixed_buffer_name = clean_tensor_name(prefix + buffer_name)
                    buffer_names.add(prefixed_buffer_name)

        def return_fn(buffer_names, *args):
            return buffer_names

        buffer_names: Set[str] = set()
        return _apply_to_modules(
            root_module, module_fn, return_fn, buffer_names,
        )

    @classmethod
    def _check_wrapped(cls, begin_module, check_fn, err_fn):
        for _, mod in begin_module.named_modules():
            if not check_fn(mod):
                raise ValueError(err_fn(mod))

    @property
    def module(self) -> FlattenParamsWrapper:
        """make model.module accessible, just like DDP."""
        assert isinstance(self._fsdp_wrapped_module, FlattenParamsWrapper)
        return self._fsdp_wrapped_module

    def check_is_root(self) -> bool:
        self._lazy_init()
        assert self._is_root is not None
        return self._is_root

    @staticmethod
    def fsdp_modules(
        module: nn.Module,
        root_only: bool = False,
    ) -> List["FullyShardedDataParallel"]:
        """
        Returns all nested FSDP instances, possibly including ``module`` itself
        and only including FSDP root modules if ``root_only=True``.

        Args:
            module (torch.nn.Module): Root module, which may or may not be an
                ``FSDP`` module.
            root_only (bool): Whether to return only FSDP root modules.
                (Default: ``False``)

        Returns:
            List[FullyShardedDataParallel]: FSDP modules that are nested in
            the input ``module``.
        """
        return [
            submodule for submodule in module.modules()
            if isinstance(submodule, FullyShardedDataParallel) and
            (not root_only or submodule.check_is_root())
        ]

    def apply(self, fn: Callable[[nn.Module], None]) -> "FullyShardedDataParallel":
        r"""Applies ``fn`` recursively to every submodule (as returned by ``.children()``)
        as well as self. Typical use includes initializing the parameters of a model
        (see also :ref:`nn-init-doc`).

        Compared to ``torch.nn.Module.apply``, this version additionally gathers
        the full parameters before applying ``fn``. It should not be called from
        within another ``_summon_full_params`` context.

        Args:
            fn (:class:`Module` -> None): function to be applied to each submodule

        Returns:
            Module: self
        """
        uninitialized = self._is_root is None
        self._assert_state(TrainingState_.IDLE)
        with self._summon_full_params(recurse=False, writeback=True):
            ret = super().apply(fn)

        # Reset lazy init that might be called by _summon_full_params, since
        # it could have set is_root incorrectly for non-root FSDP instances.
        if uninitialized and self._is_root:
            for module in self.fsdp_modules(self):
                module._reset_lazy_init()

        return ret

    # setting two factors 'self.gradient_predivide_factor'
    # and 'self.gradient_postdivide_factor' to avoid underflow and overflow
    def _get_gradient_predivide_factor(self, world_size: int) -> float:
        factor: int = 1
        while world_size % factor == 0 and world_size / factor > factor:
            factor *= 2
        return float(factor)

    def _offload_to_cpu(self, p):
        """
        Offloads parameter to CPU from self.compute_device. If the parameter is
        already on CPU then this is a noop.
        """
        cpu_device = torch.device("cpu")
        if p.device == cpu_device:
            return
        with torch.no_grad():
            p.data = p.to(cpu_device)

    def _mixed_precision_enabled_for_params(self) -> bool:
        """
        Whether user explicitly enabled mixed precision for
        parameters or not.
        """
        return (
            self.mixed_precision is not None
            and self.mixed_precision.param_dtype is not None
        )

    def _mixed_precision_enabled_for_buffers(self) -> bool:
        """
        Whether user explicitly enabled mixed precision for
        buffers or not.
        """
        return (
            self.mixed_precision is not None
            and self.mixed_precision.buffer_dtype is not None
        )

    def _mixed_precision_enabled_for_reduce(self) -> bool:
        """
        Whether user explicitly enabled mixed precision for
        gradient reduction or not.
        """
        return (
            self.mixed_precision is not None
            and self.mixed_precision.reduce_dtype is not None
        )

    def _cast_fp_inputs_to_precision(
        self, dtype: torch.dtype, *args: Any, **kwargs: Any
    ) -> Tuple[Any, Any]:
        """
        Casts floating point tensors in args and kwargs to precision given by dtype.
        requires_grad field is respected.
        """
        def cast_fn(x: torch.Tensor) -> torch.Tensor:
            if not torch.is_floating_point(x):
                return x
            y = x.to(dtype)
            # Explicitly copy over requires_grad context since this is happening
            # within torch.no_grad.
            if x.is_leaf:
                y.requires_grad = x.requires_grad
            return y

        with torch.no_grad():
            return (
                _apply_to_tensors(cast_fn, args),
                _apply_to_tensors(cast_fn, kwargs)
            )

    @torch.no_grad()
    def _cast_param_shards_to_dtype(self):
        """
        Allocates a mixed precision paramter shard and casts parameter shards to
        reduced precision by copying into this mixed precision shard. Note that
        if we are CPU offloading, this also implicitly loads the parameter shard
        back to GPU.
        """
        assert (
            self._mixed_precision_enabled_for_params()
        ), "Expected to only be called when mixed precision for parameters is enabled."
        with torch.cuda.stream(self._streams["mixed_precision_params"]):
            for p in self.params:
                assert p._mp_shard is not None
                _alloc_storage(data=p._mp_shard, size=p._local_shard.size())
                # Cast is done by copy
                p._mp_shard.copy_(
                    # no-op if not CPU offloading, otherwise nonblocking because
                    # p._local_shard is pinned in _init_param_attributes.
                    p._local_shard.to(p._mp_shard.device, non_blocking=True)
                )
                # Point p to the mp shard
                p.data = p._mp_shard
        # Block current stream on this copy work.
        torch.cuda.current_stream().wait_stream(self._streams["mixed_precision_params"])

    @torch.no_grad()
    def _free_mp_shard(self, params: List[FlatParameter]):
        """
        Deallocate storage for parameter's mixed precision shard.
        """
        assert (
            self._mixed_precision_enabled_for_params()
        ), "Expected to only be called when mixed precision for parameters is enabled."
        current_stream = torch.cuda.current_stream()
        for p in params:
            # mp_shard should always be allocated.
            assert p._mp_shard is not None
            # Shard is allocated in "mixed_precision_stream" and then we block
            # current stream on this stream, so don't free it until work in the
            # current stream is completed.
            p._mp_shard.record_stream(current_stream)
            _free_storage(p._mp_shard)

    def _cast_buffers(
        self,
        device: Optional[torch.device] = None,
        dtype: Optional[Dict[str, torch.dtype]] = None,
        memo: Optional[Set] = None,
        recurse: bool = True,
    ) -> None:
        """Move all buffers to the given *device* and *dtype*.
        If *device* is not given, then it will default to
        ``self.compute_device``, otherwise buffer will be moved to ``device``.
        In the case of nested FSDP instances, we will respect the child instance's
        ``compute_device`` configuration.
        If *dtype* is given, it must be a mapping of buffer name to buffer dtype,
            and this argument is currently only given to restore back to original
            buffer types during checkpoint. If *dtype* is not given, and we are
            in mixed precision training, the buffer will be cast to buffer_dtype,
            otherwise the buffer will not be cast.
        Args:
            device (torch.device, Optional):
                device to cast buffers to (defaults to compute_device)
            dtype: (Dict[str, torch.dtype], Optional):
                Mapping of buffer name to their dtype to cast to.
            memo (Set, Optional):
                set of modules that have already been processed
            recurse (bool, Optional):
                Whether to call _cast_buffers recursively on nested FSDP
                instances (default is True).
        """
        if memo is None:
            memo = set()
        for module in self.modules():
            if module is not self and isinstance(module, FullyShardedDataParallel) and recurse:
                # Allow any child FSDP instances to handle their own buffers.
                module._cast_buffers(device=device, dtype=dtype, memo=memo, recurse=recurse)
            elif module not in memo:
                memo.add(module)
                for name, buf in module.named_buffers(recurse=False):
                    if buf is None:
                        continue
                    buf = buf.to(device=device or self.compute_device)
                    if name not in self._orig_buffer_dtypes:
                        self._orig_buffer_dtypes[name] = buf.dtype
                    # If given, cast buffer to the given dtype. This is used to
                    # suppport mixed precision for buffers
                    # (given by self.mixed_precision.buffer_dtype) and also used
                    # to restore the buffer dtype to the original precision for
                    # state_dict() calls.
                    # Note that non-floating point buffers are not casted.
                    if torch.is_floating_point(buf):
                        # We are restoring the original buffer type in
                        # preparation for checkpoint.
                        if dtype:
                            buf = buf.to(dtype=dtype[name])
                        # Note that we don't pass in self.mixed_precision.buffer_dtype
                        # recursively into _cast_buffers, as we want to respect
                        # mp config for child FSDP instances.
                        elif self._mixed_precision_enabled_for_buffers():
                            buf = buf.to(self.mixed_precision.buffer_dtype)

                    setattr(module, name, buf)

    @torch.no_grad()
    def _shard_parameters(self) -> None:
        """
        At initialization we wrap a module with full parameters and shard the
        parameters in-place. Sharding is implemented by viewing each parameter
        as a 1D Tensor and retaining only a single slice, where the slice size
        is determined by the number of data parallel workers.
        After this initial sharding is complete, the user can initialize a
        ``torch.optim.Optimizer`` in the usual way, i.e.::
        .. code-block:: python
            optim = torch.optim.Adam(sharded_module.parameters(), lr=0.0001)
        The optimizer will see only a single slice of parameters and will thus
        allocate less memory for optimizer state, avoiding redundancy across
        data parallel workers.
        """
        for p in self.params:
            assert not p._is_sharded, "Param should have not been sharded yet."
            assert (
                p.is_floating_point()
            ), "Autograd does not support operations for integer type."

            # Sharding is done only when world_size is larger than 1 and
            # sharding_strategy!=NO_SHARD.
            p._is_sharded = (  # type: ignore[attr-defined]
                self.world_size > 1
                and self.sharding_strategy != ShardingStrategy.NO_SHARD
            )
            p._orig_size = p.size()  # type: ignore[attr-defined]

            if not p._is_sharded:  # type: ignore[attr-defined]
                self.numel_padded_per_param.append(0)
                continue

            # Save the original storage and free it later on.
            # Since we're modifying the tensor's storage directly,
            # make sure the tensor is the sole occupant of the storage.
            assert (
                p.storage_offset() == 0
            ), "The tensor is not the sole occupant of the storage."
            orig_storage = p.storage()

            # Replace p with the relevant shard.
            local_shard, num_padded = self._get_shard(p)
            p.set_(local_shard)  # type: ignore[call-overload]
            p.shard_by_offsets(
                self.rank * local_shard.numel(),
                (self.rank + 1) * local_shard.numel() - 1,
                num_padded,
            )
            self.numel_padded_per_param.append(num_padded)

            # Free storage that contains the original full data.
            if orig_storage.size() > 0:
                orig_storage.resize_(0)  # type: ignore[attr-defined]

        assert len(self.numel_padded_per_param) == len(
            self.params
        ), "numel_padded_per_param is not populated correctly."

    @staticmethod
    def _get_chunk(
        tensor: torch.Tensor,
        rank: int,
        world_size: int,
    ) -> Tuple[torch.Tensor, int]:
        """Returns the unpadded chunk as a view and the number of padding
        elements of a full tensor for the given rank and world size."""
        # Shard using `torch.chunk()` to match all-gather/reduce-scatter.
        chunks = torch.flatten(tensor).chunk(world_size)
        if len(chunks) < (rank + 1):
            # If there are not enough chunks to shard across ranks, create an
            # empty chunk that will just be padded with zeros to be the
            # appropriate size.
            chunk = chunks[0].new_empty(0)
        else:
            chunk = chunks[rank]
        # Determine number of padding elements.
        num_to_pad = chunks[0].numel() - chunk.numel()
        assert num_to_pad >= 0, \
            "Chunk's size should at most the first chunk's size"
        return chunk, num_to_pad

    @staticmethod
    def _get_shard_functional(
        tensor: torch.Tensor,
        rank: int,
        world_size: int,
    ) -> Tuple[torch.Tensor, int]:
        """Functional version of :meth:`_get_shard`."""
        chunk, num_to_pad = FullyShardedDataParallel._get_chunk(
            tensor, rank, world_size,
        )
        # We always need to clone here regardless of the padding and even
        # though `chunk` is a view of `tensor` because `tensor` may be
        # deallocated after this method returns
        shard = chunk.clone()
        if num_to_pad > 0:
            shard = F.pad(shard, [0, num_to_pad])
        return shard, num_to_pad

    def _get_shard(
        self,
        tensor: torch.Tensor,
        rank: Optional[int] = None,
    ) -> Tuple[torch.Tensor, int]:
        """Returns the local shard and the number of padding elements of a full
        tensor for the calling rank if ``rank=None`` or for the rank ``rank``
        if not ``None``."""
        rank = self.rank if rank is None else rank
        return FullyShardedDataParallel._get_shard_functional(
            tensor, rank, self.world_size,
        )

    def __getattr__(self, name: str) -> Any:
        """Forward missing attributes to wrapped module."""
        try:
            return super().__getattr__(name)  # defer to nn.Module's logic
        except AttributeError:
            return getattr(self.module, name)

    def __getitem__(self, key: int) -> Any:
        """Forward indexing calls in case the module is a nn.Sequential."""
        return self.module.__getitem__(key)  # type: ignore[operator]

    def _reset_lazy_init(self) -> None:
        """
        Reset instance so :func:`_lazy_init` will run on the next forward.
        Currently this is only called in __init__
        """
        self._is_root: Optional[bool] = None
        self._streams: Dict[str, torch.cuda.Stream] = {}
        self._fsdp_graph_order: List[nn.Module] = []
        self._my_fsdp_idx_in_graph: Optional[int] = None
        for p in self.params:
            if hasattr(p, "_local_shard"):
                # reset attributes that are added in _init_param_attributes, as
                # part of _lazy_init
                del p._local_shard  # type: ignore[attr-defined]
        # set 'self.reshard_after_forward' flag based on self.sharding_strategy
        self._init_reshard_after_forward()

    def _lazy_init(self) -> None:
        """Initialization steps that should happen lazily, typically right
        before the first forward pass.
        """
        # Initialize param attributes lazily, in case the param's dtype or
        # device changes after __init__.
        for p in self.params:
            self._init_param_attributes(p)

        # Initialize _is_root and setup streams. These steps would ideally
        # happen in __init__, but _is_root can only be determined after the
        # entire model hierarchy is setup, thus we run it lazily.
        if self._is_root is None:
            # _is_root means that we are in the outermost module's forward.
            self._set_is_root()
            self._setup_streams()

        if self._is_root:
            # Buffers stay on GPU, and don't get sharded. Since _cast_buffers
            # applies recursively, we only call this from the root instance.
            self._cast_buffers(recurse=True)

            # Don't free the full params for the outer-most (root) instance,
            # In most cases, root instance contains params in the last layers
            # or has no params. In these cases, those params will be needed
            # immediately after for the backward pass. Note that this only
            # applies currently when freeing parameters at end of layer's
            # forward pass.
            self.reshard_after_forward = False

            # Due to the use of streams, we need to make sure the previous
            # ``optim.step()`` is done before we all-gather parameters.
            self._wait_for_previous_optim_step()

    @torch.no_grad()
    def _init_param_attributes(self, p: Parameter) -> None:
        """
        We manage several attributes on each Parameter instance. The first two
        are set by :func:`_shard_parameters`:
            ``_is_sharded``: ``True`` if the Parameter is sharded or ``False``
                if the Parameter is intentionally not sharded (in which case we
                will all-reduce grads for this param). Currently the way
                `_is_sharded = False` is if world_size = 1 or sharding strategy
                is NO_SHARD.
            ``_orig_size``: the size of the original Parameter (before sharding)
        A few attributes are set here:
            ``_local_shard``: a single shard of the parameter. This is needed to
                recover the shard after rebuilding full parameter in forward
                and backward.
            ``_full_param_padded``: the full weight (padded to be evenly
                divisible by ``world_size``), used for computation in the
                forward and backward pass. It is initialized with the
                appropriate size and then has its storage freed. This will be
                resized in place and only materialized (via all-gather) as needed.
        Another attribute is set by :func:`_register_post_backward_hooks`:
            ``_shard_bwd_hook``: it holds the parameter's AccumulateGrad object
                and the registered post hook handle.
        """
        assert hasattr(p, "_is_sharded") and hasattr(
            p, "_orig_size"
        ), "Parameters should have been sharded during construction."
        # If _local_shard has been set in the first lazy init and
        # current parameter is pointed to _local_shard, no need to
        # set the _local_shard again.
        if hasattr(p, "_local_shard"):
            # If CPU offloading, p._local_shard should have been placed on CPU
            # during its first lazy construction.
            if self.cpu_offload.offload_params:
                assert p._local_shard.device == torch.device(  # type: ignore[attr-defined]
                    "cpu"
                ), (
                    "Expected p._local_shard to be on CPU, "  # type: ignore[attr-defined]
                    f"but it's on {p._local_shard.device}"  # type: ignore[attr-defined]
                )
            return

        # A single shard of the parameters. Also makes p._local_shard to be on
        # CPU if we are CPU offloading, since p.data would be on CPU during
        # init.
        if self.cpu_offload.offload_params:
            assert p.device == torch.device("cpu"), (
                "Expected param to be on CPU when cpu_offloading is enabled. "
                "If CPU offloading is enabled correctly, you may be "
                "accidentally moving the model to CUDA after FSDP initialization."
            )
        p._local_shard = p.data  # type: ignore[attr-defined]
        # If CPU offloading, pin the memory to enable faster CPU -> GPU device
        # transfer.
        if self.cpu_offload.offload_params:
            assert p._local_shard.device == torch.device("cpu")  # type: ignore[attr-defined]
            p._local_shard.pin_memory()  # type: ignore[attr-defined]
            # When offloading parameters, also move the grad shard to CPU during
            # backward pass. In this case, it's important to pre-allocate the
            # CPU grad shard in pinned memory so that we can do a non-blocking
            # transfer.
            p._cpu_grad = torch.zeros_like(  # type: ignore[attr-defined]
                p, device=torch.device("cpu")
            ).pin_memory()

        # If mixed_precision, maintain reduced precision param shard on
        # compute_device for computation in fwd/bwd. We resize storage to 0 here
        # and rematerialize before building the full param when needed. After
        # fwd/bwd, it is freed and we only hold on to the full precision shard.
        # As a result, this reduced precision shard is not allocated if we are
        # not in the forward/backward pass.
        if (
            self._mixed_precision_enabled_for_params()
        ):
            p._mp_shard = torch.zeros_like(
                p._local_shard,
                device=self.compute_device,
                dtype=self.mixed_precision.param_dtype
            )
            _free_storage(p._mp_shard)

        # We also maintain a full-sized parameter of type self.compute_dtype.
        # We resize the storage to size 0 at init (here) and only materialize
        # as needed. The storage may contain padding elements so that it is
        # evenly divisible by world_size, although these padding elements will
        # be removed before the relevant computation.
        if p._is_sharded:  # type: ignore[attr-defined]
            # We set p._full_param_padded's dtype to the desired parameter dtype
            # in the case of mixed precision. This is so that when we all_gather
            # into full_param_padded it can occur without issues and result in
            # full_param_padded having the expected param_dtype.
            full_param_dtype = (
                p.dtype if not self._mixed_precision_enabled_for_params()
                else self.mixed_precision.param_dtype
            )
            p._full_param_padded = torch.zeros(  # type: ignore[attr-defined]
                p.numel() * self.world_size,
                device=self.compute_device,
                dtype=full_param_dtype,
            )
            _free_storage(p._full_param_padded)  # type: ignore[attr-defined]

    def _set_is_root(self) -> None:
        """If ``True``, implies that no other :class:`FullyShardedDataParallel`
        instance wraps this one. Called once by :func:`_lazy_init`.
        """
        if self._is_root is not None:
            return
        # No FSDP instance wraps this, else _is_root would be set to False.
        self._is_root = True
        self._exec_order_data.init(self)
        # If final backward callback is never been queued, state should be IDLE.
        # If final backward callback is queued, the callback should be finished
        # and the state was reset to be IDLE.
        # This should be asserted at the beginning of forward pass in the root instance only.
        # For children instances, if they are checkpointed, state will not be reset to
        # IDLE after each inner forward/backward.
        self._assert_state(TrainingState_.IDLE)
        for m in self.modules():
            if m is not self and isinstance(m, FullyShardedDataParallel):
                # We relax the assert for non-root instance, when the nested initialized module is wrapped
                # again in FSDP later, for example after training to run inference.
                assert (
                    m._is_root is None or not m._is_root
                ), "Non-root instance's _is_root flag should have not been set yet" \
                    "or has already been set as False."
                if m._is_root is None:
                    m._is_root = False

    def _setup_streams(self) -> None:
        """Create streams to overlap data transfer and computation."""
        if len(self._streams) > 0 or not self._is_root:
            return

        if torch.cuda.is_available():
            # Stream for all-gathering parameters.
            self._streams["all_gather"] = torch.cuda.Stream()
            # Stream for overlapping grad reduction with the backward pass.
            self._streams["post_backward"] = torch.cuda.Stream()
            # Stream to move main params to self.mixed_precision.param_dtype
            # for forward pass.
            if self._mixed_precision_enabled_for_params():
                self._streams["mixed_precision_params"] = torch.cuda.Stream()

        # We share streams with all children instances, which allows them to
        # overlap transfers across the forward pass without synchronizing with
        # the default stream.
        for m in self.modules():
            if m is not self and isinstance(m, FullyShardedDataParallel):
                m._streams = self._streams
                m._fsdp_graph_order = self._fsdp_graph_order
                # Give each non-root FSDP module an alias to the root's
                # execution order data structure and the root's ignored
                # parameters and all buffer names since only the root's names
                # are fully prefixed like the state dict keys
                m._exec_order_data = self._exec_order_data
                m._ignored_param_names = self._ignored_param_names
                m._buffer_names = self._buffer_names

    def _wait_for_previous_optim_step(self) -> None:
        """
        The outer-most :class:`FullyShardedDataParallel` instance (i.e., the root
        instance) needs to synchronize with the default stream to ensure the
        previous optimizer step is done.
        """
        if not torch.cuda.is_available():
            return

        if self._mixed_precision_enabled_for_params():
            self._streams["mixed_precision_params"].wait_stream(
                torch.cuda.current_stream()
            )

        self._streams["all_gather"].wait_stream(torch.cuda.current_stream())

    def _need_prefetch_pre_backward_hook(self) -> bool:
        if (
            self.backward_prefetch == BackwardPrefetch.BACKWARD_PRE
            and self._fsdp_graph_order is not None
            and self._my_fsdp_idx_in_graph is not None
            and self._my_fsdp_idx_in_graph > 0
            and self._fsdp_graph_order[self._my_fsdp_idx_in_graph - 1].training_state
            != TrainingState_.BACKWARD_POST
        ):
            return True
        else:
            return False

    def _need_prefetch_post_backward_hook(self) -> bool:
        if (
            self.backward_prefetch == BackwardPrefetch.BACKWARD_POST
            and self._fsdp_graph_order is not None
            and self._my_fsdp_idx_in_graph is not None
            and self._my_fsdp_idx_in_graph > 0
            and self._fsdp_graph_order[self._my_fsdp_idx_in_graph - 1].training_state
            != TrainingState_.BACKWARD_POST
            and self._fsdp_graph_order[
                self._my_fsdp_idx_in_graph - 1
            ]._need_rebuild_full_params
        ):
            return True
        else:
            return False

    @staticmethod
    @contextlib.contextmanager
    def state_dict_type(
        module: nn.Module,
        state_dict_type: StateDictType,
        state_dict_config: Optional[StateDictConfig] = None
    ) -> Generator:
        """
        A context manager to set the ``state_dict_type`` of all the descendant
        FSDP modules of the target module. The target module does not have to
        be a FSDP module. If the target module is a FSDP module, its
        ``state_dict_type`` will also be changed.

        .. note:: This API should be called for only the top-level (root)
            module.

        .. note:: This API enables users to transparently use the conventional
            ``state_dict`` API to take model checkpoints in cases where the
            root FSDP module is wrapped by another ``nn.Module``. For example,
            the following will ensure ``state_dict``  is called on all non-FSDP
            instances, while dispatching into `local_state_dict` implementation
            for FSDP:

        Example::

        >>> model = DDP(FSDP(...))
        >>> fsdp_root = model.module
        >>> with FSDP.state_dict_type(fsdp_root, StateDictType.LOCAL_STATE_DICT):
        >>>     checkpoint = model.state_dict()

        Args:
            module (torch.nn.Module): Root module.
            state_dict_type (StateDictType): the desired state_dict_type to set.
        """
        prev_state_dict_type = None
        prev_state_dict_config = None
        # Use default config a state_dict config is not set.
        if state_dict_config is None:
            state_dict_config = _state_dict_type_to_config[state_dict_type]()
        for module in FullyShardedDataParallel.fsdp_modules(module):
            if prev_state_dict_type is None:
                prev_state_dict_type = module._state_dict_type
            if prev_state_dict_config is None:
                prev_state_dict_config = module._state_dict_config
            if prev_state_dict_type != module._state_dict_type:
                raise RuntimeError(
                    "All FSDP module should the same state_dict_type."
                )
            if type(prev_state_dict_config) != type(module._state_dict_config):
                raise RuntimeError(
                    "All FSDP modules should have the same type of state_dict_config."
                )

            expected_state_dict_config_type = _state_dict_type_to_config[state_dict_type]
            if expected_state_dict_config_type != type(state_dict_config):
                raise RuntimeError(
                    f"Expected state_dict_config of type {expected_state_dict_config_type} but got {type(state_dict_config)}"
                )
            module._state_dict_type = state_dict_type
            module._state_dict_config = state_dict_config
        try:
            yield
        finally:
            assert prev_state_dict_type is not None  # Avoid mypy warning
            assert prev_state_dict_config is not None  # Avoid mypy warning
            for module in FullyShardedDataParallel.fsdp_modules(module):
                module._state_dict_type = prev_state_dict_type
                module._state_dict_config = prev_state_dict_config

    def _full_post_state_dict_hook(
        self,
        state_dict: Dict[str, Any],
        prefix: str,
    ) -> Dict[str, Any]:
        """
        Hook that runs after model.state_dict() is called before returning result to
        user. For FSDP, we may have to clone the tensors in state_dict as params go
        back to sharded version after _summon_full_params ends, and also remove
        "_fsdp_wrapped_module" prefix.
        """
        self._assert_state([TrainingState_.SUMMON_FULL_PARAMS])
        # state_dict is empty for nonzero ranks if `rank0_only` was enabled.
        if not state_dict:
            return state_dict

        offload_to_cpu = self._state_dict_config.offload_to_cpu
        cpu_device = torch.device("cpu")
        for key in state_dict:
            clean_key = clean_tensor_name(key)
            # Do not need to clone buffers since they are not sharded
            if clean_key in self._buffer_names:
                # Offload the buffer to CPU if needed -- we do not do this in
                # `_summon_full_params()` since without care, that would free
                # the original buffer's GPU memory and require reallocating
                # that memory later; this only affects the state dict's buffer
                # variable and leaves the original buffer's GPU memory intact
                if offload_to_cpu and state_dict[key].device != cpu_device:
                    state_dict[key] = state_dict[key].to(cpu_device)
                continue
            # Clone non-ignored parameters before exiting the
            # `_summon_full_params()` context
            if clean_key not in self._ignored_param_names and \
                    not getattr(state_dict[key], "_has_been_cloned", False):
                try:
                    state_dict[key] = state_dict[key].clone().detach()
                    state_dict[key]._has_been_cloned = True  # type: ignore[attr-defined]
                except BaseException as e:
                    warnings.warn(
                        f"Failed to clone() tensor with name {key}. This may mean "
                        "that this state_dict entry could point to invalid memory "
                        "regions after returning from state_dict() call if this "
                        "parameter is managed by FSDP. Please check clone "
                        f"implementation of {key}. Error: {str(e)}"
                    )

        _replace_by_prefix(state_dict, prefix + f"{FSDP_WRAPPED_MODULE}.", prefix)
        return state_dict

    def _local_post_state_dict_hook(
        self,
        state_dict: Dict[str, Any],
        prefix: str,
    ) -> Dict[str, Any]:
        """
        This hook create a ShardedTensor from the local flat_param and replace
        the state_dict[f"{prefix}{FLAT_PARAM}] with the ShardedTensor. No copy
        will happen. The underlying storage is the same.
        """
        _replace_by_prefix(state_dict, f"{prefix}{FSDP_WRAPPED_MODULE}.", prefix)
        # state_dict[f"{prefix}{FLAT_PARAM}"] exists and has the same tensor
        # value as the flat_param but it is a pure Tensor because
        # nn.Module.state_dict() will detach the parameter. Therefore, we need
        # to get flat_param from the FlattenParamsWrapper to get the metadata.
        flat_param = getattr(self.module, FLAT_PARAM, None)
        assert (
            flat_param is not None
        ), "flat_param cannot be None when doing local_state_dict."

        # Construct a ShardedTensor from the flat_param.
        full_numel = flat_param.full_numel
        shard_offset = flat_param.numel() * self.rank
        valid_data_size = flat_param.numel() - flat_param.num_padded
        if valid_data_size > 0 and flat_param.num_padded > 0:
            flat_param = flat_param.narrow(0, 0, valid_data_size)
        local_shards = [
            Shard.from_tensor_and_offsets(flat_param, [shard_offset], self.rank)
        ]
        state_dict[f"{prefix}{FLAT_PARAM}"] = init_from_local_shards(
            local_shards, full_numel, process_group=self.process_group
        )  # type: ignore[assignment]

        return state_dict

    def _sharded_post_state_dict_hook(
        self,
        state_dict: Dict[str, Any],
        prefix: str,
    ) -> Dict[str, Any]:
        raise NotImplementedError("Will be implemented as part of https://github.com/pytorch/pytorch/issues/73518")

    @staticmethod
    def _post_state_dict_hook(
        module: nn.Module,
        state_dict: Dict[str, Any],
        prefix: str,
        *args: Any,
    ) -> Dict[str, Any]:
        """
        _post_state_dict_hook() is called after the state_dict() of this
        FSDP module is executed. ``self._state_dict_type`` is used to decide
        what postprocessing will be done.
        """
        self = cast(FullyShardedDataParallel, module)
        processed_state_dict = self._post_state_dict_hook_fn[self._state_dict_type](state_dict, prefix)
        # Restore buffers, which currently are in their full precision type,
        # back to their mixed precision type. This is because buffers are cast
        # during lazy_init() and stay at their mixed precision type before/after
        # forward/backward. As a result state_dict() should maintain this.
        if (
            self._is_root
            and self._mixed_precision_enabled_for_buffers()
        ):
            self._cast_buffers(recurse=True)
        return processed_state_dict

    def state_dict(self, *args, **kwargs):
        """
        The entry point of all three FSDP state_dict APIs. By default, calling
        ``state_dict`` on an FSDP module will result in FSDP attempting to bring
        the entire (nested) model into memory and taking the local model's
        ``state_dict`` on every rank, which could result in OOM if the model
        cannot fit on a single GPU. As a result, :func:`state_dict_type` API is
        available to configure between `state_dict` implementations. User can
        thus use `with self.state_dict_type(self, StateDictType.LOCAL_STATE_DICT)`
        context manager to perform a local checkpoint that will store only local
        shards of the module. Currently, the only supported implementations are
        ``StateDictType.LOCAL_STATE_DICT`` and ``StateDictType.FULL_STATE_DICT``
        (default).

        Example::

        >>> import torch
        >>> from torch.distributed.fsdp import FullyShardedDataParallel as FSDP
        >>> from torch.distributed.fsdp import StateDictType
        >>> torch.cuda.set_device(device_id)
        >>> my_module = nn.Linear(...)
        >>> sharded_module = FSDP(my_module)
        >>> full_state_dict_config = FullStateDictConfig(offload_to_cpu=True, rank0_only=True)
        >>> with FSDP.state_dict_type(sharded_module, StateDictType.FULL_STATE_DICT, full_state_dict_config):
        >>>     full_dict = sharded_module.state_dict()
        >>> full_dict.keys()
        >>> odict_keys(['weight', 'bias'])
        >>> # using local state dict
        >>> with FSDP.state_dict_type(sharded_module, StateDictType.LOCAL_STATE_DICT):
        >>>     local_dict = sharded_module.state_dict()
        >>> local_dict.keys()
        >>> odict_keys(['flat_param', 'inner.flat_param'])

        .. warning:: This needs to be called on all ranks, since synchronization
            primitives may be used.
        """
        # TODO (rohan-varma): separate these out once a state_dict pre-hook
        # is available.
        if torch.cuda.is_available():
            torch.cuda.synchronize()

        self._lazy_init()
        if self._state_dict_type == StateDictType.FULL_STATE_DICT:
            # Get config args
            full_state_dict_config = (
                self._state_dict_config if self._state_dict_config is not None
                else FullStateDictConfig()
            )
            rank0_only = full_state_dict_config.rank0_only
            offload_to_cpu = full_state_dict_config.offload_to_cpu
            summon_ctx = (
                self._summon_full_params(
                    recurse=False, writeback=False, offload_to_cpu=offload_to_cpu, rank0_only=rank0_only
                )
                if self.training_state != TrainingState_.SUMMON_FULL_PARAMS else
                contextlib.suppress()
            )
            with summon_ctx:
                # Since buffers are not sharded and stay casted, restore them to their
                # original user module specified types for checkpoint. We take care to
                # recast in post_state_dict_hook for consistency with the fact that
                # buffers stay casted after forward/backward. We must have the
                # call here instead of above because _summon_full_params itself
                # calls _lazy_init() which would cast the buffers.
                if (
                    self._is_root
                    and self._mixed_precision_enabled_for_buffers()
                ):
                    self._cast_buffers(
                        dtype=self._orig_buffer_dtypes, recurse=False
                    )
                state_dict = super().state_dict(*args, **kwargs)

            # TODO: support offload to CPU in post state dict hook.
            if not rank0_only or self.rank == 0:
                return state_dict
            else:
                return {}

        elif self._state_dict_type == StateDictType.LOCAL_STATE_DICT:
            assert getattr(self.module, FLAT_PARAM, None) is not None
            assert isinstance(self.module.flat_param, FlatParameter)
            return super().state_dict(*args, **kwargs)
        elif self._state_dict_type == StateDictType.SHARDED_STATE_DICT:
            raise NotImplementedError("Will be implemented as part of https://github.com/pytorch/pytorch/issues/73518.")
        else:
            raise ValueError(f"Unknown StateDictType {self._state_dict_type}.")

    def _local_state_dict(self, *args: Any, **kwargs: Any) -> Any:
        """
        Returns the local state of the module. Parameters are flattened and
        sharded, so the resulting state_dict can only be loaded after the module
        has been wrapped with FSDP.
        """
        with self.state_dict_type(self, StateDictType.LOCAL_STATE_DICT):
            return self.state_dict(*args, **kwargs)

    def _full_pre_load_state_dict_hook(
        self,
        state_dict: Dict[str, Any],
        prefix: str,
    ) -> None:
        _replace_by_prefix(state_dict, prefix, prefix + f"{FSDP_WRAPPED_MODULE}.")

    def _local_pre_load_state_dict_hook(
        self,
        state_dict: Dict[str, Any],
        prefix: str,
    ) -> None:
        """
        This hook finds the local flat_param for this FSDP module from the
        state_dict. The flat_param should be a ShardedTensor. This hook converts
        the ShardedTensor to a tensor. No copy happen unless padding is required.
        """
        _replace_by_prefix(state_dict, prefix, f"{prefix}{FSDP_WRAPPED_MODULE}.")
        key = f"{prefix}{FSDP_WRAPPED_MODULE}.{FLAT_PARAM}"
        load_tensor = state_dict[key]
        assert isinstance(
            load_tensor, ShardedTensor
        ), "Tensors in local_state_dict should be ShardedTensor."

        # Convert the ShardedTensor to a Tensor.
        shards = load_tensor.local_shards()
        assert len(shards), "load_local_state_dict assume one shard per ShardedTensor."
        load_tensor = cast(torch.Tensor, shards[0].tensor)

        # Get the metada of the flat_param to decide whether to pad the loaded
        # tensor.
        flat_param = self.module.flat_param
        assert flat_param is not None
        if flat_param.num_padded not in (0, flat_param.numel()):
            assert load_tensor.numel() < flat_param.numel(), (
                f"Local shard size = {flat_param.numel()} and the tensor in "
                f"the state_dict is {load_tensor.numel()}."
            )
            load_tensor = F.pad(load_tensor, [0, flat_param.num_padded])
        state_dict[key] = load_tensor

    def _sharded_pre_load_state_dict_hook(
        self,
        state_dict: Dict[str, Any],
        prefix: str,
    ) -> None:
        raise NotImplementedError("Will be implemented as part of https://github.com/pytorch/pytorch/issues/73518.")

    @staticmethod
    def _pre_load_state_dict_hook(
        module: nn.Module,
        state_dict: Dict[str, Any],
        prefix: str,
        *args: Any,
    ) -> None:
        """
        ``_pre_state_dict_hook` is called before ``self._load_from_state_dict()``
        is called. ``self._state_dict_type`` is used to decide what preprocessing
        will be done.
        """
        # Code that is common for all state_dict impls
        self = cast(FullyShardedDataParallel, module)
        if torch.cuda.is_available():
            torch.cuda.synchronize()
        # Dispatch into state_dict specific implementation of pre-hook.
        self._pre_load_state_dict_hook_fn[self._state_dict_type](state_dict, prefix)

    def load_state_dict(
        self,
        state_dict: Mapping[str, Any],
        *args,
    ) -> NamedTuple:
        """
        The entry point of all three FSDP load_state_dict APIs. By default,
        calling ``load_state_dict`` on an FSDP module will result in FSDP
        attempting to load a "full" state_dict, i.e. a state_dict consisting of
        full, unsharded, unflattened original module parameters. This requires
        FSDP to load the full parameter context on each rank which could result
        in GPU OOM. As a result, :func:`state_dict_type` API is available to
        configure between `load_state_dict` implementations. User can thus use
        ``with self.state_dict_type(self, StateDictType.LOCAL_STATE_DICT)`` context
        manager to load a local state dict checkpoint that will restore only
        local shards of the module. Currently, the only supported
        implementations are ``StateDictType.LOCAL_STATE_DICT`` and
        ``StateDictType.FULL_STATE_DICT`` (default). Please see :func:`state_dict`
        for documentation around creating an FSDP checkpoint.

        Example::

        >>> import torch
        >>> from torch.distributed.fsdp import FullyShardedDataParallel as FSDP
        >>> from torch.distributed.fsdp import StateDictType
        >>> torch.cuda.set_device(device_id)
        >>> my_module = nn.Linear(...)
        >>> sharded_module = FSDP(my_module)
        >>> checkpoint = torch.load(PATH)
        >>> full_state_dict = checkpoint['full_state_dict']
        >>> with FSDP.state_dict_type(sharded_module, StateDictType.FULL_STATE_DICT):
        >>>     sharded_module.load_state_dict(full_state_dict)
        >>> full_dict.keys()
        >>> odict_keys(['weight', 'bias'])
        >>> # using local state dict
        >>> local_state_dict = checkpoint['local_state_dict]
        >>> with FSDP.state_dict_type(sharded_module, StateDictType.LOCAL_STATE_DICT):
        >>>     sharded_module.load_state_dict(local_state_dict)
        >>> local_dict.keys()
        >>> odict_keys(['flat_param', 'inner.flat_param'])

        .. warning:: This needs to be called on all ranks, since synchronization
            primitives may be used.
        """
        if self._state_dict_type == StateDictType.FULL_STATE_DICT:
            # Note that it needs writeback=True to persist
            with self._summon_full_params(writeback=True):
                return super().load_state_dict(state_dict, *args)

        elif self._state_dict_type == StateDictType.LOCAL_STATE_DICT:
            return super().load_state_dict(state_dict, *args)
        elif self._state_dict_type == StateDictType.SHARDED_STATE_DICT:
            raise NotImplementedError(
                "Will be implemented as part of https://github.com/pytorch/pytorch/issues/73518."
            )
        else:
            raise ValueError(f"Unknown StateDictType {self._state_dict_type}.")

    def _load_local_state_dict(
        self,
        state_dict: Mapping[str, Any],
        *args,
    ) -> NamedTuple:
        """
        Load states from a flatten, sharded state dictionary.
        """
        with self.state_dict_type(self, StateDictType.LOCAL_STATE_DICT):
            return self.load_state_dict(state_dict, *args)

    def forward(self, *args: Any, **kwargs: Any) -> Any:
        with torch.autograd.profiler.record_function("FullyShardedDataParallel.forward"):
            self._lazy_init()

            # Start of a forward pass.
            self.training_state = TrainingState_.FORWARD

            # Cast inputs to their mixed precision type.
            if (
                self._is_root
                and self._mixed_precision_enabled_for_params()
            ):
                input_dtype = self.mixed_precision.param_dtype
                args, kwargs = self._cast_fp_inputs_to_precision(
                    input_dtype, *args, **kwargs
                )

            # All-gather full parameters, moving them to compute_device if
            # necessary.
            self._rebuild_full_params()
            # Wait for all_gather full parameters to finish before computation
            torch.cuda.current_stream().wait_stream(self._streams["all_gather"])

            # Register backward hooks to reshard params and reduce-scatter grads.
            # These need to be re-registered every forward pass in some cases where grad_fn
            # is mutated.
            self._register_post_backward_hooks()
            outputs = self.module(*args, **kwargs)

            if self not in self._fsdp_graph_order:
                self._my_fsdp_idx_in_graph = len(self._fsdp_graph_order)
                self._fsdp_graph_order.append(self)

            if self.reshard_after_forward:
                self._free_full_params()
                if (
                    self._mixed_precision_enabled_for_params()
                ):
                    self._free_mp_shard(self.params)
            # Switch to original local shards of params. We maintain this invariant throughout
            # the code, i.e., ``p.data == p._local_shard`` after each function. This
            # also ensures that after the first forward, the optimizer state will be
            # initialized with the correct dtype and (sharded) size, since optimizer
            # state is typically initialized lazily in ``optim.step()``. Note that
            # when CPU offload is enabled, _use_param_local_shard implicitly
            # offloads the local shard to CPU by making p.data point to
            # p._local_shard, which would reside on CPU.
            self._use_param_local_shard()

            # Register pre-backward hooks to all-gather the params for the backward
            # pass (if output's grad was needed). This won't register anything if
            # we are in eval mode.
            outputs = self._register_pre_backward_hooks(outputs)

            # Done with a forward pass.
            self.training_state = TrainingState_.IDLE

        return outputs

    @torch.no_grad()
    def _write_back_current_shard(self, full_params):
        """
        Writes back full_params into self.params.
        """
        for p, (full_param, _) in zip(self.params, full_params):
            if not p._is_sharded:  # type: ignore[attr-defined]
                continue  # Already copied because no sharding.

            # TODO: Might be able to refactor to use _get_shard.
            chunks = full_param.chunk(self.world_size)  # type: ignore[attr-defined]
            assert len(chunks) > self.rank
            chunk = chunks[self.rank]
            p._local_shard.copy_(chunk)  # type: ignore[attr-defined]

    @contextlib.contextmanager
    def _summon_full_params(
        self,
        recurse: bool = True,
        writeback: bool = True,
        rank0_only: bool = False,
        offload_to_cpu: bool = False,
    ):
        if writeback and rank0_only:
            raise ValueError(
                "writeback=True and rank0_only=True is not supported, as model "
                "parameter shapes will be different across ranks, and writing "
                "to them can lead to inconsistencies across ranks when the "
                "context is exited."
            )

        if offload_to_cpu and not rank0_only:
            warnings.warn(
                "offload_to_cpu and rank0_only=False will result in "
                "full parameters being redundantly copied to CPU memory for "
                "GPUs that reside on the same machine, which may incur the risk of "
                "CPU OOM. It is recommended to use ``offload_to_cpu`` with "
                "rank0_only=True."
            )

        def _free_full_params_and_use_local_shard(params_to_free):
            # We may not always be able to free the full param, for example in
            # the case where world_size == 1 and the shard actually points to
            # the full parameter.
            for (param, can_free) in params_to_free:
                if can_free:
                    current_stream = torch.cuda.current_stream()
                    # Don't let PyTorch reuse this memory until all work in the
                    # current stream is complete
                    param.record_stream(current_stream)
                    _free_storage(param)

            # when CPU offload is enabled, _use_param_local_shard implicitly
            # offloads the local shard to CPU by making p.data point to
            # p._local_shard, which would reside on CPU.
            self._use_param_local_shard()

        if recurse:
            with contextlib.ExitStack() as stack:
                # Summon all params for any nested FSDP instances.
                for module in self.fsdp_modules(self):
                    stack.enter_context(
                        module._summon_full_params(
                            recurse=False,
                            writeback=writeback,
                            rank0_only=rank0_only,
                            offload_to_cpu=offload_to_cpu,
                        )
                    )
                # Yield to the caller, with full params in all nested instances.
                yield
            # Exiting from the ExitStack will re-shard params.
            return
        else:
            torch.cuda.synchronize()
            self._lazy_init()
            self._assert_state([TrainingState_.IDLE])
            # Set the state so that we assert when trying to go into
            # forward/backward.
            self.training_state = TrainingState_.SUMMON_FULL_PARAMS

            # Even if rank0_only = True, we need to materialize all params here
            # and free them right after as full param materialization requires
            # collective comm.
            currently_local_params = self._rebuild_full_params()
            # Wait for all_gather to finish before computation
            torch.cuda.current_stream().wait_stream(self._streams["all_gather"])
            my_rank = dist.get_rank(self.process_group)
            if offload_to_cpu and (not rank0_only or my_rank == 0):
                for p in self.params:
                    if p._is_sharded:
                        with torch.no_grad():
                            # Note that we avoid using p._full_param_padded
                            # directly here as we may not be using that param
                            # as the full_param from _rebuild_full_params (i.e.)
                            # in mixed precision.
                            for p, (full_param, _) in zip(
                                self.params, currently_local_params
                            ):
                                full_param = full_param.to(torch.device("cpu"))
                                self._update_p_data(p, output_tensor=full_param)

            if rank0_only and my_rank != 0:
                _free_full_params_and_use_local_shard(currently_local_params)
                try:
                    yield
                finally:
                    self.training_state = TrainingState_.IDLE
            else:
                # FSDP now has the full flattened parameter. Unflatten it to get the
                # full parameters.
                with contextlib.ExitStack() as stack:
                    # Invariant: rank == 0 or !rank0_only
                    stack.enter_context(self.module.unflatten_params())
                    try:
                        yield
                    finally:
                        if offload_to_cpu:
                            for p in self.params:
                                if p._is_sharded:
                                    with torch.no_grad():
                                        # Note that we avoid using
                                        # p._full_param_padded directly here as
                                        # we may not be using that param
                                        # as the full_param from
                                        # _rebuild_full_params (i.e. in mixed
                                        # precision.
                                        for p, (full_param, _) in zip(
                                            self.params, currently_local_params
                                        ):
                                            full_param = full_param.to(self.compute_device)
                                            self._update_p_data(
                                                p, output_tensor=full_param,
                                            )

                        if writeback:
                            self._write_back_current_shard(currently_local_params)
                        stack.close()
                        _free_full_params_and_use_local_shard(currently_local_params)
                        self.training_state = TrainingState_.IDLE

    @staticmethod
    @contextlib.contextmanager
    def summon_full_params(
        module,
        recurse: bool = True,
        writeback: bool = True,
        rank0_only: bool = False,
        offload_to_cpu: bool = False,
    ) -> Generator:
        r""" A context manager to expose full params for FSDP instances.
        Can be useful *after* forward/backward for a model to get
        the params for additional processing or checking. It can take a non-FSDP
        module and will summon full params for all contained FSDP modules as
        well as their children, depending on the ``recurse`` argument.

        .. note:: This can be used on inner FSDPs.
        .. note:: This can *not* be used within a forward or backward pass. Nor
            can forward and backward be started from within this context.
        .. note:: Parameters will revert to their local shards after the context
            manager exits, storage behavior is the same as forward.
        .. note:: The full parameters can be modified, but only the portion
            corresponding to the local param shard will persist after the
            context manager exits (unless ``writeback=False``, in which case
            changes will be discarded). In the case where FSDP does not shard
            the parameters, currently only when ``world_size == 1``, the
            modification is persisted regardless of ``writeback``.
        .. note:: This method works on modules which are not FSDP themselves but
            may contain multiple independent FSDP units. In that case, the given
            arguments will apply to all contained FSDP units.

        .. warning:: Note that ``rank0_only=True`` in conjunction with
            ``writeback=True`` is not currently supported and will raise an
            error. This is because model parameter shapes would be different
            across ranks within the context, and writing to them can lead to
            inconsistency across ranks when the context is exited.

        ..warning:: Note that ``offload_to_cpu`` and ``rank0_only=False`` will
            result in full parameters being redundantly copied to CPU memory for
            GPUs that reside on the same machine, which may incur the risk of
            CPU OOM. It is recommended to use ``offload_to_cpu`` with
            ``rank0_only=True``.

        Args:
            recurse (bool, Optional): recursively summon all params for nested
                FSDP instances (default: True).
            writeback (bool, Optional): if ``False``, modifications to params are
                discarded after the context manager exists;
                disabling this can be slightly more efficient (default: True)
            rank0_only (bool, Optional): if ``True``, full parameters are
                materialized on only global rank 0. This means that within the
                context, only rank 0 will have full parameters and the other
                ranks will have sharded parameters. Note that setting
                ``rank0_only=True`` with ``writeback=True`` is not supported,
                as model parameter shapes will be different across ranks
                within the context, and writing to them can lead to
                inconsistency across ranks when the context is exited.
            offload_to_cpu (bool, optional): If ``True``, full parameters are
                offloaded to CPU. Note that this offloading currently only
                occurs if the parameter is sharded (which is only not the case
                for world_size = 1). It is recommended to use ``offload_to_cpu``
                with ``rank0_only=True`` to avoid redundant copies of model
                parameters being offloaded to the same CPU memory.
        """
        # Note that we specify root_only as FSDP roots will handle summoning
        # child FSDP instances based on recurse argument.
        fsdp_modules = FullyShardedDataParallel.fsdp_modules(
            module, root_only=True
        )
        # Summon all params for all FSDP instances
        with contextlib.ExitStack() as stack:
            for module in fsdp_modules:
                stack.enter_context(
                    module._summon_full_params(
                        recurse=recurse,
                        writeback=writeback,
                        rank0_only=rank0_only,
                        offload_to_cpu=offload_to_cpu,
                    )
                )
            # Yield to the caller, with full params in all FSDP instances.
            yield
        # Exiting from the ExitStack will reshard all params.
        return

    def named_buffers(
        self,
        *args,
        **kwargs,
    ) -> Iterator[Tuple[str, torch.Tensor]]:
        """
        Overrides :meth:`named_buffers()` to intercept buffer names and
        remove all occurrences of the FSDP-specific flattened buffer prefix
        when inside the :meth:`_summon_full_params` context manager.
        """
        in_summon_full_params = self.training_state == TrainingState_.SUMMON_FULL_PARAMS
        for buffer_name, buffer in super().named_buffers(*args, **kwargs):
            if in_summon_full_params:
                # Remove any instances of the FSDP-specific prefix; there can
                # be multiple in the case of nested FSDP modules
                buffer_name = buffer_name.replace(FSDP_PREFIX, "")
            yield (buffer_name, buffer)

    def named_parameters(
        self,
        *args,
        **kwargs,
    ) -> Iterator[Tuple[str, torch.nn.Parameter]]:
        """
        Overrides :meth:`named_parameters()` to intercept parameter names and
        remove all occurrences of the FSDP-specific flattened parameter prefix
        when inside the :meth:`_summon_full_params` context manager.
        """
        # Determine which logic to use based on the context at call time
        in_summon_full_params = self.training_state == TrainingState_.SUMMON_FULL_PARAMS
        for param_name, param in super().named_parameters(*args, **kwargs):
            if in_summon_full_params:
                # Remove any instances of the FSDP-specific prefix; there can
                # be multiple in the case of nested FSDP modules
                param_name = param_name.replace(FSDP_PREFIX, "")
            yield (param_name, param)

    def _register_pre_backward_hooks(self, outputs: Any) -> Any:
        """Register pre-backward hook to run before the wrapped module's
        backward. Hooks should be attached to all outputs from the forward.
        Returns:
            outputs: new outputs with hooks registered if they requires gradient.
        """
        # Reset before each backward pass
        self._need_rebuild_full_params = False

        if not torch.is_grad_enabled():
            return outputs  # don't register hooks if grad isn't enabled

        if self._is_root:
            # This actually means that only root instance has
            # _post_backward_callback_queued defined. Accidentally accessing this field
            # will assert on all other instances, giving us a nice bug checker.
            self._post_backward_callback_queued = False

        # Reset before each backward pass
        self._pre_backward_hook_has_run = False

        def _pre_backward_hook(*unused: Any) -> None:
            # Run ``_pre_backward_hook`` only once per backward pass
            if self._pre_backward_hook_has_run:
                return
            # try to queue final backward callback only once for root, so
            # that final backward callback is attached to the outer most
            # backward graph task and called after all the backward
            # calls are completed.
            if self._is_root:
                self._queue_wait_for_post_backward()

            if self._need_prefetch_pre_backward_hook():
                # Always wait for all_gather before rebuilding full params, just
                # in case full params have already been prefetched in previous layer's
                # pre-backward hook.
                torch.cuda.current_stream().wait_stream(self._streams["all_gather"])

            # Start of a backward pass for the first time in an backward pass.
            self._assert_state([TrainingState_.IDLE])
            self.training_state = TrainingState_.BACKWARD_PRE

            # All-gather full parameters, moving them to compute device if
            # necessary.
            self._rebuild_full_params()
            # Wait for all_gather to finish before computation
            torch.cuda.current_stream().wait_stream(self._streams["all_gather"])

            # Prefetch next layer's full params in backward pass,
            # since it is prefetching, no need to wait for all_gather stream.
            if self._need_prefetch_pre_backward_hook():
                self._fsdp_graph_order[self._my_fsdp_idx_in_graph - 1]._rebuild_full_params()  # type: ignore[operator]

            self._pre_backward_hook_has_run = True
            # Prepare p.grad so that it is in the right shape, device, accumulated values, etc.
            self._prep_grads_for_backward()

        def _register_hook(t: torch.Tensor) -> torch.Tensor:
            if t.requires_grad:
                t.register_hook(_pre_backward_hook)
                self._need_rebuild_full_params = True
            return t

        # Attach hooks to Tensor outputs.
        outputs = _apply_to_tensors(_register_hook, outputs)

        return outputs

    def _register_post_backward_hooks(self) -> None:
        """
        Register backward hooks to reshard params and reduce-scatter grads.
        This is called during forward pass. The goal is to attach a hook
        on each of the parameter's gradient generating function (``grad_acc``
        below) so that the hook is called *after* all gradients for that
        param are computed.
        Goals:
        1. We want the hook to fire once and only once *after* all gradients
        are accumulated for a param.
        2. If it fires more than once, we end up incorrectly shard the grad
        multiple times. (could lead to dimension too small)
        3. If it fires once but too early or doesn't fire, we leave gradients
        unsharded. (could lead to dimension too large)
        Due to multiple-pass forward, this function can be called on
        the same parameter multiple times in a single forward pass. If we register
        the hook multiple time, we end up getting called multiple times. We
        could try to get a new hook every time and delete the previous one
        registered. However, due to *unknown reason* (I have debugged it for
        a long time!), in mixed precision mode, we get two different ``grad_acc``
        objects below during different calls of this function (in the same
        forward pass). If we keep the last one, the hook end up firing too
        early. In full precision mode, we luckily get the *same* ``grad_acc``
        object, so deleting and re-registering still ensured the hook fire
        once after all gradients are generated.
        Empirically, keep the first hook register per forward pass seems to
        work the best. We do need to remove the hook at the end of the
        backward pass. Otherwise, the next forward pass will not register
        a new hook, which is needed for a new forward pass.
        """
        if not torch.is_grad_enabled():
            return  # don't register grad hooks if grad isn't enabled
        for p in self.params:
            if p.requires_grad:
                if hasattr(p, "_shard_bwd_hook"):
                    continue
                # Register a hook on the first call, empirically, autograd
                # fires it at the end for this param, which makes sense.
                p_tmp = p.expand_as(p)  # Get a grad_fn on p_tmp.
                assert (
                    p_tmp.grad_fn is not None
                ), "p_tmp grad_fn should not be None, it is used to access \
                    p's AccumulateGrad object and register post hook on it."
                grad_acc = p_tmp.grad_fn.next_functions[0][
                    0
                ]  # Gets its AccumulateGrad object.
                handle = grad_acc.register_hook(
                    functools.partial(self._post_backward_hook, p)
                )
                p._shard_bwd_hook = (grad_acc, handle)  # type: ignore[attr-defined]

    @torch.no_grad()
    def _post_backward_hook(self, param: Parameter, *unused: Any) -> None:
        """
        At the start of :func:`_post_backward_hook`, ``param.grad`` contains the
        full gradient for the local batch. The reduce-scatter op will replace
        ``param.grad`` with a single shard of the summed gradient across all
        GPUs. This shard will align with the current GPU rank. For example::
            before reduce_scatter:
                param.grad (GPU #0): [1, 2, 3, 4]
                param.grad (GPU #1): [5, 6, 7, 8]
            after reduce_scatter:
                param.grad (GPU #0): [6, 8]    # 1+5, 2+6
                param.grad (GPU #1): [10, 12]  # 3+7, 4+8
        The local GPU's ``optim.step`` is responsible for updating a single
        shard of params, also corresponding to the current GPU's rank. This
        alignment is created by :func:`_shard_parameters`, which ensures that
        the local optimizer only sees the relevant parameter shard.
        """
        # First hook callback will see PRE state. If we have multiple params,
        # then subsequent hook callbacks will see POST state.
        self._assert_state([TrainingState_.BACKWARD_PRE, TrainingState_.BACKWARD_POST])
        self.training_state = TrainingState_.BACKWARD_POST
        if param.grad is None:
            return

        if param.grad.requires_grad:
            raise RuntimeError(
                "FSDP only works with gradients that don't require gradients"
            )

        if self._require_backward_grad_sync or \
                self.sharding_strategy == ShardingStrategy.FULL_SHARD:
            # We free full parameters unless we are in `no_sync()` (i.e. when
            # `_require_backward_grad_sync=False`) and not using the
            # `FULL_SHARD` strategy. If we are not using the `FULL_SHARD`
            # strategy (e.g. instead using `SHARD_GRAD_OP`), then we keep the
            # full parameters in memory and save network overhead.
            self._free_full_params(cast(List[FlatParameter], [param]))

        if self._mixed_precision_enabled_for_params():
            # Noop if reshard_after_forward=True because we'd free the param
            # shard when rebuilding the full params in the pre_beckward_hook.
            self._free_mp_shard(cast(List[FlatParameter], [param]))

        # Switch to local shard after backward. Note that
        # when CPU offload is enabled, _use_param_local_shard implicitly
        # offloads the local shard to CPU by making p.data point to
        # p._local_shard, which would reside on CPU.
        self._use_param_local_shard(cast(List[FlatParameter], [param]))

        # Prefetch previous layer's full params in backward pass post backward hook,
        # If next layer's backward computation is done and full params are freed,
        # no need to prefetch the full params again.
        # Only prefetch full params if any of the next layer's outputs requires grad
        if self._need_prefetch_post_backward_hook():
            self._fsdp_graph_order[self._my_fsdp_idx_in_graph - 1]._rebuild_full_params()  # type: ignore[operator]
            # Next layer's computation will start right after this all_gather,
            # Wait for all_gather to finish before computation.
            torch.cuda.current_stream().wait_stream(self._streams["all_gather"])

        if not self._require_backward_grad_sync:
            # Reset the execution order data structure here since the
            # `_wait_for_post_backward()` callback is skipped
            if self._is_root:
                self._exec_order_data.reset()
            return

        # Wait for all work in the current stream to finish, then start the
        # reductions in post_backward stream.
        self._streams["post_backward"].wait_stream(torch.cuda.current_stream())

        with torch.cuda.stream(self._streams["post_backward"]):
            orig_grad_data = param.grad.data
            if (
                self._mixed_precision_enabled_for_reduce()
            ):
                # Cast gradient to precision in which it should be communicated.
                # TODO: Make this a communication hook when communication hooks
                # are implemented for FSDP. Note that this is a noop if the
                # reduce_dtype matches the param dtype.
                param.grad.data = param.grad.data.to(self.mixed_precision.reduce_dtype)

            if self.gradient_predivide_factor > 1:
                # Average grad by world_size for consistency with PyTorch DDP.
                param.grad.div_(self.gradient_predivide_factor)

            grad = param.grad.data
            if param._is_sharded:  # type: ignore[attr-defined]
                # We clear `param.grad` to permit repeated gradient
                # computations when this FSDP module is called multiple times.
                # This is to avoid a race among multiple re-entrant backward
                # passes. For example, the second backward pass computation
                # precedes ahead of the first backward pass reduction, which is
                # possible since the reduction is in a different stream and is
                # async. Then, the first backward pass may be incorrectly
                # reducing the second backward pass's `param.grad`.
                # The reduced gradients are accumulated in
                # `param._saved_grad_shard`, and the gradient reductions can
                # happen in arbitrary order, though we tolerate this due to the
                # (approximate) commutativity of floating-point addition.
                param.grad = None
                grad_flatten = torch.flatten(grad)
                chunks = list(grad_flatten.chunk(self.world_size))
                num_pad = self.world_size * chunks[0].numel() - grad.numel()
                input_flattened = F.pad(grad_flatten, [0, num_pad])
                output = torch.zeros_like(chunks[0])
                dist._reduce_scatter_base(
                    output, input_flattened, group=self.process_group
                )
                if self.gradient_postdivide_factor > 1:
                    # Average grad by world_size for consistency with PyTorch DDP.
                    output.div_(self.gradient_postdivide_factor)

                # Note that we need to cast grads back to the full precision if
                # 1) parameters were in reduced precision during fwd, as grads
                # would thus be in this reduced precision, or
                # 2) parameters did not have precision reduced, but grads
                # had reduced precision for communication.
                if (
                    self._mixed_precision_enabled_for_params() or self._mixed_precision_enabled_for_reduce()
                ):
                    # Cast gradients back to the full parameter precision so that
                    # optimizer.step() happens in full precision.
                    orig_param_grad_data = output
                    output.data = output.data.to(dtype=param.data.dtype)
                    # Don't let this memory get reused until after the transfer.
                    orig_param_grad_data.record_stream(torch.cuda.current_stream())

                # To support gradient accumulation outside `no_sync()`, we save
                # the gradient data to `param._saved_grad_shard` before the
                # backward pass, accumulate gradients into it here, and set
                # `param.grad` with the accumulated value at the end of the
                # backward pass in preparation for the optimizer step.
                accumulate_grad = hasattr(param, "_saved_grad_shard")
                if accumulate_grad:
                    p_assert(
                        param._saved_grad_shard.shape == output.shape,  # type: ignore[attr-defined]
                        "Shape mismatch when accumulating gradients: "  # type: ignore[attr-defined]
                        f"existing grad shape={param._saved_grad_shard.shape} "
                        f"new grad shape={output.shape}"  # type: ignore[attr-defined]
                    )
                    p_assert(
                        param._saved_grad_shard.device == output.device,  # type: ignore[attr-defined]
                        "Device mismatch when accumulating gradients: "  # type: ignore[attr-defined]
                        f"existing grad device={param._saved_grad_shard.device} "
                        f"new grad device={output.device}"  # type: ignore[attr-defined]
                    )
                    param._saved_grad_shard += output  # type: ignore[attr-defined]
                else:
                    param._saved_grad_shard = output  # type: ignore[attr-defined]
                grad = param._saved_grad_shard  # type: ignore[attr-defined]
            else:
                # Currently the way for _is_sharded to be False is if
                # world_size == 1 or sharding_strategy is NO_SHARD.
                assert (
                    self.world_size == 1 or self.sharding_strategy == ShardingStrategy.NO_SHARD
                ), "Currently the way for _is_sharded to be False is \
                    world_size == 1 or sharding_stratagy is set to be NO_SHARD"
                if self.sharding_strategy == ShardingStrategy.NO_SHARD:
                    dist.all_reduce(param.grad, group=self.process_group)
                    if self.gradient_postdivide_factor > 1:
                        # Average grad by world_size for consistency with PyTorch DDP.
                        param.grad.div_(self.gradient_postdivide_factor)
                # Note that we need to cast grads back to the full precision if
                # 1) parameters were in reduced precision during fwd, as grads
                # would thus be in this reduced precision, or
                # 2) parameters did not have precision reduced, but grads
                # had reduced precision for communication.
                if (
                    self._mixed_precision_enabled_for_params() or self._mixed_precision_enabled_for_reduce()
                ):
                    # Cast gradients back to the full parameter precision so that
                    # optimizer.step() happens in full precision.
                    orig_param_grad_data = param.grad.data
                    param.grad.data = param.grad.data.to(dtype=param.data.dtype)
                    # Don't let this memory get reused until after the transfer.
                    orig_param_grad_data.record_stream(torch.cuda.current_stream())

            # Regardless of sharding or not, offload the grad to CPU if we are
            # offloading params. This is so param and grad reside on same device
            # which is needed for the optimizer step.
            if self.cpu_offload.offload_params:
                # We specify non_blocking=True
                # and ensure the appropriate synchronization is done by waiting
                # streams in _wait_for_post_backward.
                param._cpu_grad.copy_(  # type: ignore[attr-defined]
                    grad.detach(), non_blocking=True
                )
                # Don't let this memory get reused until after the transfer.
                grad.data.record_stream(torch.cuda.current_stream())

            # After _post_backward_hook returns, orig_grad_data will eventually
            # go out of scope, at which point it could otherwise be freed for
            # further reuse by the main stream while the div/reduce_scatter/copy
            # are underway in the post_backward stream. See:
            # github.com/NVIDIA/apex/blob/master/apex/parallel/distributed.py
            orig_grad_data.record_stream(self._streams["post_backward"])

    def _queue_wait_for_post_backward(self) -> None:
        """Try to queue a `wait_for_post_backward` callback.
        Only called on root and only queue one callback at the beginning of
        outer most backward.
        """
        assert (
            self._is_root
        ), "_queue_wait_for_post_backward can only be called on root."
        if not self._post_backward_callback_queued:
            self._assert_state([TrainingState_.IDLE])
            self._post_backward_callback_queued = True
            Variable._execution_engine.queue_callback(self._wait_for_post_backward)

    @torch.no_grad()
    def _wait_for_post_backward(self) -> None:
        """Wait for post-backward to finish. Only called on root instance."""
        assert self._is_root, "_wait_for_post_backward can only be called on root."
        # Check if the root module has params and if any of them has
        # the `requires_grad` field set. If `requires_grad=False` for
        # all the params, the post_backward hook will not fire and the
        # state will remain in `TrainingState_.BACKWARD_PRE`.
        if any([p.requires_grad for p in self.params]):
            self._assert_state(TrainingState_.BACKWARD_POST)
        else:
            self._assert_state(TrainingState_.BACKWARD_PRE)

        if self._require_backward_grad_sync:
            torch.cuda.current_stream().wait_stream(self._streams["post_backward"])
            if self.cpu_offload.offload_params:
                # We need to wait for the non-blocking GPU ->
                # CPU grad transfers to finish. We need to do this for GPU -> CPU
                # copies because when grad is on CPU, it won't wait for any CUDA
                # stream to finish GPU -> CPU copies unless we explicitly block the
                # host-side with synchronize().
                torch.cuda.current_stream().synchronize()

        # A backward pass is done, clean up below.
        self._exec_order_data.reset()

        def _finalize_params(fsdp_module: FullyShardedDataParallel) -> None:
            """Helper used below on all fsdp modules."""
            for p in fsdp_module.params:
                if p.requires_grad:
                    if hasattr(p, "_shard_bwd_hook"):
                        assert len(p._shard_bwd_hook) == 2 and len(  # type: ignore[attr-defined]
                            p._shard_bwd_hook  # type: ignore[attr-defined]
                        ), (  # type: ignore[attr-defined]
                            "p._shard_bwd_hook fields are not valid."
                        )
                        p._shard_bwd_hook[1].remove()  # type: ignore[attr-defined]
                        delattr(p, "_shard_bwd_hook")
                    # Preserve the gradient accumulation state if not
                    # synchronizing: `p.grad` remains the unsharded gradient
                    # accumulated from prior `no_sync()` iterations, and
                    # `p._saved_grad_shard` remains the sharded gradient from
                    # the last synchronized iteration
                    if not self._require_backward_grad_sync:
                        continue
                    # Set `p.grad` as needed to ensure optimizer correctness
                    # since optimizers operate on the `grad` attribute
                    if hasattr(p, "_cpu_grad"):
                        p_assert(
                            p.device == torch.device("cpu"),
                            f"Device mismatch: p={p.device} "  # type: ignore[attr-defined]
                            f"p._cpu_grad={p._cpu_grad}"
                        )
                        p.grad = p._cpu_grad  # type: ignore[attr-defined]
                    elif hasattr(p, "_saved_grad_shard"):
                        p_assert(
                            p.device == p._saved_grad_shard.device,  # type: ignore[attr-defined]
                            f"Device mismatch: p={p.device} "  # type: ignore[attr-defined]
                            f"p._saved_grad_shard={p._saved_grad_shard.device}"
                        )
                        p.grad = p._saved_grad_shard  # type: ignore[attr-defined]
                    else:
                        p_assert(
                            not p._is_sharded, "All sharded parameters should "
                            "use `_saved_grad_shard`"
                        )
                    if hasattr(p, "_saved_grad_shard"):
                        delattr(p, "_saved_grad_shard")

        # Update root and nested FSDP's hooks and flags.
        for m in self.modules():  # includes self
            if isinstance(m, FullyShardedDataParallel):
                _finalize_params(m)
                m._pre_backward_hook_has_run = False
                if any(p.requires_grad for p in m.parameters()):
                    # Check if the module has params and if any of them has
                    # the `requires_grad` field set. If `requires_grad=False` for
                    # all the params, the post_backward hook will not fire and the
                    # state will remain in `TrainingState_.BACKWARD_PRE`.
                    if any([p.requires_grad for p in m.params]):
                        m._assert_state(TrainingState_.BACKWARD_POST)
                    else:
                        m._assert_state(TrainingState_.BACKWARD_PRE)
                else:
                    # When `m` and its children have no non-ignored params or
                    # have non-ignored params but none with `requires_grad==True`,
                    # there are two cases:
                    # 1. output tensors are `requires_grad==True`. In this case,
                    # pre-backward hook is still registered, so it is in BACKWARD_PRE state.
                    # 2. output tensors are `requires_grad==False`. In this case,
                    # pre-backward hook is not registered, so it is in IDLE state.
                    m._assert_state([TrainingState_.BACKWARD_PRE, TrainingState_.IDLE])
                m.training_state = TrainingState_.IDLE

                if m._is_root:
                    # reset this flag for cases like "one forward pass + multiple backward passes"
                    self._post_backward_callback_queued = False

    def _update_p_data(self, p, output_tensor: torch.Tensor) -> None:
        """
        Helper function to update p.data pointer.
        Args:
            output_tensor (torch.Tensor): this tensor contains the data we just gathered.
        """
        p.data = output_tensor
        # Trim any padding and reshape to match original size.
        p.data = p.data[: p._orig_size.numel()].view(p._orig_size)  # type: ignore[attr-defined]

    @torch.no_grad()
    def _rebuild_full_params(self) -> List[Tuple[torch.Tensor, bool]]:
        """
        Gather all shards of params.
        """
        # _summon_full_params must do a full precision rebuild even under mixed
        # precision, because it is used for e.g. checkpoint where we'd like to
        # checkpoint in full precision.
        force_full_precision = (self.training_state == TrainingState_.SUMMON_FULL_PARAMS)
        # full param output tensors and a flag indicating whether
        # _summon_full_params can free them or not. It is possible that we can't
        # free the full param, which currently occurs when the returned
        # parameter points to the unsharded param when world_size == 1, or when
        # we're returning the full parameter and reshard_after_forward=False
        # (because we need to ensure p._full_param_padded stays intact)
        output_tensors: List[Tuple[torch.Tensor, bool]] = []
        with torch.cuda.stream(self._streams["all_gather"]):
            for p in self.params:
                mixed_precision_cast_ran = (
                    self._mixed_precision_enabled_for_params()
                    and not force_full_precision
                )
                if mixed_precision_cast_ran:
                    self._cast_param_shards_to_dtype()
                    # TODO: remove below
                    for p in self.params:
                        assert p.dtype == self.mixed_precision.param_dtype
                # We can skip moving params to GPU if mixed precision, as p.data
                # would then be pointing to p._mp_shard which is already on
                # self.compute_device.
                if self.cpu_offload.offload_params and not mixed_precision_cast_ran:
                    # Move params to GPU if needed. Note that we don't use
                    # self._full_param_padded.device here because the attr is
                    # not set always, i.e. when world_size=1 and
                    # p._is_sharded = False. However when it is set, the
                    # device is always self.compute_device.
                    p.data = p.data.to(self.compute_device, non_blocking=True)
                # e.g., when world_size == 1
                if not p._is_sharded:  # type: ignore[attr-defined]
                    if mixed_precision_cast_ran:
                        # p.data should be the same type as p._mp_shard, and it
                        # is safe to free.
                        assert p.data.dtype == p._mp_shard.dtype
                        # Safe to free because p.data points to the mp shard.
                        output_tensors.append((p.data, True))
                    else:
                        # p.data points to the unsharded parameter, so not safe to
                        # free.
                        output_tensors.append((p.data, False))
                    continue
                # If full param has been rebuilt or has not been freed, no need to call all gather
                elif (
                    p._full_param_padded.storage().size()  # type: ignore[attr-defined]
                    == p._full_param_padded.size().numel()  # type: ignore[attr-defined]
                ):
                    # Check that the full param is in the expected precision, if
                    # training with mixed precision
                    if mixed_precision_cast_ran:
                        if p._full_param_padded.dtype != self.mixed_precision.param_dtype:
                            raise ValueError(
                                "_rebuild_full_params: Expected full param to be "
                                f"of type {self.mixed_precision.param_dtype}, "
                                f"but got {p._full_param_padded.dtype}!"
                            )
                    # output is full_param_padded which can be freed depending
                    # on reshard_after_forward (this path is exercised by tests
                    # in test_fsdp_summon_full_params).
                    output_tensors.append((p._full_param_padded, self.reshard_after_forward))

                    self._update_p_data(p, output_tensor=p._full_param_padded)  # type: ignore[attr-defined]
                    continue
                else:
                    # If full param has not been rebuilt or has been freed, call all gather
                    p_data = p.data  # type: ignore[attr-defined]
                    p_full_size = p._full_param_padded.size()  # type: ignore[attr-defined]
                    assert (
                        p_full_size.numel() == p_data.numel() * self.world_size
                    ), "Param full size should be equal to its shard size multiply world_size."
                    assert (
                        p._full_param_padded.storage().size() == 0  # type: ignore[attr-defined]
                    ), "Full param's storage should have been freed before if all gather is needed."  # type: ignore[attr-defined]
                    if (
                        self._mixed_precision_enabled_for_params()
                        and force_full_precision
                    ):
                        # p._full_param_padded has the reduced precision type,
                        # but we need full precision rebuild as we're in
                        # _summon_full_params. Note that this is why
                        # _summon_full_params collects locally used params from
                        # _rebuild_full_params instead of relying on
                        # p._full_param_padded, as it may not always be
                        # allocated such as during mixed precision.
                        output_tensor = p_data.new_zeros(p_full_size)
                    else:
                        # Allocate based on full size from all shards.
                        _alloc_storage(p._full_param_padded, size=p_full_size)  # type: ignore[attr-defined]
                        output_tensor = p._full_param_padded  # type: ignore[attr-defined]
                    self._check_all_gather(p)
                    # Fill output_tensor with (p.data for each shard in self.world_size)
                    dist._all_gather_base(
                        output_tensor, p_data, group=self.process_group
                    )

                    # The full parameter, which can be freed. Note that we
                    # append here before update_p_data so as to not saved the
                    # tensor with padding trimmed, which causes issues with
                    # writeback in _summon_full_params.
                    output_tensors.append((output_tensor, True))
                    # Set p.data = output_tensor (with padding trimmed)
                    self._update_p_data(p, output_tensor=output_tensor)
                    # We can free the reduced precision shard as we have the
                    # full precision parameter.
                    if (
                        self._mixed_precision_enabled_for_params()
                    ):
                        self._free_mp_shard(cast(List[FlatParameter], [p]))
        return output_tensors

    def _check_all_gather(self, param: FlatParameter):
        """
        Checks the validity of an all-gather to rebuild the full parameter
        ``param``. If on the first iteration, this uses an all-gather to check
        that all ranks plan to all-gather the same parameter, erroring if not,
        and on subsequent iterations, if the all-gather order differs from that
        of the first iteration (meaning that we can no longer guarantee correct
        execution), then we issue a warning to the user. This only issues
        warnings on the first deviating iteration and stops checking
        thereafter.

        For now, only the all-gathers to rebuild full parameters in the forward
        pass are checked since (1) a correct forward order should imply a
        correct pre-backward order for typical cases and (2) there may be some
        issues with pre-fetching that need to be looked into:
        https://github.com/pytorch/pytorch/issues/76553

        Executing in ``no_sync()`` does not affect this check for
        ``FULL_SHARD`` and ``SHARD_GRAD_OP``: (1) Being in ``no_sync()`` in the
        first iteration does not yield a different all-gather sequence, and (2)
        being in ``no_sync()`` in a later iteration does not give false
        positive warnings since the all-gather sequence still matches the first
        iteration sequence (for ``FULL_SHARD``) or the first iteration
        sequence's prefix (for ``SHARD_GRAD_OP``).
        """
        # Only check all-gathers when rebuilding the full parameters in the
        # forward pass
        if self.training_state != TrainingState_.FORWARD:
            return
        eod = self._exec_order_data
        param_index = eod.get_param_index(param)
        if not eod.is_first_iter:
            # Only issue warnings on the first deviating iteration and stop
            # checking thereafter to avoid flooding the console
            if eod.warn_status == _ExecOrderWarnStatus.WARNED:
                return
            # However, we may issue multiple warnings on the first deviating
            # iteration to help debugging, where either:
            # 1. This iteration sees more all-gathers than the first iteration
            msg_prefix = all_gather_seq = None  # non-`None` means we warn
            if eod.index >= len(eod.param_order):
                msg_prefix = "Expected no more all-gathers but got an all-gather for "
                all_gather_seq = eod.param_order + [param_index]
            else:
                expected_param_index = eod.param_order[eod.index]
                # 2. This iteration sees the same number of all-gathers (so
                # far) but the current parameter to all-gather differs
                if param_index != expected_param_index:
                    expected_param_names = eod.get_unflat_param_names(expected_param_index)
                    assert len(expected_param_names) > 0, \
                        "The expected parameter to all-gather should always be valid"
                    msg_prefix = "Expected an all-gather for the FSDP module " \
                        f"wrapping {expected_param_names} but got an all-gather for "
                    all_gather_seq = eod.param_order[:eod.index - 1] + [param_index]
            to_issue_warning = msg_prefix is not None
            if to_issue_warning:
                assert all_gather_seq is not None
                param_names = eod.get_unflat_param_names(param_index)
                is_added_param = len(param_names) == 0
                if is_added_param:
                    msg_suffix = "a newly-added parameter since construction time"
                else:
                    msg_suffix = f"the FSDP module wrapping {param_names}"
                sub_msg = msg_prefix + msg_suffix
                warnings.warn(
                    "All-gather order differs from that of the first iteration "
                    f"on rank {self.rank} -- collectives are unchecked and may "
                    "give incorrect results or hang\n" + sub_msg + "\n" +
                    f"First iteration's all-gather sequence: {eod.param_order}"
                    "\nThis iteration's all-gather sequence (so far): "
                    f"{all_gather_seq}\nwhere indices follow the root FSDP "
                    "module's `.parameters()` order"
                )
                eod.warn_status = _ExecOrderWarnStatus.WARNING
            eod.index += 1
        else:
            # Use `compute_device` instead of the parameter's device in case it
            # is offloaded on CPU and we are using NCCL backend, which requires
            # communicated tensors be on GPU
            device = self.compute_device
            indices = torch.zeros(self.world_size, dtype=torch.int32, device=device)
            index = torch.tensor([param_index], dtype=torch.int32, device=device)
            dist._all_gather_base(indices, index, group=self.process_group)
            # Check that all ranks plan to all-gather the same parameter index
            for (r1, i1), (r2, i2) in itertools.combinations(
                ((rank, indices[rank]) for rank in range(self.world_size)), 2,
            ):
                if not torch.equal(i1, i2):
                    r1_param_names = eod.get_unflat_param_names(i1)
                    r2_param_names = eod.get_unflat_param_names(i2)
                    raise RuntimeError(
                        f"All-gather order differs across ranks: rank {r1} is "
                        f"all-gathering the flattened parameter wrapping "
                        f"{r1_param_names} while rank {r2} is all-gathering "
                        f"the flattened parameter wrapping {r2_param_names}"
                    )
            eod.param_order.append(param_index)

    @torch.no_grad()
    def _prep_grads_for_backward(self) -> None:
        """Make sure p.grad has the correct size/device, otherwise set it to None."""
        for p in self.params:
            if p.grad is not None and (
                p.grad.size() != p._orig_size  # type: ignore[attr-defined]
                or p.grad.device != p.device
            ):
                offloaded: bool = p.grad.device != p.device
                if offloaded:
                    assert self.cpu_offload.offload_params, \
                        "`p.grad.device` and `p.device` should be the same " \
                        "if not offloading parameters to CPU"
                prev_iter_outside_no_sync: bool = \
                    p.grad.size() == p._local_shard.shape  # type: ignore[attr-defined]
                # As long as the previous iteration was outside `no_sync()`,
                # then we must save the gradient in `_saved_grad_shard`, even
                # if the current iteration is inside `no_sync()`. This is to
                # prepare for the next iteration outside `no_sync()`, which may
                # try to accumulate gradients. FSDP accumulates gradients in
                # the separate variable `p._saved_grad_shard` to leave `p.grad`
                # for the per-iteration gradient.
                if prev_iter_outside_no_sync:
                    # FSDP currently does not support gradient accumulation
                    # outside `no_sync()` when using CPU offloading (see the
                    # warning in the class's docstring).
                    if not offloaded:
                        p._saved_grad_shard = p.grad.data  # type: ignore[attr-defined]
                p.grad = None

    @torch.no_grad()
    def _free_full_params(self, params: Optional[List[FlatParameter]] = None) -> None:
        """
        Free up storage for full parameters.
        """
        if params is None:
            params = self.params
        current_stream = torch.cuda.current_stream()
        for p in params:
            # e.g., world_size == 1 or self.sharding_strategy = NO_SHARD
            if not p._is_sharded:  # type: ignore[attr-defined]
                if (
                    self._mixed_precision_enabled_for_params()
                ):
                    self._free_mp_shard(cast(List[FlatParameter], [p]))
                continue
            # Don't let PyTorch reuse this memory until all work in the current
            # stream is complete.
            p._full_param_padded.record_stream(current_stream)  # type: ignore[attr-defined]
            # There may be external references to the Tensor Storage that we
            # can't modify, such as references that are created by
            # ctx.save_for_backward in the forward pass. Thus when we
            # unshard parameters, we should reuse the original Tensor
            # Storage object and unshard it in-place. For now, just resize
            # the Storage to 0 to save memory.
            _free_storage(p._full_param_padded)  # type: ignore[attr-defined]

    @torch.no_grad()
    def _use_param_local_shard(
        self, params: Optional[List[FlatParameter]] = None
    ) -> None:
        """Use local shard for a list of params. Also implicitly offloads
        parameters back to CPU if we are CPU offloading."""
        if params is None:
            params = self.params
        for p in params:
            if self.cpu_offload.offload_params:
                # Ensure local_shard resides in CPU if we are offloading params.
                assert p._local_shard.device == torch.device(  # type: ignore[attr-defined]
                    "cpu"
                ), "Expected p._local_shard to be on CPU"
            p.data = p._local_shard  # type: ignore[attr-defined]

    def _assert_state(self, state: Union[TrainingState_, List[TrainingState_]]) -> None:
        """Assert we are in the given state."""
        # Since assert can be turned off and this error checking
        # is really important, we use explicit error checking
        # and raise a ValueError if needed.
        if isinstance(state, TrainingState_):
            state = [state]
        if self.training_state not in state:
            msg = (
                f"expected to be in states {state} but current state "
                f"is {self.training_state}"
            )
            # In case we are failing in the context of autograd hook, asserting
            # may not generate useful msg. So, let's print it to be sure.
            if self.rank == 0:
                print(f"Asserting FSDP instance is: {self}")
                print(f"ERROR: {msg}")
                traceback.print_stack()
            raise ValueError(msg)

    @contextmanager
    def no_sync(self) -> Generator:
        """
        A context manager to disable gradient synchronizations across FSDP
        instances. Within this context, gradients will be accumulated in module
        variables, which will later be synchronized in the first
        forward-backward pass after exiting the context. This should only be
        used on the root FSDP instance and will recursively apply to all
        children FSDP instances.

        .. note:: This likely results in higher memory usage because FSDP will
            accumulate the full model gradients (instead of gradient shards)
            until the eventual sync.

        .. note:: When used with CPU offloading, the gradients will not be
            offloaded to CPU when inside the context manager. Instead, they
            will only be offloaded right after the eventual sync.
        """
        self._lazy_init()
        assert self._is_root, "`no_sync()` on inner FSDP instances is not supported"
        self._assert_state(TrainingState_.IDLE)
        old_flags = []
        for m in self.modules():
            if isinstance(m, FullyShardedDataParallel):
                old_flags.append((m, m._require_backward_grad_sync))
                m._require_backward_grad_sync = False
        try:
            yield
        finally:
            for m, old_flag in old_flags:
                assert not m._require_backward_grad_sync, (
                    "`_require_backward_grad_sync` was incorrectly set to "
                    "`True` while in the `no_sync()` context manager"
                )
                m._require_backward_grad_sync = old_flag

    @property
    def params_with_grad(self) -> List[Parameter]:
        """
        Recursively returns a list of all module parameters that have a gradient.
        """
        return [p for p in self.parameters() if p.grad is not None]

    @torch.no_grad()
    def clip_grad_norm_(
        self, max_norm: Union[float, int], norm_type: Union[float, int] = 2.0
    ) -> None:
        """
        Clip all gradients at this point in time. The norm is computed over all
        gradients together, as if they were concatenated into a single vector.
        Gradients are modified in-place.

        Args:
            max_norm (float or int): max norm of the gradients
            norm_type (float or int): type of the used p-norm. Can be ``'inf'``
                for infinity norm.

        Returns:
            Total norm of the parameters (viewed as a single vector).

        .. note:: This is analogous to `torch.nn.utils.clip_grad_norm_` but
            handles the partitioning and multiple devices per rank under the
            hood. The default torch util is not applicable here, because each
            rank only has a partial view of all the grads in the model, so
            calling it for FSDP models would lead to different scaling being
            applied per subset of model parameters.

        .. warning:: This needs to be called on all ranks, since synchronization
            primitives will be used.
        """
        # Call `_lazy_init` to ensure the stream synchronization is done appropriately.
        self._lazy_init()
        assert self._is_root, "clip_grad_norm should only be called on the root (parent) instance"
        self._assert_state(TrainingState_.IDLE)

        max_norm = float(max_norm)
        norm_type = float(norm_type)
        # Computes the max norm for this shard's gradients and sync's across workers
        local_norm = _calc_grad_norm(self.params_with_grad, norm_type).cuda()  # type: ignore[arg-type]
        if norm_type == inf:
            total_norm = local_norm
            dist.all_reduce(total_norm, op=torch.distributed.ReduceOp.MAX, group=self.process_group)
        else:
            total_norm = local_norm ** norm_type
            dist.all_reduce(total_norm, group=self.process_group)
            total_norm = total_norm ** (1.0 / norm_type)

        if self.cpu_offload:
            total_norm = total_norm.cpu()

        clip_coef = torch.tensor(max_norm, dtype=total_norm.dtype, device=total_norm.device) / (total_norm + 1e-6)
        if clip_coef < 1:
            # multiply by clip_coef, aka, (max_norm/total_norm).
            for p in self.params_with_grad:
                assert p.grad is not None
                p.grad.detach().mul_(clip_coef.to(p.grad.device))

    @staticmethod
    def full_optim_state_dict(
        model: torch.nn.Module,
        optim: torch.optim.Optimizer,
        optim_input: Optional[Union[
            List[Dict[str, Any]], Iterable[torch.nn.Parameter],
        ]] = None,
        rank0_only: bool = True,
    ) -> Dict[str, Any]:
        """
        Consolidates the full optimizer state on rank 0 and returns it
        as a :class:`dict` following the convention of
        :meth:`torch.optim.Optimizer.state_dict`, i.e. with keys ``"state"``
        and ``"param_groups"``. The flattened parameters in ``FSDP`` modules
        contained in ``model`` are mapped back to their unflattened parameters.

        .. warning:: This needs to be called on all ranks since synchronization
            primitives are used. However, if ``rank0_only=True``, then the
            state dict is only populated on rank 0, and all other ranks return
            an empty :class:`dict`.

        .. warning:: Unlike ``torch.optim.Optimizer.state_dict()``, this method
            uses full parameter names as keys instead of parameter IDs.

        .. warning:: If you do not pass ``model.parameters()`` as the first
            argument to the optimizer, then you should pass that same value to
            this method as ``optim_input``.

        .. note:: Like in :meth:`torch.optim.Optimizer.state_dict`, the tensors
            contained in the optimizer state dict are not cloned, so there may
            be aliasing surprises. For best practices, consider saving the
            returned optimizer state dict immediately, e.g. using
            ``torch.save()``.

        Args:
            model (torch.nn.Module): Root module (which may or may not be a
                :class:`FullyShardedDataParallel` instance) whose parameters
                were passed into the optimizer ``optim``.
            optim (torch.optim.Optimizer): Optimizer for ``model`` 's
                parameters.
            optim_input (Optional[Union[List[Dict[str, Any]], Iterable[torch.nn.Parameter]]]):
                Input passed into the optimizer ``optim`` representing either a
                :class:`list` of parameter groups or an iterable of parameters;
                if ``None``, then this method assumes the input was
                ``model.parameters()``. (Default: ``None``)
            rank0_only (bool): If ``True``, saves the populated :class:`dict`
                only on rank 0; if ``False``, saves it on all ranks. (Default:
                ``True``)

        Returns:
            Dict[str, Any]: A :class:`dict` containing the optimizer state for
            ``model`` 's original unflattened parameters and including keys
            "state" and "param_groups" following the convention of
            :meth:`torch.optim.Optimizer.state_dict`. If ``rank0_only=False``,
            then nonzero ranks return an empty :class:`dict`.
        """
        osd = optim.state_dict()
        osd_state, osd_param_groups = osd["state"], osd["param_groups"]  # alias

        group = model.process_group if hasattr(model, "process_group") \
            else None  # not all `torch.nn.Module`s have `process_group`
        rank = dist.get_rank(group)
        to_save = not rank0_only or rank == 0
        full_osd: Dict = {"state": {}, "param_groups": []} if to_save else {}
        full_osd_state = full_osd["state"] if to_save else None  # alias

        # Handle the "state" part of the optimizer state dict
        param_to_unflat_param_names = _get_param_to_unflat_param_names(model)
        flat_param_id_to_param = _get_param_id_to_param(model, optim_input)
        flat_param_to_fsdp_module = _get_flat_param_to_fsdp_module(model)
        for flat_param_id, param in enumerate(flat_param_id_to_param):  # type: ignore[assignment]
            # Do not include parameters without state to avoid empty mappings
            if flat_param_id not in osd_state:
                continue
            assert param in param_to_unflat_param_names, \
                "Check the `param_to_unflat_params` construction\n" \
                f"param: {param}"
            unflat_param_names = param_to_unflat_param_names[param]
            # For FSDP parameters, we need to unflatten
            if isinstance(param, FlatParameter):
                assert param in flat_param_to_fsdp_module, \
                    "Check the `flat_param_to_fsdp_module` construction\n" \
                    f"param: {param}"
                unflat_state = _unflatten_optim_state(
                    flat_param_to_fsdp_module[param], param,
                    osd_state[flat_param_id], to_save,
                )
                if to_save:
                    assert len(unflat_state) == len(unflat_param_names) and \
                        len(unflat_state) == param._num_unflattened_params, \
                        f"{len(unflat_state)} {len(unflat_param_names)} " \
                        f"{param._num_unflattened_params}"
                    for unflat_param_name, unflat_param_state in zip(
                        unflat_param_names, unflat_state,
                    ):
                        full_osd_state[unflat_param_name] = unflat_param_state
            # For parameters from non-FSDP modules, we do not need to unflatten
            elif to_save:
                assert len(unflat_param_names) == 1
                unflat_param_name = unflat_param_names[0]
                # Do not `deepcopy()` to avoid unnecessarily duplicating
                # tensor storage
                full_osd_state[unflat_param_name] = \
                    copy.copy(osd_state[flat_param_id])
                # Move all tensor state to CPU
                param_state = full_osd_state[unflat_param_name]
                for state_name, value in param_state.items():
                    if torch.is_tensor(value):
                        param_state[state_name] = value.cpu()

        # Non-target ranks may return since there is no more communication
        if not to_save:
            return full_osd

        # Handle the "param_groups" part of the optimizer state dict
        full_osd_param_groups = full_osd["param_groups"]  # alias
        for flat_param_group in osd_param_groups:
            unflat_param_group = copy.deepcopy(flat_param_group)
            param_group_params = [
                flat_param_id_to_param[flat_param_id]
                for flat_param_id in flat_param_group["params"]
            ]
            nested_unflat_param_names = [
                param_to_unflat_param_names[param]
                for param in param_group_params
            ]
            unflat_param_group["params"] = [
                unflat_param_name
                for unflat_param_names in nested_unflat_param_names
                for unflat_param_name in unflat_param_names
            ]  # flatten the list of lists
            full_osd_param_groups.append(unflat_param_group)
        return full_osd

    @staticmethod
    def shard_full_optim_state_dict(
        full_optim_state_dict: Dict[str, Any],
        model: torch.nn.Module,
        optim_input: Optional[Union[
            List[Dict[str, Any]], Iterable[torch.nn.Parameter],
        ]] = None,
    ) -> Dict[str, Any]:
        """
        Shards the full optimizer state dict ``full_optim_state_dict`` by
        remapping the state to flattened parameters instead of unflattened
        parameters and restricting to only this rank's part of the optimizer
        state. The first argument should be the return value of
        :meth:`full_optim_state_dict`.

        Example::

            >>> from torch.distributed.fsdp import FullyShardedDataParallel as FSDP
            >>> model, optim = ...
            >>> full_osd = FSDP.full_optim_state_dict(model, optim)
            >>> torch.save(full_osd, PATH)
            >>> # Define new model with possibly different world size
            >>> new_model, new_optim = ...
            >>> full_osd = torch.load(PATH)
            >>> sharded_osd = FSDP.shard_full_optim_state_dict(full_osd, new_model)
            >>> new_optim.load_state_dict(sharded_osd)

        .. warning:: If you do not pass ``model.parameters()`` as the first
            argument to the optimizer, then you should pass that same value to
            this method as ``optim_input``.

        .. note:: Both :meth:`shard_full_optim_state_dict` and
            :meth:`scatter_full_optim_state_dict` may be used to get the
            sharded optimizer state dict to load. Assuming that the full
            optimizer state dict resides in CPU memory, the former requires
            each rank to have the full dict in CPU memory, where each rank
            individually shards the dict without any communication, while the
            latter requires only rank 0 to have the full dict in CPU memory,
            where rank 0 moves each shard to GPU memory (for NCCL) and
            communicates it to ranks appropriately. Hence, the former has
            higher aggregate CPU memory cost, while the latter has higher
            communication cost.

        Args:
            full_optim_state_dict (Dict[str, Any]): Optimizer state dict
                corresponding to the unflattened parameters and holding the
                full non-sharded optimizer state.
            model (torch.nn.Module): Root module (which may or may not be a
                :class:`FullyShardedDataParallel` instance) whose parameters
                correspond to the optimizer state in ``full_optim_state_dict``.
            optim_input (Optional[Union[List[Dict[str, Any]], Iterable[torch.nn.Parameter]]]):
                Input passed into the optimizer representing either a
                :class:`list` of parameter groups or an iterable of parameters;
                if ``None``, then this method assumes the input was
                ``model.parameters()``. (Default: ``None``)

        Returns:
            Dict[str, Any]: The full optimizer state dict now remapped to
            flattened parameters instead of unflattened parameters and
            restricted to only include this rank's part of the optimizer state.
        """
        return _flatten_full_optim_state_dict(
            full_optim_state_dict, model, True, optim_input,
        )[0]

    @staticmethod
    def scatter_full_optim_state_dict(
        full_optim_state_dict: Optional[Dict[str, Any]],
        model: torch.nn.Module,
        optim_input: Optional[Union[
            List[Dict[str, Any]], Iterable[torch.nn.Parameter],
        ]] = None,
        group: Optional[Any] = None,
    ) -> Dict[str, Any]:
        """
        Scatters the full optimizer state dict from rank 0 to all other ranks,
        returning the sharded optimizer state dict on each rank. The return
        value is the same as :meth:`shard_full_optim_state_dict`, and on rank
        0, the first argument should be the return value of
        :meth:`full_optim_state_dict`.

        Example::

            >>> from torch.distributed.fsdp import FullyShardedDataParallel as FSDP
            >>> model, optim = ...
            >>> full_osd = FSDP.full_optim_state_dict(model, optim)  # only non-empty on rank 0
            >>> # Define new model with possibly different world size
            >>> new_model, new_optim, new_group = ...
            >>> sharded_osd = FSDP.scatter_full_optim_state_dict(full_osd, new_model, group=new_group)
            >>> new_optim.load_state_dict(sharded_osd)

        .. note:: Both :meth:`shard_full_optim_state_dict` and
            :meth:`scatter_full_optim_state_dict` may be used to get the
            sharded optimizer state dict to load. Assuming that the full
            optimizer state dict resides in CPU memory, the former requires
            each rank to have the full dict in CPU memory, where each rank
            individually shards the dict without any communication, while the
            latter requires only rank 0 to have the full dict in CPU memory,
            where rank 0 moves each shard to GPU memory (for NCCL) and
            communicates it to ranks appropriately. Hence, the former has
            higher aggregate CPU memory cost, while the latter has higher
            communication cost.

        Args:
            full_optim_state_dict (Optional[Dict[str, Any]]): Optimizer state
                dict corresponding to the unflattened parameters and holding
                the full non-sharded optimizer state if on rank 0; the argument
                is ignored on nonzero ranks.
            model (torch.nn.Module): Root module (which may or may not be a
                :class:`FullyShardedDataParallel` instance) whose parameters
                correspond to the optimizer state in ``full_optim_state_dict``.
            optim_input (Optional[Union[List[Dict[str, Any]], Iterable[torch.nn.Parameter]]]):
                Input passed into the optimizer representing either a
                :class:`list` of parameter groups or an iterable of parameters;
                if ``None``, then this method assumes the input was
                ``model.parameters()``; the argument is ignored on nonzero
                ranks. (Default: ``None``)
            group (Optional[Any]): Model's process group or ``None`` if using
                the default process group. (Default: ``None``)

        Returns:
            Dict[str, Any]: The full optimizer state dict now remapped to
            flattened parameters instead of unflattened parameters and
            restricted to only include this rank's part of the optimizer state.
        """
        # Try to use the passed-in process group, the model's process group,
        # or the default process group (i.e. ``None``) in that priority order
        if group is None and hasattr(model, "process_group"):
            group = model.process_group
        rank = dist.get_rank(group)
        world_size = dist.get_world_size(group)
        # Check for a valid broadcast device, preferring GPU when available
        using_nccl = dist.distributed_c10d._check_for_nccl_backend(group)
        broadcast_device = torch.device("cuda") if torch.cuda.is_available() \
            else torch.device("cpu")
        if using_nccl and not torch.cuda.is_available():
            raise RuntimeError("NCCL requires a GPU for collectives")
        # Flatten the optimizer state dict and construct a copy with the
        # positive-dimension tensors' shapes in place of the tensors themselves
        # since those tensors will be broadcast separately to avoid copying
        if rank == 0:
            if full_optim_state_dict is None:
                raise ValueError("Rank 0 must pass in the full optimizer state dict")
            flat_osd, fsdp_flat_param_ids = _flatten_full_optim_state_dict(
                full_optim_state_dict, model, False, optim_input,
            )
            processed_osd = _process_pos_dim_tensor_state(
                flat_osd, fsdp_flat_param_ids, world_size,
            )
        # Broadcast the optim state dict without positive-dimension tensor
        # state and the FSDP parameter IDs from rank 0 to all ranks
        processed_osd, fsdp_flat_param_ids = \
            _broadcast_processed_optim_state_dict(
                processed_osd if rank == 0 else None,
                fsdp_flat_param_ids if rank == 0 else None, rank, group,
                broadcast_device,
            )
        # Broadcast positive-dimension tensor state (both sharded tensors for
        # FSDP parameters and unsharded tensors for non-FSDP parameters)
        sharded_osd = _broadcast_pos_dim_tensor_states(
            processed_osd, fsdp_flat_param_ids,
            flat_osd if rank == 0 else None, rank, world_size, group,
            broadcast_device,
        )
        return sharded_osd

    @staticmethod
    def rekey_optim_state_dict(
        optim_state_dict: Dict[str, Any],
        optim_state_key_type: OptimStateKeyType,
        model: torch.nn.Module,
        optim_input: Optional[Union[
            List[Dict[str, Any]], Iterable[torch.nn.Parameter],
        ]] = None,
    ) -> Dict[str, Any]:
        """
        Re-keys the optimizer state dict ``optim_state_dict`` to use the key
        type ``optim_state_key_type``. This can be used to achieve
        compatibility between optimizer state dicts from models with FSDP
        instances and ones without.

        To re-key an FSDP full optimizer state dict (i.e. from
        :meth:`full_optim_state_dict`) to use parameter IDs and be loadable to
        a non-wrapped model::

            >>> wrapped_model, wrapped_optim = ...
            >>> full_osd = FSDP.full_optim_state_dict(wrapped_model, wrapped_optim)
            >>> nonwrapped_model, nonwrapped_optim = ...
            >>> rekeyed_osd = FSDP.rekey_optim_state_dict(full_osd, OptimStateKeyType.PARAM_ID, nonwrapped_model)
            >>> nonwrapped_optim.load_state_dict(rekeyed_osd)

        To re-key a normal optimizer state dict from a non-wrapped model to be
        loadable to a wrapped model::

            >>> nonwrapped_model, nonwrapped_optim = ...
            >>> osd = nonwrapped_optim.state_dict()
            >>> rekeyed_osd = FSDP.rekey_optim_state_dict(osd, OptimStateKeyType.PARAM_NAME, nonwrapped_model)
            >>> wrapped_model, wrapped_optim = ...
            >>> sharded_osd = FSDP.shard_full_optim_state_dict(rekeyed_osd, wrapped_model)
            >>> wrapped_optim.load_state_dict(sharded_osd)

        Returns:
            Dict[str, Any]: The optimizer state dict re-keyed using the
            parameter keys specified by ``optim_state_key_type``.
        """
        assert optim_state_key_type in \
            (OptimStateKeyType.PARAM_NAME, OptimStateKeyType.PARAM_ID)
        osd = optim_state_dict  # alias
        # Validate that the existing parameter keys are uniformly typed
        uses_param_name_mask = [
            type(param_key) is str for param_key in osd["state"]
        ]
        uses_param_id_mask = [
            type(param_key) is int for param_key in osd["state"]
        ]
        if (any(uses_param_name_mask) and not all(uses_param_name_mask)) or \
                (any(uses_param_id_mask) and not all(uses_param_id_mask)):
            error_msg = f"Invalid parameter keys: {osd['state'].keys()}"
            raise ValueError(error_msg)
        # Return directly if the existing key type matches the target key type
        if (optim_state_key_type == OptimStateKeyType.PARAM_NAME and
            all(uses_param_name_mask)) or \
            (optim_state_key_type == OptimStateKeyType.PARAM_ID and
                all(uses_param_id_mask)):
            return osd
        # Otherwise, actually perform the re-keying
        new_osd = {}
        if optim_state_key_type == OptimStateKeyType.PARAM_NAME:  # ID -> name
            param_id_to_param = _get_param_id_to_param(model, optim_input)
            param_to_param_name = _get_param_to_param_name(model)
            param_id_to_param_name: List[str] = [
                param_to_param_name[param] for param in param_id_to_param
            ]
            new_osd["state"] = {
                param_id_to_param_name[param_id]: param_state
                for param_id, param_state in osd["state"].items()
            }
            new_osd["param_groups"] = copy.deepcopy(osd["param_groups"])
            for param_group in new_osd["param_groups"]:
                param_group["params"] = sorted([
                    param_id_to_param_name[param_id]
                    for param_id in param_group["params"]
                ])
            return new_osd
        elif optim_state_key_type == OptimStateKeyType.PARAM_ID:  # name -> ID
            param_name_to_param = _get_param_name_to_param(model)
            param_to_param_id = _get_param_to_param_id(model, optim_input)
            # Because not all model parameters may be passed as the optimizer
            # input, we may need to drop some parameters from this mapping
            param_name_to_param_id = {
                param_name: param_to_param_id[param]
                for param_name, param in param_name_to_param.items()
                if param in param_to_param_id
            }
            new_osd["state"] = {
                param_name_to_param_id[param_name]: param_state
                for param_name, param_state in osd["state"].items()
            }
            new_osd["param_groups"] = copy.deepcopy(osd["param_groups"])
            for param_group in new_osd["param_groups"]:
                param_group["params"] = sorted([
                    param_name_to_param_id[param_name]
                    for param_name in param_group["params"]
                ])
            return new_osd
        return new_osd  # should never reach here


def _get_default_cuda_device(module: nn.Module) -> torch.device:
    """Try to infer CUDA device from module parameters."""
    try:
        compute_device = next(module.parameters()).device
        if compute_device.type == "cuda":
            return compute_device
    # e.g., if module does not have parameters, it will throw StopIteration,
    # in this case, instead of raising exception, return cuda device.
    except StopIteration:
        pass
    # Fall back to current CUDA device
    return torch.device("cuda")


def _free_storage(data: torch.Tensor) -> None:
    """Free underlying storage of a Tensor."""
    if data.storage().size() > 0:
        # Since we're modifying the Tensor's Storage directly, make sure the Tensor
        # is the sole occupant of the Storage.
        assert (
            data.storage_offset() == 0
        ), "The tensor is not the sole occupant of the storage."
        data.storage().resize_(0)  # type: ignore[attr-defined]


@torch.no_grad()
def _alloc_storage(data: torch.Tensor, size: torch.Size) -> None:
    """Allocate storage for a tensor."""
    if data.storage().size() == size.numel():  # no need to reallocate
        return
    assert (
        data.storage().size() == 0
    ), "Then tensor storage should have been resized to be 0."
    data.storage().resize_(size.numel())  # type: ignore[attr-defined]

def p_assert(cond: Any, s: Any) -> None:
    """This is used as an alternate to ``assert`` when in the backward context
    to print the error message ``s`` since otherwise, it is swallowed."""
    if not cond:
        print(s)
        raise AssertionError

def _calc_grad_norm(parameters: List[torch.nn.Parameter], p: float) -> torch.Tensor:
    r"""Calculate gradient norm of an iterable of parameters.
    Returns:
        Total norm of the parameters (viewed as a single vector).
    """
    parameters = [p for p in parameters if p.grad is not None]

    if len(parameters) == 0:
        return torch.tensor(0.0)
    if p == inf:
        local_norm = torch.tensor(max(par.grad.detach().abs().max() for par in parameters))
    else:
        # Compute the norm in full precision no matter what
        local_norm = torch.linalg.norm(
            torch.stack(
                [
                    torch.linalg.norm(par.grad.detach(), p, dtype=torch.float32)
                    for par in parameters
                ]
            ),
            p,
        )
    local_norm.to(dtype=parameters[0].dtype)
    return local_norm


def _get_param_to_unflat_param_names(
    model: torch.nn.Module,
    dedup_shared_params: bool = True,
) -> Dict[torch.nn.Parameter, List[str]]:
    """
    Constructs a mapping from flattened parameter (including non-FSDP-module
    parameters) to its unflattened parameter names. For non-FSDP-module
    parameters, these mapped-to lists always contain a single element. The
    unflattened parameter names should match the keys of the model state dict.

    For shared parameters, only the first parameter name is included (following
    the ``torch.nn.Module.parameters()`` order).

    Args:
        model (torch.nn.Module): Root module (which may or may not be a
            :class:`FullyShardedDataParallel` instance).
        dedup_shared_params (bool): If ``True``, only includes the first
            list of unflattened parameter names corresponding to a parameter
            in the module walk order; if ``False``, then includes all of the
            unflattened parameter names.
    """
    def _clean_param_name(prefix, param_info):
        """This replicates the parameter name cleaning logic in model state
        dict but avoids gathering any parameters."""
        name = clean_tensor_name(
            prefix + param_info.module_name + "." + param_info.param_name
        )
        return name

    def module_fn(module, prefix, param_to_unflat_param_names):
        # For FSDP modules, only add the entry when considering the contained
        # `FlattenParamsWrapper` to avoid duplication
        if not isinstance(module, FullyShardedDataParallel):
            for param_name, param in module.named_parameters(recurse=False):
                prefixed_param_names = [
                    _clean_param_name(prefix, param_info)
                    for param_info in param._param_infos
                ] if isinstance(param, FlatParameter) else [prefix + param_name]
                # If this parameter has already been visited, then it is a
                # shared parameter; then, only take the first parameter name
                is_shared_param = param in param_to_unflat_param_names
                if not is_shared_param:
                    param_to_unflat_param_names[param] = prefixed_param_names
                elif not dedup_shared_params:
                    param_to_unflat_param_names[param].extend(prefixed_param_names)

    def return_fn(param_to_unflat_param_names):
        return param_to_unflat_param_names

    param_to_unflat_param_names: Dict[torch.nn.Parameter, List[str]] = {}
    return _apply_to_modules(
        model, module_fn, return_fn, param_to_unflat_param_names,
    )


def _get_param_to_param_name(
    model: torch.nn.Module,
) -> Dict[torch.nn.Parameter, str]:
    """
    Constructs a mapping from parameters to their parameter names. ``model``
    should not contain any :class:`FullyShardedDataParallel` instances, which
    means that none of the parameters should be ``FlatParameter`` s. As a
    result, compared to :meth:`_get_param_to_unflat_param_names`, the mapped
    values may be flattened from singleton :class:`list` s to the contained
    names themselves.

    Args:
        model (torch.nn.Module): Root module, which should not contain any
            :class:`FullyShardedDataParallel` instances.
    """
    param_to_param_names = _get_param_to_unflat_param_names(model)
    for param_names in param_to_param_names.values():
        assert len(param_names) > 0, "`_get_param_to_unflat_param_names()` " \
            "should not construct empty lists"
        if len(param_names) > 1:
            raise RuntimeError(
                "Each parameter should only map to one parameter name but got "
                f"{len(param_names)}: {param_names}"
            )
    param_to_param_name = {
        param: param_names[0]
        for param, param_names in param_to_param_names.items()
    }
    return param_to_param_name


def _get_param_name_to_param(
    model: torch.nn.Module,
) -> Dict[str, torch.nn.Parameter]:
    """Constructs the inverse mapping of :meth:`_get_param_to_param_name`."""
    param_to_param_name = _get_param_to_param_name(model)
    return dict(zip(param_to_param_name.values(), param_to_param_name.keys()))


def clean_tensor_name(tensor_name: str) -> str:
    """Cleans the parameter or buffer name by removing any FSDP-related
    prefixes."""
    # FSDP full tensor names may not have both (i.e. `FSDP_PREFIX`), so we
    # call `replace()` twice separately
    tensor_name = tensor_name.replace(FSDP_WRAPPED_MODULE + ".", "")
    tensor_name = tensor_name.replace(FPW_MODULE + ".", "")
    return tensor_name<|MERGE_RESOLUTION|>--- conflicted
+++ resolved
@@ -51,14 +51,7 @@
     _process_pos_dim_tensor_state,
     _unflatten_optim_state,
 )
-<<<<<<< HEAD
-from ._utils import (
-    _apply_to_modules, _apply_to_tensors,
-    _override_batchnorm_mixed_precision, _contains_batchnorm
-)
-=======
 from ._utils import _apply_to_modules, _apply_to_tensors, _replace_by_prefix
->>>>>>> 6cbe9d1f
 from .flatten_params_wrapper import (
     FLAT_PARAM,
     FPW_MODULE,
