--- conflicted
+++ resolved
@@ -5,7 +5,8 @@
     Dict,
     List,
     Optional,
-    Sequence
+    Sequence,
+    Union
 )
 import copy
 import weakref
@@ -24,7 +25,6 @@
     check_tensor,
     validate_non_overlapping_shards_metadata,
 )
-from .interface import ShardedTensorInterface
 from .metadata import TensorProperties, ShardedTensorMetadata
 from .shard import Shard
 from .reshard import reshuffle_local_shard, reshard_local_shard
@@ -35,6 +35,7 @@
     build_metadata_from_local_shards,
     build_global_metadata
 )
+from torch.overrides import handle_torch_function
 
 # Tracking for sharded tensor objects.
 _sharded_tensor_lock = threading.Lock()
@@ -66,8 +67,7 @@
         else:
             sharded_tensor._register_remote_shards(rrefs, rpc_rank)
 
-
-class ShardedTensor(ShardedTensorInterface):
+class ShardedTensor(object):
     """
     ShardedTensor is an abstraction to represent Tensors that are sharded
     across multiple devices and multiple processes.
@@ -115,8 +115,11 @@
         individual GPU, via ``torch.cuda.set_device()``
 
     """
-    _sharding_spec: shard_spec.ShardingSpec
-    _metadata: ShardedTensorMetadata
+
+    def __new__(cls, *args, **kwargs):
+        # Use __new__ for logging purposes.
+        torch._C._log_api_usage_once("torch.distributed._shard.sharded_tensor")
+        return super(ShardedTensor, cls).__new__(cls)
 
     def __init__(
         self,
@@ -134,25 +137,42 @@
         # _process_group, _local_shards, etc.
         self._prepare_init(process_group=process_group, init_rrefs=init_rrefs)
 
-        if layout != torch.strided:
+        tensor_properties = TensorProperties(dtype, layout, requires_grad, memory_format, pin_memory)
+
+        if tensor_properties is None:
+            raise ValueError('tensor_properties must not be None.')
+
+        if tensor_properties.dtype is None:
+            tensor_properties.dtype = torch.get_default_dtype()
+
+        if tensor_properties.layout != torch.strided:
             raise ValueError('Only torch.strided layout is currently supported')
 
-        if memory_format != torch.contiguous_format:
+        if tensor_properties.memory_format != torch.contiguous_format:
             raise ValueError('Only torch.contiguous_format memory_format is currently supported')
 
-        self._metadata.tensor_properties.memory_format = memory_format
+        dims = _flatten_tensor_size(size)
+
+        if not isinstance(sharding_spec, shard_spec.ShardingSpec):
+            raise ValueError(f'Expecting ShardingSpec but got: {type(sharding_spec)}')
+
+        self._sharding_spec = sharding_spec
+
+        sharded_tensor_metadata = sharding_spec.build_metadata(
+            dims, tensor_properties=tensor_properties)
 
         current_rank = dist.get_rank(self._process_group)
 
-        for shard_metadata in self._metadata.shards_metadata:
+        for shard_metadata in sharded_tensor_metadata.shards_metadata:
             rank, device = _parse_and_validate_remote_device(self._process_group, shard_metadata.placement)
             if rank == current_rank:
                 local_tensor = _create_tensor_from_params(
                     shard_metadata.shard_sizes,
                     local_device=device,
-                    tensor_properties=self._metadata.tensor_properties
+                    tensor_properties=sharded_tensor_metadata.tensor_properties
                 )
                 self._local_shards.append(Shard(local_tensor, shard_metadata))
+        self._metadata = sharded_tensor_metadata
 
         # do post initialization (i.e. register sharded_tensor_id, initialize_rpc)
         self._post_init()
@@ -237,7 +257,7 @@
         # Barrier for all RPCs to finish on all ranks.
         rpc.api._all_gather(None)
 
-    def gather(  # type: ignore[override]
+    def gather(
         self,
         dst: int = 0,
         out: Optional[torch.Tensor] = None,
@@ -392,24 +412,18 @@
             gathered_metadatas = [local_sharded_tensor_metadata]
 
         global_sharded_tensor_metadata = build_global_metadata(gathered_metadatas)
-        tensor_properties = global_sharded_tensor_metadata.tensor_properties
 
         # STEP 3: Validation done, create the actual ShardedTensor and populate fields
         # prepare initialization
-        spec = shard_spec._infer_sharding_spec_from_shards_metadata(
+        sharded_tensor = cls.__new__(cls)
+        sharded_tensor._prepare_init(process_group=process_group, init_rrefs=init_rrefs)
+
+        # add to metadata and local_shards
+        sharded_tensor._metadata = global_sharded_tensor_metadata
+        sharded_tensor._local_shards = local_shards
+        sharded_tensor._sharding_spec = shard_spec._infer_sharding_spec_from_shards_metadata(
             global_sharded_tensor_metadata.shards_metadata
         )
-        sharded_tensor = cls.__new__(cls,
-                                     spec,
-                                     global_sharded_tensor_metadata.size,
-                                     dtype=tensor_properties.dtype,
-                                     layout=tensor_properties.layout,
-                                     pin_memory=tensor_properties.pin_memory,
-                                     requires_grad=tensor_properties.requires_grad)
-        sharded_tensor._prepare_init(process_group=process_group, init_rrefs=init_rrefs)
-
-        # attach local_shards to the ShardedTensor created
-        sharded_tensor._local_shards = local_shards
 
         # run post initialization, i.e. map registration, rpc initialization
         sharded_tensor._post_init()
@@ -550,16 +564,10 @@
         if tensor_properties.layout != torch.strided:
             raise ValueError('Only torch.strided layout is currently supported')
 
-        spec = shard_spec._infer_sharding_spec_from_shards_metadata(shards_metadata)
-
-        sharded_tensor = cls.__new__(cls,
-                                     spec,
-                                     sharded_tensor_metadata.size,
-                                     dtype=tensor_properties.dtype,
-                                     layout=tensor_properties.layout,
-                                     pin_memory=tensor_properties.pin_memory,
-                                     requires_grad=tensor_properties.requires_grad)
+        sharded_tensor = cls.__new__(cls)
         sharded_tensor._prepare_init(process_group=process_group, init_rrefs=init_rrefs)
+
+        sharded_tensor._metadata = sharded_tensor_metadata
 
         local_shard_metadatas = []
 
@@ -613,13 +621,10 @@
 
         # done validation, add local_shards
         sharded_tensor._local_shards = local_shards
-<<<<<<< HEAD
-=======
         if sharding_spec is None:
             sharded_tensor._sharding_spec = shard_spec._infer_sharding_spec_from_shards_metadata(shards_metadata)
         else:
             sharded_tensor._sharding_spec = sharding_spec
->>>>>>> 57b54dfe
 
         # run post initialization, i.e. map registration, rpc initialization
         sharded_tensor._post_init()
@@ -785,9 +790,6 @@
         """
         return self._local_shards
 
-<<<<<<< HEAD
-    def is_pinned(self) -> bool:  # type: ignore[override]
-=======
     def size(self, dim: int = None) -> Union[torch.Size, int]:
         """
         Returns a :Union:`[torch.Size, int]` which represents the size of the tensor.
@@ -814,14 +816,11 @@
 
 
     def is_pinned(self) -> bool:
->>>>>>> 57b54dfe
         """
         Returns True if the sharded tensor (each local shard) resides in pinned memory.
         """
         return self._metadata.tensor_properties.pin_memory
 
-<<<<<<< HEAD
-=======
     def is_contiguous(self) -> bool:
         """
         Returns True if the sharded tensor (each local shard) is contiguous in memory
@@ -968,7 +967,6 @@
     def layout(self):
         return self._metadata.tensor_properties.layout
 
->>>>>>> 57b54dfe
     def _register_remote_shards(self, remote_shards: List[rpc.RRef[Shard]], rpc_rank: int):
         self._remote_shards[rpc_rank] = remote_shards
 
@@ -986,11 +984,12 @@
             )
         return self._remote_shards
 
+    def __hash__(self):
+        return id(self)
+
     def __repr__(self):
         return f'ShardedTensor({self._metadata})'
 
-<<<<<<< HEAD
-=======
     def __add__(self, other):
         return handle_torch_function(torch.Tensor.__add__, (self, other), self, other)
 
@@ -1021,7 +1020,6 @@
     def __getitem__(self, key):
         return handle_torch_function(torch.Tensor.__getitem__, (self, key), self, key)
 
->>>>>>> 57b54dfe
     @dataclass
     class ProcessGroupState:
         """
