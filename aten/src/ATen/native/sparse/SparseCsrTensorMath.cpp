--- conflicted
+++ resolved
@@ -184,11 +184,7 @@
   return result;
 }
 
-<<<<<<< HEAD
-template <typename F, typename ...Args>
-=======
 template <typename F, typename... Args>
->>>>>>> 177ea463
 Tensor& unary_op_inplace(Tensor& self, const F& op_inplace, Args&&... args) {
   TORCH_INTERNAL_ASSERT(self.is_sparse_csr());
 
@@ -284,10 +280,6 @@
   return unary_op_inplace(self, &Tensor::normal_, mean, std, gen);
 }
 
-Tensor& normal_sparse_csr_(Tensor& self, double mean, double std, c10::optional<Generator> gen) {
-  return unary_op_inplace(self, &Tensor::normal_, mean, std, gen);
-}
-
 /* Implementation of Unary Ufuncs, those supported for Sparse CSR Layout
  * Only simple funcs, with 0->0 correspondence are currently supported. */
 
@@ -301,15 +293,9 @@
     return get_result_tensor_for_unary_op(&at::op_name, self); \
   }
 
-<<<<<<< HEAD
-#define CREATE_UNARY_UFUNC_INPLACE(op_name)                                \
-  Tensor& op_name##_sparse_csr_(Tensor& self) {                            \
-    return unary_op_inplace(self, &Tensor::op_name##_);                    \
-=======
 #define CREATE_UNARY_UFUNC_INPLACE(op_name)             \
   Tensor& op_name##_sparse_csr_(Tensor& self) {         \
     return unary_op_inplace(self, &Tensor::op_name##_); \
->>>>>>> 177ea463
   }
 
 #define CREATE_UNARY_UFUNC(op_name)       \
