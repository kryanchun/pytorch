--- conflicted
+++ resolved
@@ -287,11 +287,7 @@
 
   auto& result = meta.maybe_get_output(0);
   bool is_defined = result.defined();
-<<<<<<< HEAD
-  set_output_raw_strided(0, self.sizes(), {}, self.options());
-=======
-  meta.set_output(self.sizes(), self.options());
->>>>>>> 823f7616
+  meta.set_output_raw_strided(0, self.sizes(), {}, self.options());
   if (is_defined) {
     at::assert_no_internal_overlap(result);
     at::assert_no_overlap(result, index);
