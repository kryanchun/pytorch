# See README.md in this directory for more guidance

# *********NB: _cast_* operators are DEPRECATED and will be removed
# eventually. These were previously used before TorchScript IR supported
# representing ScalarType's. They are now superseded by usage of
# `aten::to()`. The ops remain here for backward compatibility purposes.

# DEPRECATED. DO NOT USE
- func: _cast_Byte(Tensor self, bool non_blocking=False) -> Tensor
  variants: function

# DEPRECATED. DO NOT USE
- func: _cast_Char(Tensor self, bool non_blocking=False) -> Tensor
  variants: function

# DEPRECATED. DO NOT USE
- func: _cast_Double(Tensor self, bool non_blocking=False) -> Tensor
  variants: function

# DEPRECATED. DO NOT USE
- func: _cast_Float(Tensor self, bool non_blocking=False) -> Tensor
  variants: function

# DEPRECATED. DO NOT USE
- func: _cast_Int(Tensor self, bool non_blocking=False) -> Tensor
  variants: function

# DEPRECATED. DO NOT USE
- func: _cast_Long(Tensor self, bool non_blocking=False) -> Tensor
  variants: function

# DEPRECATED. DO NOT USE
- func: _cast_Short(Tensor self, bool non_blocking=False) -> Tensor
  variants: function

# DEPRECATED. DO NOT USE
- func: _cast_Half(Tensor self, bool non_blocking=False) -> Tensor
  variants: function

# Computes the gradient of current tensor w.r.t. graph leaves.
- func: _backward(Tensor self, Tensor[] inputs, Tensor? gradient=None, bool? retain_graph=None, bool create_graph=False) -> ()
  manual_cpp_binding: True
  variants: method

# DEPRECATED. Sets the tensor data held by this `Variable` to be the same as
# `new_data`.  It requires that `new_data` and `Variable` have compatible tensor
# type, by checking `_has_compatible_shallow_copy_type(this, new_data)`.
#
# This function is deprecated because it doesn't really make sense in a world
# where Variables *are* Tensors (as opposed to them containing tensors, which
# is what the previous interpretation was.)
- func: set_data(Tensor(a!) self, Tensor new_data) -> ()
  manual_cpp_binding: True
  variants: method

- func: data(Tensor self) -> Tensor
  manual_cpp_binding: True
  variants: method

# True if this `Variable` is a leaf and thus does not have a `grad_fn`.
- func: is_leaf(Tensor self) -> bool
  manual_cpp_binding: True
  variants: method

# Returns the output index of this variable from the forward operation that
# produced it.  Conversely, it returns the input index of the gradient `Node` to
# which this `Variable` is connected (because in the gradient computation,
# inputs and outputs switch meaning).  For example:
#
#   y0, y1, y2 = f(x)
#   assert y0.output_nr == 0
#   assert y1.output_nr == 1
#   assert y2.output_nr == 2
#
- func: output_nr(Tensor self) -> int
  manual_cpp_binding: True
  variants: method

- func: _version(Tensor self) -> int
  manual_cpp_binding: True
  variants: method

- func: requires_grad_(Tensor(a!) self, bool requires_grad=True) -> Tensor(a!)
  manual_cpp_binding: True
  variants: method

# Enables .grad attribute for non-leaf Tensors.
- func: retain_grad(Tensor(a!) self) -> ()
  manual_cpp_binding: True
  variants: method

- func: retains_grad(Tensor self) -> bool
  manual_cpp_binding: True
  variants: method

- func: _fw_primal(Tensor(a) self, int level) -> Tensor(a)
  variants: method
  dispatch:
    CompositeExplicitAutograd: _fw_primal

- func: _make_dual(Tensor(a) primal, Tensor tangent, int level) -> Tensor(a)
  variants: function
  dispatch:
    CompositeExplicitAutograd: _make_dual

- func: _unpack_dual(Tensor(a) dual, int level) -> (Tensor(a) primal, Tensor tangent)
  variants: function

# NOTE: [_new_zeros_with_same_feature_meta]
# This function creates a new tensor with the layout and TensorOptions
# of `other` but also takes into account the batch dimensions of `self`
#
# This function has a couple extra constraints because it is also used for `jvp`
# in functorch.
# - is used for forward AD because there is the restriction
#   that the primal and tangent must have the same layout
# - We cannot assume that `self` and `other` have the same sizes or even dim
#   because in the inplace over view case, `other` is the base tensor, and
#   `self` is the forward grad with respect to the view, which can have an
#   entirely different shape
# - takes the number of batch dims for `self` because we also handle
#   some batching logic. We handle that here instead of a batching rule because
#   we'd like to avoid calling as_strided in the batching rule (as to enable
#   nested vmap in functorch).
# - needs to be CompositeExplicitAutograd for jvp support in functorch.
#   functorch currently relies on TensorWrapper which does not have storage
#   CompositeExplicitAutograd makes sure the TensorWrapper is unwrapped.
# - this function may eventually take on another int argument to store the
#   the number of batch dims for other once we support that use case
- func: _new_zeros_with_same_feature_meta(Tensor self, Tensor other, *, int self_num_batch_dims=0) -> Tensor
  variants: function
  dispatch:
    CompositeExplicitAutograd: _new_zeros_with_same_feature_meta

# This function compares the storage numel of self with that of other, where
# storage numel is cumputed as: `other.storage().nbytes() / other.itemsize()`.
# We create this function for composite compliance purposes. The batching rule
# always returns true because vmapped as_strided does not support accessing
# storage locations not indexable by the input tensor.
# See the note above for more information.
- func: _has_same_storage_numel(Tensor self, Tensor other) -> bool
  variants: function
  dispatch:
    CompositeExplicitAutograd: _has_same_storage_numel

- func: rename_(Tensor(a!) self, Dimname[]? names) -> Tensor(a!)
  variants: method
  tags: inplace_view

- func: rename(Tensor(a) self, Dimname[]? names) -> Tensor(a)
  variants: method

- func: align_to(Tensor(a) self, Dimname[] names) -> Tensor(a)
  variants: method

- func: align_to.ellipsis_idx(Tensor(a) self, Dimname[] order, int ellipsis_idx) -> Tensor(a)
  variants: method

- func: align_as(Tensor self, Tensor other) -> Tensor
  variants: method

- func: align_tensors(Tensor[] tensors) -> Tensor[]

# Not assert because it's a keyword; not Assert because FX already
# took that syntax
# TODO: need to specify this is side-effectful somehow
- func: _assert_async(Tensor self) -> ()
  dispatch:
    CPU: _assert_async_cpu
    CUDA: _assert_async_cuda

- func: refine_names(Tensor(a) self, Dimname[] names) -> Tensor(a)
  variants: method

- func: _use_cudnn_ctc_loss(Tensor log_probs, Tensor targets, int[] input_lengths, int[] target_lengths, int blank) -> bool
  device_check: NoCheck  # Tensor arguments allowed to be on different devices, see also _cudnn_ctc_loss
  dispatch:
    CUDA: _use_cudnn_ctc_loss

- func: _cudnn_ctc_loss(Tensor log_probs, Tensor targets, int[] input_lengths, int[] target_lengths, int blank, bool deterministic, bool zero_infinity) -> (Tensor, Tensor)
  device_check: NoCheck  # log_probs is expected to be on CUDA while targets is expected to be on CPU
  dispatch:
    CUDA: _cudnn_ctc_loss

- func: _use_cudnn_rnn_flatten_weight() -> bool

- func: _cudnn_rnn_flatten_weight(Tensor[] weight_arr, int weight_stride0, int input_size, int mode, int hidden_size, int proj_size, int num_layers, bool batch_first, bool bidirectional) -> Tensor
  dispatch:
    CUDA: _cudnn_rnn_flatten_weight

- func: _cudnn_rnn(Tensor input, Tensor[] weight, int weight_stride0, Tensor? weight_buf, Tensor hx, Tensor? cx, int mode, int hidden_size, int proj_size, int num_layers, bool batch_first, float dropout, bool train, bool bidirectional, int[] batch_sizes, Tensor? dropout_state) -> (Tensor, Tensor, Tensor, Tensor, Tensor)
  # rnn_tanh may or may not redispatch to _cudnn_rnn based on algorithm and build. Thus it might hit dispatch or kernel device check.
  # Disable dispatch time device check for consistent behavior.
  device_check: NoCheck
  dispatch:
    CUDA: _cudnn_rnn

- func: _cudnn_rnn_backward(Tensor input, Tensor[] weight, int weight_stride0, Tensor weight_buf, Tensor hx, Tensor? cx, Tensor output, Tensor? grad_output, Tensor? grad_hy, Tensor? grad_cy, int mode, int hidden_size, int proj_size, int num_layers, bool batch_first, float dropout, bool train, bool bidirectional, int[] batch_sizes, Tensor? dropout_state, Tensor reserve, bool[4] output_mask) -> (Tensor, Tensor, Tensor, Tensor[])
  dispatch:
    CUDA: _cudnn_rnn_backward

- func: _cudnn_init_dropout_state(float dropout, bool train, int dropout_seed, *, ScalarType? dtype=None, Layout? layout=None, Device? device=None, bool? pin_memory=False) -> Tensor
  dispatch:
    CUDA: _cudnn_init_dropout_state

- func: _debug_has_internal_overlap(Tensor self) -> int
  variants: function

- func: _fused_dropout(Tensor self, float p, Generator? generator=None) -> (Tensor, Tensor)
  variants: function
  dispatch:
    CUDA: fused_dropout_cuda

- func: _masked_scale(Tensor self, Tensor mask, float scale) -> Tensor
  variants: function
  dispatch:
    CUDA: masked_scale_cuda

- func: native_dropout(Tensor input, float p, bool? train) -> (Tensor, Tensor)
  variants: function
  dispatch:
    CPU: native_dropout_cpu
    CUDA: native_dropout_cuda

- func: native_dropout_backward(Tensor grad_output, Tensor mask, float scale) -> Tensor
  dispatch:
    CPU: native_dropout_backward_cpu
    CUDA: native_dropout_backward_cuda

- func: _sobol_engine_draw(Tensor quasi, int n, Tensor sobolstate, int dimension, int num_generated, ScalarType? dtype) -> (Tensor, Tensor)

- func: _sobol_engine_ff_(Tensor(a!) self, int n, Tensor sobolstate, int dimension, int num_generated) -> Tensor(a!)

- func: _sobol_engine_scramble_(Tensor(a!) self, Tensor ltm, int dimension) -> Tensor(a!)

- func: _sobol_engine_initialize_state_(Tensor(a!) self, int dimension) -> Tensor(a!)

- func: _reshape_from_tensor(Tensor self, Tensor shape) -> Tensor

- func: _shape_as_tensor(Tensor self) -> Tensor

- func: dropout(Tensor input, float p, bool train) -> Tensor

- func: dropout_(Tensor(a!) self, float p, bool train) -> Tensor(a!)

- func: feature_dropout(Tensor input, float p, bool train) -> Tensor

- func: feature_dropout_(Tensor(a!) self, float p, bool train) -> Tensor(a!)

- func: alpha_dropout(Tensor input, float p, bool train) -> Tensor

- func: alpha_dropout_(Tensor(a!) self, float p, bool train) -> Tensor(a!)

- func: feature_alpha_dropout(Tensor input, float p, bool train) -> Tensor

- func: feature_alpha_dropout_(Tensor(a!) self, float p, bool train) -> Tensor(a!)

- func: abs(Tensor self) -> Tensor
  device_check: NoCheck   # TensorIterator
  variants: function, method
  dispatch:
    CompositeExplicitAutograd: abs
    SparseCPU, SparseCUDA: abs_sparse
    SparseCsrCPU, SparseCsrCUDA: abs_sparse_csr

- func: abs_(Tensor(a!) self) -> Tensor(a!)
  device_check: NoCheck   # TensorIterator
  variants: function, method
  dispatch:
    CompositeExplicitAutograd: abs_
    SparseCPU, SparseCUDA: abs_sparse_
    SparseCsrCPU, SparseCsrCUDA: abs_sparse_csr_

- func: abs.out(Tensor self, *, Tensor(a!) out) -> Tensor(a!)
  device_check: NoCheck   # TensorIterator
  dispatch:
    CPU, CUDA: abs_out
    SparseCPU, SparseCUDA: abs_sparse_out
    SparseCsrCPU, SparseCsrCUDA: abs_sparse_csr_out

# Note [Adding an alias]
# To add an alias do the following:
#
# 1) Copy the original functions native_functions.yaml entry, but replace the
#      original function's name with their own and delete any dispatch
#      keys for the aliases. Specifying a dispatch key will prevent
#      autograd from recording the operations the alias performs, which
#      will stop it from "inheriting" the original operation's autograd behavior.
# 2) Implement the corresponding functions and have them redispatch to the
#      original function.
# 3) Add docstrings to the new function that reference the original function,
#      and document the method as usual (if it exists.)
#    (See torch/_torch_docs.py and docs/source/torch.rst if adding a function,
#     torch/_tensor_docs.py and docs/source/tensors.rst if adding a method,
#     or module-specific doc bindings (like torch/linalg/__init__.py) if
#     adding an alias in a namespace.)
# 4) Update torch/overrides.py consistent with the original function.
# 5) Update the alias_map in torch/csrc/jit/passes/normalize_ops.cpp.
# 6) Add aliases argument to existing OpInfo/UnaryUfuncInfo or create new OpInfo/UnaryUfuncInfo entry
# in op_db list in torch/testing/_internal/common_methods_invocations.py
#
# See torch.absolute, an alias for torch.abs, as an example.

# Absolute, alias for abs
- func: absolute(Tensor self) -> Tensor
  device_check: NoCheck   # TensorIterator
  variants: function, method

- func: absolute_(Tensor(a!) self) -> Tensor(a!)
  device_check: NoCheck   # TensorIterator
  variants: method

- func: absolute.out(Tensor self, *, Tensor(a!) out) -> Tensor(a!)
  device_check: NoCheck   # TensorIterator

- func: angle(Tensor self) -> Tensor
  device_check: NoCheck   # TensorIterator
  variants: function, method
  dispatch:
    CPU, CUDA: angle
    SparseCsrCPU, SparseCsrCUDA: angle_sparse_csr

- func: angle.out(Tensor self, *, Tensor(a!) out) -> Tensor(a!)
  device_check: NoCheck   # TensorIterator
  dispatch:
    CPU, CUDA: angle_out
    SparseCsrCPU, SparseCsrCUDA: angle_sparse_csr_out

- func: view_as_real(Tensor(a) self) -> Tensor(a)
  variants: function
  dispatch:
    CPU, CUDA: view_as_real

- func: view_as_complex(Tensor(a) self) -> Tensor(a)
  variants: function
  dispatch:
    CPU, CUDA: view_as_complex

- func: sgn(Tensor self) -> Tensor
  variants: function, method
  structured_delegate: sgn.out
  dispatch:
    SparseCPU, SparseCUDA: sgn_sparse
    SparseCsrCPU, SparseCsrCUDA: sgn_sparse_csr

- func: sgn_(Tensor(a!) self) -> Tensor(a!)
  variants: method
  structured_delegate: sgn.out
  dispatch:
    SparseCPU, SparseCUDA: sgn_sparse_
    SparseCsrCPU, SparseCsrCUDA: sgn_sparse_csr_

- func: sgn.out(Tensor self, *, Tensor(a!) out) -> Tensor(a!)
  structured: True
  structured_inherits: TensorIteratorBase
  dispatch:
    CPU, CUDA: sgn_out
    SparseCPU, SparseCUDA: sgn_sparse_out
    SparseCsrCPU, SparseCsrCUDA: sgn_sparse_csr_out

- func: chalf(Tensor self, *, MemoryFormat? memory_format=None) -> Tensor
  variants: method

- func: real(Tensor(a) self) -> Tensor(a)
  device_check: NoCheck   # TensorIterator
  variants: function

- func: imag(Tensor(a) self) -> Tensor(a)
  device_check: NoCheck   # TensorIterator
  variants: function

- func: _conj(Tensor(a) self) -> Tensor(a)
  variants: function, method
  dispatch:
    CompositeExplicitAutograd: _conj

- func: conj(Tensor(a) self) -> Tensor(a)
  variants: function, method
  manual_cpp_binding: True

- func: _conj_physical(Tensor self) -> Tensor
  variants: function, method
  dispatch:
    CompositeExplicitAutograd: _conj_physical
    SparseCsrCPU, SparseCsrCUDA: conj_physical_sparse_csr

- func: conj_physical(Tensor self) -> Tensor
  variants: function, method

- func: conj_physical.out(Tensor self, *, Tensor(a!) out) -> Tensor(a!)
  dispatch:
    CPU, CUDA: conj_physical_out
    SparseCPU, SparseCUDA: conj_physical_out_sparse
    SparseCsrCPU, SparseCsrCUDA: conj_physical_sparse_csr_out

- func: conj_physical_(Tensor(a!) self) -> Tensor(a!)
  variants: function, method
  dispatch:
    CompositeExplicitAutograd: conj_physical_
    SparseCsrCPU, SparseCsrCUDA: conj_physical_sparse_csr_

- func: resolve_conj(Tensor(a) self) -> Tensor(a)
  variants: function, method

- func: resolve_neg(Tensor(a) self) -> Tensor(a)
  variants: function, method

- func: _neg_view(Tensor(a) self) -> Tensor(a)
  variants: function, method
  dispatch:
    CompositeExplicitAutograd: _neg_view

- func: acos(Tensor self) -> Tensor
  device_check: NoCheck   # TensorIterator
  variants: function, method
  structured_delegate: acos.out

- func: acos_(Tensor(a!) self) -> Tensor(a!)
  device_check: NoCheck   # TensorIterator
  variants: function, method
  structured_delegate: acos.out

- func: acos.out(Tensor self, *, Tensor(a!) out) -> Tensor(a!)
  device_check: NoCheck   # TensorIterator
  structured: True
  structured_inherits: TensorIteratorBase
  dispatch:
    CPU, CUDA: acos_out

# arccos, alias of acos
- func: arccos(Tensor self) -> Tensor
  variants: function, method

- func: arccos_(Tensor(a!) self) -> Tensor(a!)
  variants: function, method

- func: arccos.out(Tensor self, *, Tensor(a!) out) -> Tensor(a!)

- func: avg_pool1d(Tensor self, int[1] kernel_size, int[1] stride=[], int[1] padding=0, bool ceil_mode=False, bool count_include_pad=True) -> Tensor

- func: adaptive_avg_pool1d(Tensor self, int[1] output_size) -> Tensor

# Return: (Tensor output, Tensor indices)
- func: adaptive_max_pool1d(Tensor self, int[1] output_size) -> (Tensor, Tensor)

- func: add.Tensor(Tensor self, Tensor other, *, Scalar alpha=1) -> Tensor
  device_check: NoCheck   # TensorIterator
  structured_delegate: add.out
  variants: function, method
  dispatch:
    SparseCPU, SparseCUDA: add_sparse
    SparseCsrCPU, SparseCsrCUDA: add_sparse_csr
    MkldnnCPU: mkldnn_add
    ZeroTensor: add_zerotensor

- func: add_.Tensor(Tensor(a!) self, Tensor other, *, Scalar alpha=1) -> Tensor(a!)
  device_check: NoCheck   # TensorIterator
  variants: method
  structured_delegate: add.out
  dispatch:
    SparseCPU, SparseCUDA: add_sparse_
    SparseCsrCPU, SparseCsrCUDA: add_sparse_csr_
    MkldnnCPU: mkldnn_add_

- func: add.out(Tensor self, Tensor other, *, Scalar alpha=1, Tensor(a!) out) -> Tensor(a!)
  device_check: NoCheck   # TensorIterator
  structured: True
  structured_inherits: TensorIteratorBase
  ufunc_inner_loop:
    Generic: add (AllAndComplex, BFloat16, Half)
    ScalarOnly: add (Bool)
  dispatch:
    SparseCPU: add_out_sparse_cpu
    SparseCUDA: add_out_sparse_cuda
    SparseCsrCPU: add_out_sparse_csr_cpu
    SparseCsrCUDA: add_out_sparse_csr_cuda
    MkldnnCPU: mkldnn_add_out

- func: _add_relu.Tensor(Tensor self, Tensor other, *, Scalar alpha=1) -> Tensor
  variants: function
  dispatch:
    CPU: add_relu

- func: _add_relu_.Tensor(Tensor(a!) self, Tensor other, *, Scalar alpha=1) -> Tensor(a!)
  variants: function
  dispatch:
    CPU: add_relu_

- func: _add_relu.out(Tensor self, Tensor other, *, Scalar alpha=1, Tensor(a!) out) -> Tensor(a!)
  variants: function
  dispatch:
    CPU: add_relu_out

- func: _add_relu.Scalar(Tensor self, Scalar other, Scalar alpha=1) -> Tensor
  variants: function
  dispatch:
    CPU: add_relu

- func: _add_relu_.Scalar(Tensor(a!) self, Scalar other, Scalar alpha=1) -> Tensor(a!)
  variants: function
  dispatch:
    CPU: add_relu_

# For C++ only, until we have conversion from C++ numbers to Tensor
- func: add.Scalar(Tensor self, Scalar other, Scalar alpha=1) -> Tensor
  device_check: NoCheck   # TensorIterator
  variants: function, method
  dispatch:
    CompositeExplicitAutograd: add

- func: add_.Scalar(Tensor(a!) self, Scalar other, Scalar alpha=1) -> Tensor(a!)
  device_check: NoCheck   # TensorIterator
  variants: method
  dispatch:
    CompositeExplicitAutograd: add_

- func: addmv(Tensor self, Tensor mat, Tensor vec, *, Scalar beta=1, Scalar alpha=1) -> Tensor
  structured_delegate: addmv.out
  variants: function, method

- func: addmv_(Tensor(a!) self, Tensor mat, Tensor vec, *, Scalar beta=1, Scalar alpha=1) -> Tensor(a!)
  structured_delegate: addmv.out
  variants: function, method

- func: addmv.out(Tensor self, Tensor mat, Tensor vec, *, Scalar beta=1, Scalar alpha=1, Tensor(a!) out) -> Tensor(a!)
  structured: True
  dispatch:
    CPU: addmv_out_cpu
    CUDA: addmv_out_cuda
    SparseCsrCPU: addmv_out_sparse_csr
    SparseCsrCUDA: addmv_out_sparse_csr_cuda

- func: addr(Tensor self, Tensor vec1, Tensor vec2, *, Scalar beta=1, Scalar alpha=1) -> Tensor
  variants: function, method
  dispatch:
    CPU, CUDA: addr
    CompositeImplicitAutograd: math_addr

- func: addr_(Tensor(a!) self, Tensor vec1, Tensor vec2, *, Scalar beta=1, Scalar alpha=1) -> Tensor(a!)
  variants: method
  dispatch:
    CompositeExplicitAutograd: addr_

- func: addr.out(Tensor self, Tensor vec1, Tensor vec2, *, Scalar beta=1, Scalar alpha=1, Tensor(a!) out) -> Tensor(a!)
  dispatch:
    CPU, CUDA: addr_out
    CompositeImplicitAutograd: math_addr_out

- func: affine_grid_generator(Tensor theta, int[] size, bool align_corners) -> Tensor
  variants: function
  dispatch:
    CompositeExplicitAutograd: affine_grid_generator

- func: affine_grid_generator_backward(Tensor grad, int[] size, bool align_corners) -> Tensor
  variants: function

- func: all.dim(Tensor self, int dim, bool keepdim=False) -> Tensor
  device_check: NoCheck   # TensorIterator
  structured_delegate: all.out
  variants: function, method

- func: all.out(Tensor self, int dim, bool keepdim=False, *, Tensor(a!) out) -> Tensor(a!)
  device_check: NoCheck   # TensorIterator
  structured: True
  precomputed:
  - dim -> int dim
  dispatch:
    CPU, CUDA: all_out

- func: all.dimname(Tensor self, Dimname dim, bool keepdim=False) -> Tensor
  device_check: NoCheck   # TensorIterator
  variants: function, method

- func: all.dimname_out(Tensor self, Dimname dim, bool keepdim=False, *, Tensor(a!) out) -> Tensor(a!)
  device_check: NoCheck   # TensorIterator

- func: allclose(Tensor self, Tensor other, float rtol=1e-05, float atol=1e-08, bool equal_nan=False) -> bool
  variants: function, method

- func: any.dim(Tensor self, int dim, bool keepdim=False) -> Tensor
  device_check: NoCheck   # TensorIterator
  structured_delegate: any.out
  variants: function, method

- func: any.out(Tensor self, int dim, bool keepdim=False, *, Tensor(a!) out) -> Tensor(a!)
  device_check: NoCheck   # TensorIterator
  structured: True
  precomputed:
  - dim -> int dim
  dispatch:
    CPU, CUDA: any_out

- func: any.dimname(Tensor self, Dimname dim, bool keepdim=False) -> Tensor
  device_check: NoCheck   # TensorIterator
  variants: function, method

- func: any.dimname_out(Tensor self, Dimname dim, bool keepdim=False, *, Tensor(a!) out) -> Tensor(a!)
  device_check: NoCheck   # TensorIterator

- func: arange(Scalar end, *, ScalarType? dtype=None, Layout? layout=None, Device? device=None, bool? pin_memory=None) -> Tensor

- func: arange.start(Scalar start, Scalar end, *, ScalarType? dtype=None, Layout? layout=None, Device? device=None, bool? pin_memory=None) -> Tensor

- func: arange.start_step(Scalar start, Scalar end, Scalar step, *, ScalarType? dtype=None, Layout? layout=None, Device? device=None, bool? pin_memory=None) -> Tensor

- func: arange.out(Scalar end, *, Tensor(a!) out) -> Tensor(a!)

- func: arange.start_out(Scalar start, Scalar end, Scalar step=1, *, Tensor(a!) out) -> Tensor(a!)
  dispatch:
    CPU, Meta: arange_out
    CUDA: arange_cuda_out

# This function is a temporary hack to allow tracing of arange like constructs with dynamic
# bounds on arange.  Normal arange is not traceable because it does not take any tensor inputs;
# if the range you need is based on another tensor, calling this function directly will
# preserve tracing.  Get rid of this when arange can directly take tensors for bounds
# (so that it can be traced directly).
- func: _dim_arange(Tensor like, int dim) -> Tensor

- func: argmax(Tensor self, int? dim=None, bool keepdim=False) -> Tensor
  structured_delegate: argmax.out
  device_check: NoCheck   # TensorIterator
  variants: function, method

- func: argmax.out(Tensor self, int? dim=None, bool keepdim=False, *, Tensor(a!) out) -> Tensor(a!)
  structured: True
  dispatch:
    CPU, CUDA: argmax_out

- func: argmin(Tensor self, int? dim=None, bool keepdim=False) -> Tensor
  structured_delegate: argmin.out
  device_check: NoCheck   # TensorIterator
  variants: function, method

- func: argmin.out(Tensor self, int? dim=None, bool keepdim=False, *, Tensor(a!) out) -> Tensor(a!)
  structured: True
  dispatch:
    CPU, CUDA: argmin_out

- func: acosh(Tensor self) -> Tensor
  variants: function, method
  structured_delegate: acosh.out

- func: acosh_(Tensor(a!) self) -> Tensor(a!)
  variants: function, method
  structured_delegate: acosh.out

- func: acosh.out(Tensor self, *, Tensor(a!) out) -> Tensor(a!)
  structured: True
  structured_inherits: TensorIteratorBase
  dispatch:
    CPU, CUDA: acosh_out

# arccosh, alias for acosh
- func: arccosh(Tensor self) -> Tensor
  variants: function, method

- func: arccosh_(Tensor(a!) self) -> Tensor(a!)
  variants: function, method

- func: arccosh.out(Tensor self, *, Tensor(a!) out) -> Tensor(a!)

- func: asinh(Tensor self) -> Tensor
  variants: function, method
  structured_delegate: asinh.out
  dispatch:
    SparseCPU, SparseCUDA: asinh_sparse
    SparseCsrCPU, SparseCsrCUDA: asinh_sparse_csr

- func: asinh_(Tensor(a!) self) -> Tensor(a!)
  variants: function, method
  structured_delegate: asinh.out
  dispatch:
    SparseCPU, SparseCUDA: asinh_sparse_
    SparseCsrCPU, SparseCsrCUDA: asinh_sparse_csr_

- func: asinh.out(Tensor self, *, Tensor(a!) out) -> Tensor(a!)
  structured: True
  structured_inherits: TensorIteratorBase
  dispatch:
    CPU, CUDA: asinh_out
    SparseCPU, SparseCUDA: asinh_sparse_out
    SparseCsrCPU, SparseCsrCUDA: asinh_sparse_csr_out

# arcsinh, alias for asinh
- func: arcsinh(Tensor self) -> Tensor
  variants: function, method

- func: arcsinh_(Tensor(a!) self) -> Tensor(a!)
  variants: function, method

- func: arcsinh.out(Tensor self, *, Tensor(a!) out) -> Tensor(a!)

- func: atanh(Tensor self) -> Tensor
  structured_delegate: atanh.out
  variants: function, method
  dispatch:
    CompositeExplicitAutograd: atanh
    SparseCPU, SparseCUDA: atanh_sparse
    SparseCsrCPU, SparseCsrCUDA: atanh_sparse_csr

- func: atanh_(Tensor(a!) self) -> Tensor(a!)
  structured_delegate: atanh.out
  variants: function, method
  dispatch:
    SparseCPU, SparseCUDA: atanh_sparse_
    SparseCsrCPU, SparseCsrCUDA: atanh_sparse_csr_

- func: atanh.out(Tensor self, *, Tensor(a!) out) -> Tensor(a!)
  structured: True
  structured_inherits: TensorIteratorBase
  dispatch:
    CPU, CUDA: atanh_out
    SparseCPU, SparseCUDA: atanh_sparse_out
    SparseCsrCPU, SparseCsrCUDA: atanh_sparse_csr_out

# arctanh, alias for atanh
- func: arctanh(Tensor self) -> Tensor
  variants: function, method

- func: arctanh_(Tensor(a!) self) -> Tensor(a!)
  variants: function, method

- func: arctanh.out(Tensor self, *, Tensor(a!) out) -> Tensor(a!)

- func: as_strided(Tensor(a) self, int[] size, int[] stride, int? storage_offset=None) -> Tensor(a)
  variants: function, method
  dispatch:
    ZeroTensor, CPU, CUDA, Meta: as_strided_tensorimpl
    QuantizedCPU, QuantizedCUDA: as_strided_qtensorimpl
  device_check: NoCheck
  device_guard: False

- func: as_strided_(Tensor(a!) self, int[] size, int[] stride, int? storage_offset=None) -> Tensor(a!)
  use_const_ref_for_mutable_tensors: True
  variants: function, method
  device_check: NoCheck
  device_guard: False
  tags: inplace_view
  dispatch:
    CompositeExplicitAutograd: as_strided_

- func: asin(Tensor self) -> Tensor
  device_check: NoCheck   # TensorIterator
  variants: function, method
  structured_delegate: asin.out
  dispatch:
    SparseCPU, SparseCUDA: asin_sparse
    SparseCsrCPU, SparseCsrCUDA: asin_sparse_csr

- func: asin_(Tensor(a!) self) -> Tensor(a!)
  device_check: NoCheck   # TensorIterator
  variants: function, method
  structured_delegate: asin.out
  dispatch:
    SparseCPU, SparseCUDA: asin_sparse_
    SparseCsrCPU, SparseCsrCUDA: asin_sparse_csr_

- func: asin.out(Tensor self, *, Tensor(a!) out) -> Tensor(a!)
  device_check: NoCheck   # TensorIterator
  structured: True
  structured_inherits: TensorIteratorBase
  dispatch:
    CPU, CUDA: asin_out
    SparseCPU, SparseCUDA: asin_sparse_out
    SparseCsrCPU, SparseCsrCUDA: asin_sparse_csr_out

# arcsin, alias of asin
- func: arcsin(Tensor self) -> Tensor
  variants: function, method

- func: arcsin_(Tensor(a!) self) -> Tensor(a!)
  variants: function, method

- func: arcsin.out(Tensor self, *, Tensor(a!) out) -> Tensor(a!)

- func: atan(Tensor self) -> Tensor
  device_check: NoCheck   # TensorIterator
  structured_delegate: atan.out
  variants: function, method
  dispatch:
    SparseCPU, SparseCUDA: atan_sparse
    SparseCsrCPU, SparseCsrCUDA: atan_sparse_csr

- func: atan_(Tensor(a!) self) -> Tensor(a!)
  device_check: NoCheck   # TensorIterator
  structured_delegate: atan.out
  variants: function, method
  dispatch:
    SparseCPU, SparseCUDA: atan_sparse_
    SparseCsrCPU, SparseCsrCUDA: atan_sparse_csr_

- func: atan.out(Tensor self, *, Tensor(a!) out) -> Tensor(a!)
  device_check: NoCheck   # TensorIterator
  structured: True
  structured_inherits: TensorIteratorBase
  dispatch:
    CPU, CUDA: atan_out
    SparseCPU, SparseCUDA: atan_sparse_out
    SparseCsrCPU, SparseCsrCUDA: atan_sparse_csr_out

# arctan, alias of atan
- func: arctan(Tensor self) -> Tensor
  variants: function, method

- func: arctan_(Tensor(a!) self) -> Tensor(a!)
  variants: function, method

- func: arctan.out(Tensor self, *, Tensor(a!) out) -> Tensor(a!)

- func: atleast_1d(Tensor self) -> Tensor
  variants: function

- func: atleast_1d.Sequence(Tensor[] tensors) -> Tensor[]

- func: atleast_2d(Tensor self) -> Tensor
  variants: function

- func: atleast_2d.Sequence(Tensor[] tensors) -> Tensor[]
  variants: function

- func: atleast_3d(Tensor self) -> Tensor
  variants: function

- func: atleast_3d.Sequence(Tensor[] tensors) -> Tensor[]
  variants: function

- func: baddbmm(Tensor self, Tensor batch1, Tensor batch2, *, Scalar beta=1, Scalar alpha=1) -> Tensor
  variants: function, method
  structured_delegate: baddbmm.out

- func: baddbmm_(Tensor(a!) self, Tensor batch1, Tensor batch2, *, Scalar beta=1, Scalar alpha=1) -> Tensor(a!)
  variants: method
  structured_delegate: baddbmm.out

- func: baddbmm.out(Tensor self, Tensor batch1, Tensor batch2, *, Scalar beta=1, Scalar alpha=1, Tensor(a!) out) -> Tensor(a!)
  structured: True
  variants: function
  dispatch:
    CPU: baddbmm_out_cpu
    CUDA: baddbmm_out_cuda
    SparseCsrCUDA: baddbmm_out_sparse_csr_cuda

- func: bartlett_window(int window_length, *, ScalarType? dtype=None, Layout? layout=None, Device? device=None, bool? pin_memory=None) -> Tensor

- func: bartlett_window.periodic(int window_length, bool periodic, *, ScalarType? dtype=None, Layout? layout=None, Device? device=None, bool? pin_memory=None) -> Tensor

- func: batch_norm(Tensor input, Tensor? weight, Tensor? bias, Tensor? running_mean, Tensor? running_var, bool training, float momentum, float eps, bool cudnn_enabled) -> Tensor

- func: quantized_batch_norm(Tensor input, Tensor? weight, Tensor? bias, Tensor mean, Tensor var, float eps, float output_scale, int output_zero_point) -> Tensor
  dispatch:
    QuantizedCPU: quantized_batch_norm

- func: _batch_norm_impl_index(Tensor input, Tensor? weight, Tensor? bias, Tensor? running_mean, Tensor? running_var, bool training, float momentum, float eps, bool cudnn_enabled) -> (Tensor, Tensor, Tensor, Tensor, int)

- func: _batch_norm_impl_index_backward(int impl_index, Tensor input, Tensor grad_output, Tensor? weight, Tensor? running_mean, Tensor? running_var, Tensor? save_mean, Tensor? save_var_transform, bool train, float eps, bool[3] output_mask, Tensor reservedSpace) -> (Tensor, Tensor, Tensor)

# Sample bernoulli with values in `self` as probability.
- func: bernoulli(Tensor self, *, Generator? generator=None) -> Tensor
  device_check: NoCheck   # TensorIterator
  variants: function, method
  dispatch:
    CompositeExplicitAutograd: bernoulli

- func: bernoulli.out(Tensor self, *, Generator? generator=None, Tensor(a!) out) -> Tensor(a!)
  device_check: NoCheck   # TensorIterator
  variants: function
  dispatch:
    CPU, CUDA: bernoulli_out

- func: bernoulli_.Tensor(Tensor(a!) self, Tensor p, *, Generator? generator=None) -> Tensor(a!)
  device_check: NoCheck   # TensorIterator
  variants: method
  dispatch:
    CPU, CUDA: bernoulli_

- func: bernoulli_.float(Tensor(a!) self, float p=0.5, *, Generator? generator=None) -> Tensor(a!)
  device_check: NoCheck   # TensorIterator
  variants: method
  dispatch:
    CPU, CUDA: bernoulli_

# This out-of-place version isn't used explicitly, but needed by jit.
# There is no default valid on `p` here because it would introduce ambiguity
# with `bernoulli(Tensor self, *, Generator? generator=None)` declaration.
- func: bernoulli.p(Tensor self, float p, *, Generator? generator=None) -> Tensor
  device_check: NoCheck   # TensorIterator
  variants: function, method

- func: bilinear(Tensor input1, Tensor input2, Tensor weight, Tensor? bias=None) -> Tensor

- func: binary_cross_entropy(Tensor self, Tensor target, Tensor? weight=None, int reduction=Mean) -> Tensor
  device_check: NoCheck   # TensorIterator
  python_module: nn
  variants: function
  dispatch:
    CPU: binary_cross_entropy_cpu
    CUDA: binary_cross_entropy_cuda

- func: binary_cross_entropy.out(Tensor self, Tensor target, Tensor? weight=None, int reduction=Mean, *, Tensor(a!) out) -> Tensor(a!)
  device_check: NoCheck   # TensorIterator
  python_module: nn
  variants: function
  dispatch:
    CPU: binary_cross_entropy_out_cpu
    CUDA: binary_cross_entropy_out_cuda

- func: binary_cross_entropy_backward(Tensor grad_output, Tensor self, Tensor target, Tensor? weight=None, int reduction=Mean) -> Tensor
  python_module: nn
  variants: function
  dispatch:
    CPU: binary_cross_entropy_backward_cpu
    CUDA: binary_cross_entropy_backward_cuda

- func: binary_cross_entropy_backward.grad_input(Tensor grad_output, Tensor self, Tensor target, Tensor? weight=None, int reduction=Mean, *, Tensor(a!) grad_input) -> Tensor(a!)
  python_module: nn
  variants: function
  dispatch:
    CPU: binary_cross_entropy_backward_out_cpu
    CUDA: binary_cross_entropy_backward_out_cuda

- func: binary_cross_entropy_with_logits(Tensor self, Tensor target, Tensor? weight=None, Tensor? pos_weight=None, int reduction=Mean) -> Tensor
  device_check: NoCheck   # TensorIterator
  variants: function
  dispatch:
    CompositeExplicitAutograd: binary_cross_entropy_with_logits

- func: binary_cross_entropy_with_logits_backward(Tensor grad_output, Tensor self, Tensor target, Tensor? weight=None, Tensor? pos_weight=None, int reduction=Mean) -> Tensor
  variants: function

- func: bincount(Tensor self, Tensor? weights=None, int minlength=0) -> Tensor
  variants: function, method
  dispatch:
    CPU: _bincount_cpu
    CUDA: _bincount_cuda

- func: bitwise_not(Tensor self) -> Tensor
  device_check: NoCheck   # TensorIterator
  structured_delegate: bitwise_not.out
  variants: function, method

- func: bitwise_not_(Tensor(a!) self) -> Tensor(a!)
  device_check: NoCheck   # TensorIterator
  structured_delegate: bitwise_not.out
  variants: method

- func: bitwise_not.out(Tensor self, *, Tensor(a!) out) -> Tensor(a!)
  device_check: NoCheck   # TensorIterator
  structured: True
  structured_inherits: TensorIteratorBase
  dispatch:
    CPU, CUDA: bitwise_not_out

- func: copysign.out(Tensor self, Tensor other, *, Tensor(a!) out) -> Tensor(a!)
  device_check: NoCheck   # TensorIterator
  structured: True
  structured_inherits: TensorIteratorBase
  dispatch:
    CPU, CUDA: copysign_out

- func: copysign.Tensor(Tensor self, Tensor other) -> Tensor
  device_check: NoCheck   # TensorIterator
  variants: function, method
  structured_delegate: copysign.out

- func: copysign_.Tensor(Tensor(a!) self, Tensor other) -> Tensor(a!)
  device_check: NoCheck   # TensorIterator
  variants: method
  structured_delegate: copysign.out

- func: copysign.Scalar(Tensor self, Scalar other) -> Tensor
  variants: function, method
  dispatch:
    CompositeExplicitAutograd: copysign

- func: copysign_.Scalar(Tensor(a!) self, Scalar other) -> Tensor(a!)
  variants: method
  dispatch:
    CompositeExplicitAutograd: copysign_

- func: copysign.Scalar_out(Tensor self, Scalar other, *, Tensor(a!) out) -> Tensor(a!)
  dispatch:
    CompositeExplicitAutograd: copysign_out

- func: logical_not(Tensor self) -> Tensor
  device_check: NoCheck   # TensorIterator
  variants: function, method
  dispatch:
    CompositeExplicitAutograd: logical_not

- func: logical_not_(Tensor(a!) self) -> Tensor(a!)
  device_check: NoCheck   # TensorIterator
  variants: method
  dispatch:
    CompositeExplicitAutograd: logical_not_

- func: logical_not.out(Tensor self, *, Tensor(a!) out) -> Tensor(a!)
  device_check: NoCheck   # TensorIterator
  dispatch:
    CPU, CUDA: logical_not_out

- func: logical_xor(Tensor self, Tensor other) -> Tensor
  device_check: NoCheck   # TensorIterator
  variants: function, method
  dispatch:
    CompositeExplicitAutograd: logical_xor

- func: logical_xor_(Tensor(a!) self, Tensor other) -> Tensor(a!)
  device_check: NoCheck   # TensorIterator
  variants: method
  dispatch:
    CompositeExplicitAutograd: logical_xor_

- func: logical_xor.out(Tensor self, Tensor other, *, Tensor(a!) out) -> Tensor(a!)
  device_check: NoCheck   # TensorIterator
  dispatch:
    CPU, CUDA: logical_xor_out

- func: logical_and(Tensor self, Tensor other) -> Tensor
  device_check: NoCheck   # TensorIterator
  variants: function, method
  dispatch:
    CompositeExplicitAutograd: logical_and

- func: logical_and_(Tensor(a!) self, Tensor other) -> Tensor(a!)
  device_check: NoCheck   # TensorIterator
  variants: method
  dispatch:
    CompositeExplicitAutograd: logical_and_

- func: logical_and.out(Tensor self, Tensor other, *, Tensor(a!) out) -> Tensor(a!)
  device_check: NoCheck   # TensorIterator
  dispatch:
    CPU, CUDA: logical_and_out

- func: logical_or(Tensor self, Tensor other) -> Tensor
  device_check: NoCheck   # TensorIterator
  variants: function, method
  dispatch:
    CompositeExplicitAutograd: logical_or

- func: logical_or_(Tensor(a!) self, Tensor other) -> Tensor(a!)
  device_check: NoCheck   # TensorIterator
  variants: method
  dispatch:
    CompositeExplicitAutograd: logical_or_

- func: logical_or.out(Tensor self, Tensor other, *, Tensor(a!) out) -> Tensor(a!)
  device_check: NoCheck   # TensorIterator
  dispatch:
    CPU, CUDA: logical_or_out

- func: blackman_window(int window_length, *, ScalarType? dtype=None, Layout? layout=None, Device? device=None, bool? pin_memory=None) -> Tensor

- func: blackman_window.periodic(int window_length, bool periodic, *, ScalarType? dtype=None, Layout? layout=None, Device? device=None, bool? pin_memory=None) -> Tensor

- func: bmm(Tensor self, Tensor mat2) -> Tensor
  structured_delegate: bmm.out
  variants: function, method
  dispatch:
    SparseCPU: bmm_sparse_cpu
    SparseCUDA: bmm_sparse_cuda

- func: bmm.out(Tensor self, Tensor mat2, *, Tensor(a!) out) -> Tensor(a!)
  structured: True
  variants: function
  dispatch:
    CPU: bmm_out_cpu
    CUDA: bmm_out_cuda
    SparseCPU: bmm_out_sparse_cpu
    SparseCUDA: bmm_out_sparse_cuda
    SparseCsrCUDA: bmm_out_sparse_csr_cuda

- func: broadcast_tensors(Tensor[] tensors) -> Tensor[]
  device_check: NoCheck
  device_guard: False

- func: broadcast_to(Tensor(a) self, int[] size) -> Tensor(a)
  variants: function, method

- func: _sparse_broadcast_to(Tensor(a) self, int[] size) -> Tensor(a)
  variants: function
  dispatch:
    SparseCPU, SparseCUDA: sparse_broadcast_to

- func: cat(Tensor[] tensors, int dim=0) -> Tensor
  structured_delegate: cat.out
  dispatch:
    SparseCPU, SparseCUDA: cat_sparse
    QuantizedCPU: cat_quantized_cpu

- func: cat.out(Tensor[] tensors, int dim=0, *, Tensor(a!) out) -> Tensor(a!)
  structured: True
  precomputed:
  - dim -> int dim, int valid, bool all_contiguous, bool all_same_dtype, bool all_same_sizes_and_stride, MemoryFormat memory_format
  dispatch:
    CPU: cat_out_cpu
    CUDA: cat_out_cuda
    QuantizedCPU: cat_out_quantized_cpu

- func: cat.names(Tensor[] tensors, Dimname dim) -> Tensor

- func: cat.names_out(Tensor[] tensors, Dimname dim, *, Tensor(a!) out) -> Tensor(a!)

# alias for torch.cat
- func: concat(Tensor[] tensors, int dim=0) -> Tensor

- func: concat.out(Tensor[] tensors, int dim=0, *, Tensor(a!) out) -> Tensor(a!)

- func: concat.names(Tensor[] tensors, Dimname dim) -> Tensor

- func: concat.names_out(Tensor[] tensors, Dimname dim, *, Tensor(a!) out) -> Tensor(a!)

- func: block_diag(Tensor[] tensors) -> Tensor
  variants: function

- func: ceil(Tensor self) -> Tensor
  device_check: NoCheck   # TensorIterator
  structured_delegate: ceil.out
  variants: function, method
  dispatch:
    CompositeExplicitAutograd: ceil
    SparseCPU, SparseCUDA: ceil_sparse
    SparseCsrCPU, SparseCsrCUDA: ceil_sparse_csr

- func: ceil_(Tensor(a!) self) -> Tensor(a!)
  device_check: NoCheck   # TensorIterator
  structured_delegate: ceil.out
  variants: function, method
  dispatch:
    CompositeExplicitAutograd: ceil_
    SparseCPU, SparseCUDA: ceil_sparse_
    SparseCsrCPU, SparseCsrCUDA: ceil_sparse_csr_

- func: ceil.out(Tensor self, *, Tensor(a!) out) -> Tensor(a!)
  device_check: NoCheck   # TensorIterator
  structured: True
  structured_inherits: TensorIteratorBase
  dispatch:
    CPU, CUDA: ceil_out
    SparseCPU, SparseCUDA: ceil_sparse_out
    SparseCsrCPU, SparseCsrCUDA: ceil_sparse_csr_out

# alias for torch.linalg.multi_dot
- func: chain_matmul(Tensor[] matrices) -> Tensor
  variants: function

# alias for torch.linalg.multi_dot
- func: chain_matmul.out(Tensor[] matrices, *, Tensor(a!) out) -> Tensor(a!)

- func: unsafe_chunk(Tensor self, int chunks, int dim=0) -> Tensor[]
  variants: function, method
  device_check: NoCheck
  device_guard: False

- func: chunk(Tensor(a -> *) self, int chunks, int dim=0) -> Tensor(a)[]
  variants: function, method
  device_check: NoCheck
  device_guard: False

- func: tensor_split.sections(Tensor(a -> *) self, int sections, int dim=0) -> Tensor(a)[]
  variants: function, method

- func: tensor_split.indices(Tensor(a -> *) self, int[] indices, int dim=0) -> Tensor(a)[]
  variants: function, method

- func: tensor_split.tensor_indices_or_sections(Tensor(a -> *) self, Tensor tensor_indices_or_sections, int dim=0) -> Tensor(a)[]
  variants: function, method

- func: clamp(Tensor self, Scalar? min=None, Scalar? max=None) -> Tensor
  device_check: NoCheck   # TensorIterator
  variants: function, method
  cpp_no_default_args: ['min']
  structured_delegate: clamp.out
  dispatch:
    QuantizedCPU: clamp_quantized_cpu

- func: clamp.Tensor(Tensor self, Tensor? min=None, Tensor? max=None) -> Tensor
  variants: function, method
  dispatch:
    CPU, CUDA: clamp

- func: clamp_(Tensor(a!) self, Scalar? min=None, Scalar? max=None) -> Tensor(a!)
  device_check: NoCheck   # TensorIterator
  variants: function, method
  cpp_no_default_args: ['min']
  structured_delegate: clamp.out
  dispatch:
    CompositeExplicitAutograd: clamp_

- func: clamp_.Tensor(Tensor(a!) self, Tensor? min=None, Tensor? max=None) -> Tensor(a!)
  variants: function, method
  dispatch:
    CompositeExplicitAutograd: clamp_

- func: clamp.out(Tensor self, Scalar? min=None, Scalar? max=None, *, Tensor(a!) out) -> Tensor(a!)
  device_check: NoCheck   # TensorIterator
  cpp_no_default_args: ['min']
  structured: True
  structured_inherits: TensorIteratorBase
  dispatch:
    CPU, CUDA: clamp_out

- func: clamp.Tensor_out(Tensor self, Tensor? min=None, Tensor? max=None, *, Tensor(a!) out) -> Tensor(a!)
  device_check: NoCheck   # TensorIterator
  dispatch:
    CPU, CUDA: clamp_out

- func: clamp_max(Tensor self, Scalar max) -> Tensor
  device_check: NoCheck   # TensorIterator
  variants: function, method
  dispatch:
    CompositeExplicitAutograd: clamp_max

- func: clamp_max.Tensor(Tensor self, Tensor max) -> Tensor
  variants: function, method
  dispatch:
    CompositeExplicitAutograd: clamp_max

- func: clamp_max_(Tensor(a!) self, Scalar max) -> Tensor(a!)
  device_check: NoCheck   # TensorIterator
  variants: function, method
  dispatch:
    CompositeExplicitAutograd: clamp_max_

- func: clamp_max_.Tensor(Tensor(a!) self, Tensor max) -> Tensor(a!)
  variants: function, method
  dispatch:
    CompositeExplicitAutograd: clamp_max_

- func: clamp_max.out(Tensor self, Scalar max, *, Tensor(a!) out) -> Tensor(a!)
  device_check: NoCheck   # TensorIterator
  dispatch:
    CPU, CUDA: clamp_max_out

- func: clamp_max.Tensor_out(Tensor self, Tensor max, *, Tensor(a!) out) -> Tensor(a!)
  dispatch:
    CPU, CUDA: clamp_max_out

- func: clamp_min(Tensor self, Scalar min) -> Tensor
  device_check: NoCheck   # TensorIterator
  variants: function, method
  dispatch:
    CompositeExplicitAutograd: clamp_min

- func: clamp_min.Tensor(Tensor self, Tensor min) -> Tensor
  variants: function, method
  dispatch:
    CompositeExplicitAutograd: clamp_min

- func: clamp_min_(Tensor(a!) self, Scalar min) -> Tensor(a!)
  device_check: NoCheck   # TensorIterator
  variants: function, method
  dispatch:
    CompositeExplicitAutograd: clamp_min_

- func: clamp_min_.Tensor(Tensor(a!) self, Tensor min) -> Tensor(a!)
  variants: function, method
  dispatch:
    CompositeExplicitAutograd: clamp_min_

- func: clamp_min.out(Tensor self, Scalar min, *, Tensor(a!) out) -> Tensor(a!)
  device_check: NoCheck   # TensorIterator
  dispatch:
    CPU, CUDA: clamp_min_out

- func: clamp_min.Tensor_out(Tensor self, Tensor min, *, Tensor(a!) out) -> Tensor(a!)
  dispatch:
    CPU, CUDA: clamp_min_out

# clip is an alias for clamp
- func: clip(Tensor self, Scalar? min=None, Scalar? max=None) -> Tensor
  cpp_no_default_args: ['min']
  variants: function, method

- func: clip.Tensor(Tensor self, Tensor? min=None, Tensor? max=None) -> Tensor
  variants: function, method

- func: clip_(Tensor(a!) self, Scalar? min=None, Scalar? max=None) -> Tensor(a!)
  cpp_no_default_args: ['min']
  variants: function, method

- func: clip_.Tensor(Tensor(a!) self, Tensor? min=None, Tensor? max=None) -> Tensor(a!)
  variants: function, method

- func: clip.out(Tensor self, Scalar? min=None, Scalar? max=None, *, Tensor(a!) out) -> Tensor(a!)
  cpp_no_default_args: ['min']

- func: clip.Tensor_out(Tensor self, Tensor? min=None, Tensor? max=None, *, Tensor(a!) out) -> Tensor(a!)

- func: cudnn_is_acceptable(Tensor self) -> bool
  device_check: NoCheck
  device_guard: False

- func: complex(Tensor real, Tensor imag) -> Tensor
  variants: function
  dispatch:
    CompositeExplicitAutograd: complex

- func: complex.out(Tensor real, Tensor imag, *, Tensor(a!) out) -> Tensor(a!)
  dispatch:
    CPU, CUDA: complex_out

- func: polar(Tensor abs, Tensor angle) -> Tensor
  variants: function
  dispatch:
    CompositeExplicitAutograd: polar

- func: polar.out(Tensor abs, Tensor angle, *, Tensor(a!) out) -> Tensor(a!)
  dispatch:
    CPU, CUDA: polar_out

- func: constant_pad_nd(Tensor self, int[] pad, Scalar value=0) -> Tensor
  variants: function
  dispatch:
    CompositeExplicitAutograd: constant_pad_nd

- func: contiguous(Tensor(a) self, *, MemoryFormat memory_format=contiguous_format) -> Tensor(a)
  variants: method
  manual_cpp_binding: True

- func: convolution(Tensor input, Tensor weight, Tensor? bias, int[] stride, int[] padding, int[] dilation, bool transposed, int[] output_padding, int groups) -> Tensor
  dispatch:
    CompositeExplicitAutograd: convolution

- func: convolution_backward(Tensor grad_output, Tensor input, Tensor weight, int[]? bias_sizes, int[] stride, int[] padding, int[] dilation, bool transposed, int[] output_padding, int groups, bool[3] output_mask) -> (Tensor, Tensor, Tensor)
  dispatch:
    CompositeExplicitAutograd, CUDA: convolution_backward

- func: convolution_overrideable(Tensor input, Tensor weight, Tensor? bias, int[] stride, int[] padding, int[] dilation, bool transposed, int[] output_padding, int groups) -> Tensor
  dispatch:
    CompositeExplicitAutograd: convolution_overrideable

- func: convolution_backward_overrideable(Tensor grad_output, Tensor input, Tensor weight, int[] stride, int[] padding, int[] dilation, bool transposed, int[] output_padding, int groups, bool[3] output_mask) -> (Tensor grad_input, Tensor grad_weight, Tensor grad_bias)
  dispatch:
    CompositeExplicitAutograd: convolution_backward_overrideable

- func: _convolution(Tensor input, Tensor weight, Tensor? bias, int[] stride, int[] padding, int[] dilation, bool transposed, int[] output_padding, int groups, bool benchmark, bool deterministic, bool cudnn_enabled, bool allow_tf32) -> Tensor
  dispatch:
    CompositeExplicitAutograd: _convolution

- func: _convolution.deprecated(Tensor input, Tensor weight, Tensor? bias, int[] stride, int[] padding, int[] dilation, bool transposed, int[] output_padding, int groups, bool benchmark, bool deterministic, bool cudnn_enabled) -> Tensor

- func: _convolution_mode(Tensor input, Tensor weight, Tensor? bias, int[] stride, str padding, int[] dilation, int groups) -> Tensor

- func: _convolution_double_backward(Tensor? ggI, Tensor? ggW, Tensor? ggb, Tensor gO, Tensor weight, Tensor self, int[] stride, int[] padding, int[] dilation, bool transposed, int[] output_padding, int groups, bool[3] output_mask) -> (Tensor, Tensor, Tensor)

- func: conv1d(Tensor input, Tensor weight, Tensor? bias=None, int[1] stride=1, int[1] padding=0, int[1] dilation=1, int groups=1) -> Tensor

- func: conv2d(Tensor input, Tensor weight, Tensor? bias=None, int[2] stride=1, int[2] padding=0, int[2] dilation=1, int groups=1) -> Tensor

- func: conv3d(Tensor input, Tensor weight, Tensor? bias=None, int[3] stride=1, int[3] padding=0, int[3] dilation=1, int groups=1) -> Tensor

- func: conv1d.padding(Tensor input, Tensor weight, Tensor? bias=None, int[1] stride=1, str padding="valid", int[1] dilation=1, int groups=1) -> Tensor
  cpp_no_default_args: ['bias', 'stride', 'padding']

- func: conv2d.padding(Tensor input, Tensor weight, Tensor? bias=None, int[2] stride=1, str padding="valid", int[2] dilation=1, int groups=1) -> Tensor
  cpp_no_default_args: ['bias', 'stride', 'padding']

- func: conv3d.padding(Tensor input, Tensor weight, Tensor? bias=None, int[3] stride=1, str padding="valid", int[3] dilation=1, int groups=1) -> Tensor
  cpp_no_default_args: ['bias', 'stride', 'padding']

- func: conv_tbc(Tensor self, Tensor weight, Tensor bias, int pad=0) -> Tensor
  dispatch:
    CompositeExplicitAutograd: conv_tbc

- func: conv_tbc_backward(Tensor self, Tensor input, Tensor weight, Tensor bias, int pad) -> (Tensor, Tensor, Tensor)

# NB: we inherit the goofy argument order from PyTorch torch.nn.functional
- func: conv_transpose1d(Tensor input, Tensor weight, Tensor? bias=None, int[1] stride=1, int[1] padding=0, int[1] output_padding=0, int groups=1, int[1] dilation=1) -> Tensor

- func: conv_transpose2d.input(Tensor input, Tensor weight, Tensor? bias=None, int[2] stride=1, int[2] padding=0, int[2] output_padding=0, int groups=1, int[2] dilation=1) -> Tensor

- func: conv_transpose3d.input(Tensor input, Tensor weight, Tensor? bias=None, int[3] stride=1, int[3] padding=0, int[3] output_padding=0, int groups=1, int[3] dilation=1) -> Tensor

- func: copy(Tensor self, Tensor src, bool non_blocking=False) -> Tensor
  variants: function

- func: copy_(Tensor(a!) self, Tensor src, bool non_blocking=False) -> Tensor(a!)
  variants: method
  device_check: NoCheck
  device_guard: False
  dispatch:
    MkldnnCPU: copy_mkldnn_
    SparseCPU, SparseCUDA: copy_sparse_wrapper_
    CompositeExplicitAutograd: copy_
    SparseCsrCPU, SparseCsrCUDA: copy_sparse_csr_

- func: _copy_from(Tensor self, Tensor dst, bool non_blocking=False) -> Tensor
  dispatch: {}

# We need this to be able to properly copy from a CPU to an XLA tensor with different sizes.
# See https://github.com/pytorch/xla/issues/2881
- func: _copy_from_and_resize(Tensor self, Tensor dst) -> Tensor
  dispatch: {}

- func: cos(Tensor self) -> Tensor
  device_check: NoCheck   # TensorIterator
  variants: function, method
  structured_delegate: cos.out

- func: cos_(Tensor(a!) self) -> Tensor(a!)
  device_check: NoCheck   # TensorIterator
  variants: function, method
  structured_delegate: cos.out

- func: cos.out(Tensor self, *, Tensor(a!) out) -> Tensor(a!)
  device_check: NoCheck   # TensorIterator
  structured: True
  structured_inherits: TensorIteratorBase
  dispatch:
    CPU, CUDA: cos_out

- func: cosh(Tensor self) -> Tensor
  device_check: NoCheck   # TensorIterator
  variants: function, method
  structured_delegate: cosh.out

- func: cosh_(Tensor(a!) self) -> Tensor(a!)
  device_check: NoCheck   # TensorIterator
  variants: function, method
  structured_delegate: cosh.out

- func: cosh.out(Tensor self, *, Tensor(a!) out) -> Tensor(a!)
  device_check: NoCheck   # TensorIterator
  structured: True
  structured_inherits: TensorIteratorBase
  dispatch:
    CPU, CUDA: cosh_out

- func: cosine_embedding_loss(Tensor input1, Tensor input2, Tensor target, float margin=0.0, int reduction=Mean) -> Tensor

- func: count_nonzero.dim_IntList(Tensor self, int[] dim) -> Tensor
  variants: function, method
  dispatch:
    CPU: count_nonzero_cpu
    CUDA: count_nonzero_cuda

- func: count_nonzero(Tensor self, int? dim=None) -> Tensor
  variants: function, method
  dispatch:
    CompositeExplicitAutograd: count_nonzero

- func: cov(Tensor self, *, int correction=1, Tensor? fweights=None, Tensor? aweights=None) -> Tensor
  variants: function, method

- func: corrcoef(Tensor self) -> Tensor
  variants: function, method

- func: cudnn_affine_grid_generator(Tensor theta, int N, int C, int H, int W) -> Tensor grid
  dispatch:
    CUDA: cudnn_affine_grid_generator_forward

# TODO: Why do I have to call this grad?!
- func: cudnn_affine_grid_generator_backward(Tensor grad, int N, int C, int H, int W) -> Tensor grad_theta
  dispatch:
    CUDA: cudnn_affine_grid_generator_backward

- func: cudnn_batch_norm(Tensor input, Tensor weight, Tensor? bias, Tensor? running_mean, Tensor? running_var, bool training, float exponential_average_factor, float epsilon) -> (Tensor, Tensor, Tensor, Tensor)
  dispatch:
    CUDA: cudnn_batch_norm

# NB: You can only use this if you used cudnn_batch_norm training=True
- func: cudnn_batch_norm_backward(Tensor input, Tensor grad_output, Tensor weight, Tensor? running_mean, Tensor? running_var, Tensor? save_mean, Tensor? save_var, float epsilon, Tensor reserveSpace) -> (Tensor, Tensor, Tensor)
  dispatch:
    CUDA: cudnn_batch_norm_backward

- func: cudnn_convolution(Tensor self, Tensor weight, int[] padding, int[] stride, int[] dilation, int groups, bool benchmark, bool deterministic, bool allow_tf32) -> Tensor
  dispatch:
    CUDA: cudnn_convolution

- func: cudnn_convolution_transpose(Tensor self, Tensor weight, int[] padding, int[] output_padding, int[] stride, int[] dilation, int groups, bool benchmark, bool deterministic, bool allow_tf32) -> Tensor
  dispatch:
    CUDA: cudnn_convolution_transpose

- func: cudnn_convolution_relu(Tensor self, Tensor weight, Tensor? bias, int[] stride, int[] padding, int[] dilation, int groups) -> Tensor
  dispatch:
    CUDA: cudnn_convolution_relu

- func: cudnn_convolution_add_relu(Tensor self, Tensor weight, Tensor z, Scalar? alpha, Tensor? bias, int[] stride, int[] padding, int[] dilation, int groups) -> Tensor
  dispatch:
    CUDA: cudnn_convolution_add_relu

# NB: input is special cased in a way I don't quite understand
- func: cudnn_grid_sampler(Tensor self, Tensor grid) -> Tensor output
  dispatch:
    CUDA: cudnn_grid_sampler_forward

- func: cudnn_grid_sampler_backward(Tensor self, Tensor grid, Tensor grad_output) -> (Tensor grad_self, Tensor grad_grid)
  dispatch:
    CUDA: cudnn_grid_sampler_backward

- func: cummax(Tensor self, int dim) -> (Tensor values, Tensor indices)
  device_check: NoCheck   # TensorIterator
  variants: function, method
  dispatch:
    CompositeExplicitAutograd: cummax

- func: cummax.out(Tensor self, int dim, *, Tensor(a!) values, Tensor(b!) indices) -> (Tensor(a!) values, Tensor(b!) indices)
  device_check: NoCheck   # TensorIterator
  dispatch:
    CompositeExplicitAutograd: cummax_out

- func: cummax.dimname(Tensor self, Dimname dim) -> (Tensor values, Tensor indices)
  device_check: NoCheck   # TensorIterator
  variants: function, method

- func: cummax.dimname_out(Tensor self, Dimname dim, *, Tensor(a!) values, Tensor(b!) indices) -> (Tensor(a!) values, Tensor(b!) indices)
  device_check: NoCheck   # TensorIterator

- func: _cummax_helper(Tensor self, Tensor(a!) values, Tensor(b!) indices, int dim) -> ()
  variants: function
  dispatch:
    CPU: cummax_helper_cpu
    CUDA: cummax_helper_cuda

- func: cummin(Tensor self, int dim) -> (Tensor values, Tensor indices)
  device_check: NoCheck   # TensorIterator
  variants: function, method
  dispatch:
    CompositeExplicitAutograd: cummin

- func: cummin.out(Tensor self, int dim, *, Tensor(a!) values, Tensor(b!) indices) -> (Tensor(a!) values, Tensor(b!) indices)
  device_check: NoCheck   # TensorIterator
  dispatch:
    CompositeExplicitAutograd: cummin_out

- func: cummin.dimname(Tensor self, Dimname dim) -> (Tensor values, Tensor indices)
  device_check: NoCheck   # TensorIterator
  variants: function, method

- func: cummin.dimname_out(Tensor self, Dimname dim, *, Tensor(a!) values, Tensor(b!) indices) -> (Tensor(a!) values, Tensor(b!) indices)
  device_check: NoCheck   # TensorIterator

- func: _cummin_helper(Tensor self, Tensor(a!) values, Tensor(b!) indices, int dim) -> ()
  variants: function
  dispatch:
    CPU: cummin_helper_cpu
    CUDA: cummin_helper_cuda

- func: cummaxmin_backward(Tensor grad, Tensor input, Tensor indices, int dim) -> Tensor
  variants: function
  device_check: NoCheck
  device_guard: False

- func: cumprod(Tensor self, int dim, *, ScalarType? dtype=None) -> Tensor
  structured_delegate: cumprod.out
  device_check: NoCheck   # TensorIterator
  variants: function, method

- func: cumprod_(Tensor(a!) self, int dim, *, ScalarType? dtype=None) -> Tensor(a!)
  structured_delegate: cumprod.out
  variants: method

- func: cumprod.out(Tensor self, int dim, *, ScalarType? dtype=None, Tensor(a!) out) -> Tensor(a!)
  structured: True
  device_check: NoCheck   # TensorIterator
  dispatch:
    CPU, CUDA: cumprod_out

- func: cumprod.dimname(Tensor self, Dimname dim, *, ScalarType? dtype=None) -> Tensor
  device_check: NoCheck   # TensorIterator
  variants: function, method

- func: cumprod_.dimname(Tensor(a!) self, Dimname dim, *, ScalarType? dtype=None) -> Tensor(a!)
  variants: method

- func: cumprod.dimname_out(Tensor self, Dimname dim, *, ScalarType? dtype=None, Tensor(a!) out) -> Tensor(a!)
  device_check: NoCheck   # TensorIterator

- func: cumprod_backward(Tensor grad, Tensor input, int dim, Tensor output) -> Tensor
  variants: function
  device_check: NoCheck
  device_guard: False

- func: cumsum(Tensor self, int dim, *, ScalarType? dtype=None) -> Tensor
  structured_delegate: cumsum.out
  device_check: NoCheck   # TensorIterator
  variants: function, method

- func: cumsum_(Tensor(a!) self, int dim, *, ScalarType? dtype=None) -> Tensor(a!)
  structured_delegate: cumsum.out
  variants: method

- func: cumsum.out(Tensor self, int dim, *, ScalarType? dtype=None, Tensor(a!) out) -> Tensor(a!)
  structured: True
  device_check: NoCheck   # TensorIterator
  dispatch:
    CPU, CUDA: cumsum_out

- func: cumsum.dimname(Tensor self, Dimname dim, *, ScalarType? dtype=None) -> Tensor
  device_check: NoCheck   # TensorIterator
  variants: function, method

- func: cumsum_.dimname(Tensor(a!) self, Dimname dim, *, ScalarType? dtype=None) -> Tensor(a!)
  variants: method

- func: cumsum.dimname_out(Tensor self, Dimname dim, *, ScalarType? dtype=None, Tensor(a!) out) -> Tensor(a!)
  device_check: NoCheck   # TensorIterator

- func: cumulative_trapezoid.x(Tensor y, Tensor x, *, int dim=-1) -> Tensor

- func: cumulative_trapezoid.dx(Tensor y, *, Scalar dx=1, int dim=-1) -> Tensor

- func: ctc_loss.IntList(Tensor log_probs, Tensor targets, int[] input_lengths, int[] target_lengths, int blank=0, int reduction=Mean, bool zero_infinity=False) -> Tensor

# convenience function that converts to intlists for you
- func: ctc_loss.Tensor(Tensor log_probs, Tensor targets, Tensor input_lengths, Tensor target_lengths, int blank=0, int reduction=Mean, bool zero_infinity=False) -> Tensor

- func: _ctc_loss(Tensor log_probs, Tensor targets, int[] input_lengths, int[] target_lengths, int blank=0, bool zero_infinity=False) -> (Tensor, Tensor)
  dispatch:
    CPU: ctc_loss_cpu
    CUDA: ctc_loss_gpu

- func: _ctc_loss_backward(Tensor grad, Tensor log_probs, Tensor targets, int[] input_lengths, int[] target_lengths, Tensor neg_log_likelihood, Tensor log_alpha, int blank, bool zero_infinity=False) -> Tensor
  dispatch:
    CPU: ctc_loss_backward_cpu
    CUDA: ctc_loss_backward_gpu

- func: diag_embed(Tensor self, int offset=0, int dim1=-2, int dim2=-1) -> Tensor
  variants: function, method
  dispatch:
    CompositeExplicitAutograd: diag_embed

- func: diagflat(Tensor self, int offset=0) -> Tensor
  variants: function, method

- func: diagonal(Tensor(a) self, int offset=0, int dim1=0, int dim2=1) -> Tensor(a)
  variants: function, method
  dispatch:
    CompositeExplicitAutograd: diagonal

- func: linalg_diagonal(Tensor(a) A, *, int offset=0, int dim1=-2, int dim2=-1) -> Tensor(a)
  python_module: linalg
  variants: function

- func: diagonal.Dimname(Tensor(a) self, *, Dimname outdim, Dimname dim1, Dimname dim2, int offset=0) -> Tensor(a)
  variants: function, method

- func: diagonal_backward(Tensor grad_output, int[] input_sizes, int offset, int dim1, int dim2) -> Tensor
  variants: function
  device_check: NoCheck
  device_guard: False
  dispatch:
    CompositeExplicitAutograd: diagonal_backward

- func: fill_diagonal_(Tensor(a!) self, Scalar fill_value, bool wrap=False) -> Tensor(a!)
  variants: method

- func: diff(Tensor self, int n=1, int dim=-1, Tensor? prepend=None, Tensor? append=None) -> Tensor
  variants: function, method

- func: diff.out(Tensor self, int n=1, int dim=-1, Tensor? prepend=None, Tensor? append=None, *, Tensor(a!) out) -> Tensor(a!)
  variants: function

- func: gradient.scalarint(Tensor self, *, Scalar? spacing=None, int? dim=None, int edge_order=1) -> Tensor[]
  variants: function

- func: gradient.scalararray(Tensor self, *, Scalar spacing, int[] dim, int edge_order=1) -> Tensor[]
  variants: function

- func: gradient.array(Tensor self, *, int[] dim, int edge_order=1) -> Tensor[]
  variants: function

- func: gradient.scalarrayint(Tensor self, *, Scalar[] spacing, int? dim=None, int edge_order=1) -> Tensor[]
  variants: function

- func: gradient.scalarrayarray(Tensor self, *, Scalar[] spacing, int[] dim, int edge_order=1) -> Tensor[]
  variants: function

- func: gradient.tensorarrayint(Tensor self, *, Tensor[] spacing, int? dim=None, int edge_order=1) -> Tensor[]
  variants: function

- func: gradient.tensorarray(Tensor self, *, Tensor[] spacing, int[] dim, int edge_order=1) -> Tensor[]
  variants: function

- func: div.Tensor(Tensor self, Tensor other) -> Tensor
  device_check: NoCheck   # TensorIterator
  variants: function, method
  structured_delegate: div.out
  dispatch:
    SparseCPU, SparseCUDA: div_sparse
    ZeroTensor: div_zerotensor

- func: div_.Tensor(Tensor(a!) self, Tensor other) -> Tensor(a!)
  device_check: NoCheck   # TensorIterator
  variants: method
  structured_delegate: div.out
  dispatch:
    SparseCPU, SparseCUDA: div_sparse_

- func: div.out(Tensor self, Tensor other, *, Tensor(a!) out) -> Tensor(a!)
  device_check: NoCheck   # TensorIterator
  structured: True
  structured_inherits: TensorIteratorBase
  dispatch:
    CPU, CUDA: div_out
    SparseCPU, SparseCUDA: div_out_sparse_zerodim

- func: div.Tensor_mode(Tensor self, Tensor other, *, str? rounding_mode) -> Tensor
  device_check: NoCheck   # TensorIterator
  variants: function, method
  structured_delegate: div.out_mode
  dispatch:
    SparseCPU, SparseCUDA: div_sparse

- func: div_.Tensor_mode(Tensor(a!) self, Tensor other, *, str? rounding_mode) -> Tensor(a!)
  device_check: NoCheck   # TensorIterator
  variants: method
  structured_delegate: div.out_mode
  dispatch:
    SparseCPU, SparseCUDA: div_sparse_

- func: div.out_mode(Tensor self, Tensor other, *, str? rounding_mode, Tensor(a!) out) -> Tensor(a!)
  device_check: NoCheck   # TensorIterator
  structured: True
  structured_inherits: TensorIteratorBase
  dispatch:
    CPU, CUDA: div_out_mode
    SparseCPU, SparseCUDA: div_out_sparse_zerodim

# For C++ only, until we have conversion from C++ numbers to Tensor
- func: div.Scalar(Tensor self, Scalar other) -> Tensor
  device_check: NoCheck   # TensorIterator
  variants: function, method
  dispatch:
    CompositeExplicitAutograd: div

- func: div_.Scalar(Tensor(a!) self, Scalar other) -> Tensor(a!)
  device_check: NoCheck   # TensorIterator
  variants: method
  dispatch:
    CompositeExplicitAutograd: div_

- func: div.Scalar_mode(Tensor self, Scalar other, *, str? rounding_mode) -> Tensor
  variants: function, method
  dispatch:
    CompositeExplicitAutograd: div

- func: div_.Scalar_mode(Tensor(a!) self, Scalar other, *, str? rounding_mode) -> Tensor(a!)
  variants: method
  dispatch:
    CompositeExplicitAutograd: div_

# divide, alias for div
- func: divide.Tensor(Tensor self, Tensor other) -> Tensor
  variants: function, method

- func: divide_.Tensor(Tensor(a!) self, Tensor other) -> Tensor(a!)
  variants: method

- func: divide.out(Tensor self, Tensor other, *, Tensor(a!) out) -> Tensor(a!)

- func: divide.Scalar(Tensor self, Scalar other) -> Tensor
  variants: function, method

- func: divide_.Scalar(Tensor(a!) self, Scalar other) -> Tensor(a!)
  variants: method

- func: divide.Tensor_mode(Tensor self, Tensor other, *, str? rounding_mode) -> Tensor
  variants: function, method

- func: divide_.Tensor_mode(Tensor(a!) self, Tensor other, *, str? rounding_mode) -> Tensor(a!)
  variants: method

- func: divide.out_mode(Tensor self, Tensor other, *, str? rounding_mode, Tensor(a!) out) -> Tensor(a!)

- func: divide.Scalar_mode(Tensor self, Scalar other, *, str? rounding_mode) -> Tensor
  variants: function, method

- func: divide_.Scalar_mode(Tensor(a!) self, Scalar other, *, str? rounding_mode) -> Tensor(a!)
  variants: method

  # true_divide, an alias for div
- func: true_divide.Tensor(Tensor self, Tensor other) -> Tensor
  device_check: NoCheck   # TensorIterator
  variants: function, method

- func: true_divide_.Tensor(Tensor(a!) self, Tensor other) -> Tensor(a!)
  device_check: NoCheck   # TensorIterator
  variants: method

- func: true_divide.out(Tensor self, Tensor other, *, Tensor(a!) out) -> Tensor(a!)
  device_check: NoCheck   # TensorIterator

- func: true_divide.Scalar(Tensor self, Scalar other) -> Tensor
  device_check: NoCheck   # TensorIterator
  variants: function, method

- func: true_divide_.Scalar(Tensor(a!) self, Scalar other) -> Tensor(a!)
  device_check: NoCheck   # TensorIterator
  variants: method

- func: dot(Tensor self, Tensor tensor) -> Tensor
  variants: function, method
  dispatch:
    CPU: dot
    CUDA: dot_cuda

- func: dot.out(Tensor self, Tensor tensor, *, Tensor(a!) out) -> Tensor(a!)
  dispatch:
    CompositeExplicitAutograd: dot_out

- func: vdot(Tensor self, Tensor other) -> Tensor
  variants: function, method
  dispatch:
    CPU: vdot
    CUDA: vdot_cuda

- func: vdot.out(Tensor self, Tensor other, *, Tensor(a!) out) -> Tensor(a!)
  dispatch:
    CompositeExplicitAutograd: vdot_out

- func: einsum(str equation, Tensor[] tensors) -> Tensor

- func: embedding(Tensor weight, Tensor indices, int padding_idx=-1, bool scale_grad_by_freq=False, bool sparse=False) -> Tensor
  dispatch:
    CompositeExplicitAutograd: embedding
    NestedTensorCPU, NestedTensorCUDA: NestedTensor_embedding

- func: embedding_backward(Tensor grad, Tensor indices, int num_weights, int padding_idx, bool scale_grad_by_freq, bool sparse) -> Tensor

- func: embedding_dense_backward(Tensor grad_output, Tensor indices, int num_weights, int padding_idx, bool scale_grad_by_freq) -> Tensor
  dispatch:
    CPU: embedding_dense_backward_cpu
    CUDA: embedding_dense_backward_cuda

- func: embedding_renorm_(Tensor(a!) self, Tensor indices, float max_norm, float norm_type) -> Tensor(a!)
  dispatch:
    CPU: embedding_renorm_cpu_
    CUDA: embedding_renorm_cuda_

- func: embedding_sparse_backward(Tensor grad, Tensor indices, int num_weights, int padding_idx, bool scale_grad_by_freq) -> Tensor

# NOTE [ embedding_bag Native Functions ]
# The `_embedding_bag.*` variants assume that input tensors except for `weight`,
# e.g. `indices` and `offsets` (and `offset2bag`), are contiguous.
# We really only need to enforce this for `_embedding_bag` (the forward) because
# the backward inputs are the same as forward ones.
# The above `embedding_bag` wrapper is created to achieve this, e.g.,
# applying indices = indices.contiguous().
# The backward functions apply a check that these input tensors are contiguous.


- func: _embedding_bag_forward_only(Tensor weight, Tensor indices, Tensor offsets, bool scale_grad_by_freq=False, int mode=0, bool sparse=False, Tensor? per_sample_weights=None, bool include_last_offset=False, int padding_idx=-1) -> (Tensor, Tensor, Tensor, Tensor)
  dispatch:
    CPU: _embedding_bag_forward_only_cpu
    CUDA: _embedding_bag_forward_only_cuda

- func: _rowwise_prune(Tensor weight, Tensor mask, ScalarType compressed_indices_dtype) -> (Tensor, Tensor)

# row_stack is the alias of vstack
- func: row_stack(Tensor[] tensors) -> Tensor

- func: row_stack.out(Tensor[] tensors, *, Tensor(a!) out) -> Tensor(a!)

- func: embedding_bag(Tensor weight, Tensor indices, Tensor offsets, bool scale_grad_by_freq=False, int mode=0, bool sparse=False, Tensor? per_sample_weights=None, bool include_last_offset=False) -> (Tensor, Tensor, Tensor, Tensor)

# To keep backward and forward compatibility, and to avoid ambiguity with the
# original signature above, scale_grad_by_freq, mode, sparse,
# per_sample_weights, and include_last_offset parameters do not have default
# values. Once the original signature is removed, default values can be added.
- func: embedding_bag.padding_idx(Tensor weight, Tensor indices, Tensor offsets, bool scale_grad_by_freq, int mode, bool sparse, Tensor? per_sample_weights, bool include_last_offset, int? padding_idx) -> (Tensor, Tensor, Tensor, Tensor)

- func: _embedding_bag(Tensor weight, Tensor indices, Tensor offsets, bool scale_grad_by_freq=False, int mode=0, bool sparse=False, Tensor? per_sample_weights=None, bool include_last_offset=False, int padding_idx=-1) -> (Tensor, Tensor, Tensor, Tensor)
  dispatch:
    CPU: _embedding_bag_cpu
    CUDA: _embedding_bag_cuda

- func: _embedding_bag_backward(Tensor grad, Tensor indices, Tensor offsets, Tensor offset2bag, Tensor bag_size, Tensor maximum_indices, int num_weights, bool scale_grad_by_freq, int mode, bool sparse, Tensor? per_sample_weights, int padding_idx=-1) -> Tensor

- func: _embedding_bag_sparse_backward(Tensor grad, Tensor indices, Tensor offsets, Tensor offset2bag, Tensor bag_size, int num_weights, bool scale_grad_by_freq, int mode, Tensor? per_sample_weights, int padding_idx=-1) -> Tensor

- func: _embedding_bag_dense_backward(Tensor grad, Tensor indices, Tensor offset2bag, Tensor bag_size, Tensor maximum_indices, int num_weights, bool scale_grad_by_freq, int mode, Tensor? per_sample_weights, int padding_idx=-1) -> Tensor
  dispatch:
    CPU: _embedding_bag_dense_backward_cpu
    CUDA: _embedding_bag_dense_backward_cuda

- func: _embedding_bag_per_sample_weights_backward(Tensor grad, Tensor weight, Tensor indices, Tensor offsets, Tensor offset2bag, int mode, int padding_idx=-1) -> Tensor
  dispatch:
    CPU: _embedding_bag_per_sample_weights_backward_cpu
    CUDA: _embedding_bag_per_sample_weights_backward_cuda

- func: empty.names(int[] size, *, Dimname[]? names, ScalarType? dtype=None, Layout? layout=None, Device? device=None, bool? pin_memory=None, MemoryFormat? memory_format=None) -> Tensor
  device_check: NoCheck
  device_guard: False

- func: empty.memory_format(int[] size, *, ScalarType? dtype=None, Layout? layout=None, Device? device=None, bool? pin_memory=None, MemoryFormat? memory_format=None) -> Tensor
  dispatch:
    CPU: empty_cpu
    CUDA: empty_cuda
    Meta: empty_meta
    MkldnnCPU: empty_mkldnn
    SparseCPU, SparseCUDA: empty_sparse
    SparseCsrCPU, SparseCsrCUDA: empty_sparse_csr
    QuantizedCPU, QuantizedCUDA: empty_unknown_quantized

# We do not make new_empty a composite that calls into new_empty_strided, as the strided version
# is significantly more difficult to implement by different backends
- func: new_empty(Tensor self, int[] size, *, ScalarType? dtype=None, Layout? layout=None, Device? device=None, bool? pin_memory=None) -> Tensor
  variants: method
  dispatch:
    CompositeExplicitAutograd: new_empty

- func: new_empty_strided(Tensor self, int[] size, int[] stride, *, ScalarType? dtype=None, Layout? layout=None, Device? device=None, bool? pin_memory=None) -> Tensor
  variants: method
  dispatch:
    CompositeExplicitAutograd: new_empty_strided

- func: new_full(Tensor self, int[] size, Scalar fill_value, *, ScalarType? dtype=None, Layout? layout=None, Device? device=None, bool? pin_memory=None) -> Tensor
  variants: method

- func: new_zeros(Tensor self, int[] size, *, ScalarType? dtype=None, Layout? layout=None, Device? device=None, bool? pin_memory=None) -> Tensor
  variants: method

- func: new_ones(Tensor self, int[] size, *, ScalarType? dtype=None, Layout? layout=None, Device? device=None, bool? pin_memory=None) -> Tensor
  variants: method

# other overrides are to provide a more helpful error message that dtype is required
- func: _empty_affine_quantized(int[] size, *, ScalarType? dtype=None, Layout? layout=None, Device? device=None, bool? pin_memory=None, float scale=1, int zero_point=0, MemoryFormat? memory_format=contiguous_format) -> Tensor
  dispatch:
    CPU: empty_affine_quantized_other_backends_stub
    QuantizedCPU, QuantizedCUDA: empty_affine_quantized

# it's a factory function receiving a tensor argument, thus overriding explicitly
# other overrides are to provide a more helpful error message that dtype is required
- func: _empty_per_channel_affine_quantized(int[] size, *, Tensor scales, Tensor zero_points, int axis, ScalarType? dtype=None, Layout? layout=None, Device? device=None, bool? pin_memory=None, MemoryFormat? memory_format=contiguous_format) -> Tensor
  category_override: factory
  dispatch:
    CPU: empty_per_channel_affine_quantized_other_backends_stub
    QuantizedCPU, QuantizedCUDA: empty_per_channel_affine_quantized

- func: resize_(Tensor(a!) self, int[] size, *, MemoryFormat? memory_format=None) -> Tensor(a!)
  use_const_ref_for_mutable_tensors: True
  variants: method
  device_check: NoCheck
  device_guard: False
  dispatch:
    CPU, Meta: resize_
    CUDA: resize_cuda_
    QuantizedCPU: quantized_resize_cpu_
    SparseCsrCPU, SparseCsrCUDA: resize_sparse_csr_

- func: empty_quantized(int[] size, Tensor qtensor, *, ScalarType? dtype=None, Layout? layout=None, Device? device=None, bool? pin_memory=None, MemoryFormat? memory_format=None) -> Tensor
  category_override: factory
  variants: function
  dispatch:
    QuantizedCPU, QuantizedCUDA: empty_quantized

- func: empty.out(int[] size, *, MemoryFormat? memory_format=None, Tensor(a!) out) -> Tensor(a!)
  device_check: NoCheck
  device_guard: False

- func: empty_like(Tensor self, *, ScalarType? dtype=None, Layout? layout=None, Device? device=None, bool? pin_memory=None, MemoryFormat? memory_format=None) -> Tensor
  device_check: NoCheck
  device_guard: False
  dispatch:
    CompositeExplicitAutograd: empty_like
<<<<<<< HEAD
=======
    QuantizedCPU, QuantizedCUDA: empty_like_quantized
>>>>>>> 177ea463
    SparseCPU, SparseCUDA: empty_like_sparse_coo
    SparseCsrCPU, SparseCsrCUDA: empty_like_sparse_csr

- func: empty_strided(int[] size, int[] stride, *, ScalarType? dtype=None, Layout? layout=None, Device? device=None, bool? pin_memory=None) -> Tensor
  dispatch:
    CPU: empty_strided_cpu
    CUDA: empty_strided_cuda
    Meta: empty_strided_meta
    QuantizedCPU, QuantizedCUDA: empty_strided_unknown_quantized

- func: erf(Tensor self) -> Tensor
  device_check: NoCheck   # TensorIterator
  structured_delegate: erf.out
  variants: function, method
  dispatch:
    SparseCPU, SparseCUDA: erf_sparse
    SparseCsrCPU, SparseCsrCUDA: erf_sparse_csr

- func: erf_(Tensor(a!) self) -> Tensor(a!)
  device_check: NoCheck   # TensorIterator
  structured_delegate: erf.out
  variants: function, method
  dispatch:
    SparseCPU, SparseCUDA: erf_sparse_
    SparseCsrCPU, SparseCsrCUDA: erf_sparse_csr_

- func: erf.out(Tensor self, *, Tensor(a!) out) -> Tensor(a!)
  device_check: NoCheck   # TensorIterator
  structured: True
  structured_inherits: TensorIteratorBase
  dispatch:
    CPU, CUDA: erf_out
    SparseCPU, SparseCUDA: erf_sparse_out
    SparseCsrCPU, SparseCsrCUDA: erf_sparse_csr_out

- func: erfc(Tensor self) -> Tensor
  device_check: NoCheck   # TensorIterator
  structured_delegate: erfc.out
  variants: function, method

- func: erfc_(Tensor(a!) self) -> Tensor(a!)
  device_check: NoCheck   # TensorIterator
  structured_delegate: erfc.out
  variants: function, method

- func: erfc.out(Tensor self, *, Tensor(a!) out) -> Tensor(a!)
  device_check: NoCheck   # TensorIterator
  structured: True
  structured_inherits: TensorIteratorBase
  dispatch:
    CPU, CUDA: erfc_out

- func: exp(Tensor self) -> Tensor
  device_check: NoCheck   # TensorIterator
  structured_delegate: exp.out
  variants: function, method

- func: exp_(Tensor(a!) self) -> Tensor(a!)
  device_check: NoCheck   # TensorIterator
  structured_delegate: exp.out
  variants: function, method

- func: exp.out(Tensor self, *, Tensor(a!) out) -> Tensor(a!)
  device_check: NoCheck   # TensorIterator
  structured: True
  structured_inherits: TensorIteratorBase
  dispatch:
    CPU, CUDA: exp_out

- func: exp2(Tensor self) -> Tensor
  structured_delegate: exp2.out
  variants: function, method

- func: exp2_(Tensor(a!) self) -> Tensor(a!)
  structured_delegate: exp2.out
  variants: function, method

- func: exp2.out(Tensor self, *, Tensor(a!) out) -> Tensor(a!)
  structured: True
  structured_inherits: TensorIteratorBase
  dispatch:
    CPU, CUDA: exp2_out

- func: expm1(Tensor self) -> Tensor
  device_check: NoCheck   # TensorIterator
  structured_delegate: expm1.out
  variants: function, method
  dispatch:
    SparseCPU, SparseCUDA: expm1_sparse
    SparseCsrCPU, SparseCsrCUDA: expm1_sparse_csr

- func: expm1_(Tensor(a!) self) -> Tensor(a!)
  device_check: NoCheck   # TensorIterator
  structured_delegate: expm1.out
  variants: function, method
  dispatch:
    SparseCPU, SparseCUDA: expm1_sparse_
    SparseCsrCPU, SparseCsrCUDA: expm1_sparse_csr_

- func: expm1.out(Tensor self, *, Tensor(a!) out) -> Tensor(a!)
  device_check: NoCheck   # TensorIterator
  structured: True
  structured_inherits: TensorIteratorBase
  dispatch:
    CPU, CUDA: expm1_out
    SparseCPU, SparseCUDA: expm1_sparse_out
    SparseCsrCPU, SparseCsrCUDA: expm1_sparse_csr_out

- func: expand.SymInt(Tensor(a) self, SymInt[] size, *, bool implicit=False) -> Tensor(a)
  variants: method  # This is method-only to match the previous tensor API. In the future we could make this a function too.
  device_check: NoCheck
  device_guard: False
  dispatch:
    CompositeExplicitAutograd: expand_symint

- func: expand(Tensor(a) self, int[] size, *, bool implicit=False) -> Tensor(a)
  variants: method  # This is method-only to match the previous tensor API. In the future we could make this a function too.
  device_check: NoCheck
  device_guard: False
  dispatch:
    CompositeExplicitAutograd: expand

- func: expand_as(Tensor(a) self, Tensor other) -> Tensor(a)
  variants: method  # This is method-only to match the previous tensor API. In the future we could make this a function too.
  device_check: NoCheck
  device_guard: False

- func: eye(int n, *, ScalarType? dtype=None, Layout? layout=None, Device? device=None, bool? pin_memory=None) -> Tensor

- func: eye.m(int n, int m, *, ScalarType? dtype=None, Layout? layout=None, Device? device=None, bool? pin_memory=None) -> Tensor

- func: eye.out(int n, *, Tensor(a!) out) -> Tensor(a!)
  dispatch:
    CPU: eye_out_cpu
    CUDA: eye_out_cuda

- func: eye.m_out(int n, int m, *, Tensor(a!) out) -> Tensor(a!)
  dispatch:
    CPU: eye_out_cpu
    CUDA: eye_out_cuda

- func: flatten.using_ints(Tensor(a) self, int start_dim=0, int end_dim=-1) -> Tensor(a)
  variants: function, method

- func: flatten.named_out_dim(Tensor(a) self, int start_dim, int end_dim, Dimname out_dim) -> Tensor(a)
  variants: function, method

- func: flatten.using_names(Tensor(a) self, Dimname start_dim, Dimname end_dim, Dimname out_dim) -> Tensor(a)
  variants: function, method

- func: flatten.DimnameList(Tensor(a) self, Dimname[] dims, Dimname out_dim) -> Tensor(a)
  variants: function, method

- func: unflatten.int(Tensor(a) self, int dim, int[] sizes, Dimname[]? names=None) -> Tensor(a)
  variants: method

- func: unflatten.Dimname(Tensor(a) self, Dimname dim, int[] sizes, Dimname[] names) -> Tensor(a)
  variants: method

- func: fill.Scalar(Tensor self, Scalar value) -> Tensor
  variants: function
  dispatch:
    CompositeExplicitAutograd: fill

- func: fill.Tensor(Tensor self, Tensor value) -> Tensor
  variants: function
  dispatch:
    CompositeExplicitAutograd: fill

- func: fill_.Scalar(Tensor(a!) self, Scalar value) -> Tensor(a!)
  device_check: NoCheck   # TensorIterator
  variants: function, method
  dispatch:
    CPU, CUDA: fill_
    QuantizedCPU, QuantizedCUDA: fill_quantized_
    Meta: fill_meta_

- func: fill_.Tensor(Tensor(a!) self, Tensor value) -> Tensor(a!)
  device_check: NoCheck   # TensorIterator
  variants: function, method
  dispatch:
    CPU, CUDA: fill_
    QuantizedCPU, QuantizedCUDA: fill_quantized_
    Meta: fill_meta_

- func: floor(Tensor self) -> Tensor
  device_check: NoCheck   # TensorIterator
  structured_delegate: floor.out
  variants: function, method
  dispatch:
    CompositeExplicitAutograd: floor
    SparseCPU, SparseCUDA: floor_sparse
    SparseCsrCPU, SparseCsrCUDA: floor_sparse_csr

- func: floor_(Tensor(a!) self) -> Tensor(a!)
  device_check: NoCheck   # TensorIterator
  structured_delegate: floor.out
  variants: function, method
  dispatch:
    CompositeExplicitAutograd: floor_
    SparseCPU, SparseCUDA: floor_sparse_
    SparseCsrCPU, SparseCsrCUDA: floor_sparse_csr_

- func: floor.out(Tensor self, *, Tensor(a!) out) -> Tensor(a!)
  device_check: NoCheck   # TensorIterator
  structured: True
  structured_inherits: TensorIteratorBase
  dispatch:
    CPU, CUDA: floor_out
    SparseCPU, SparseCUDA: floor_sparse_out
    SparseCsrCPU, SparseCsrCUDA: floor_sparse_csr_out

- func: floor_divide(Tensor self, Tensor other) -> Tensor
  device_check: NoCheck   # TensorIterator
  variants: function, method
  dispatch:
    CPU, CUDA: floor_divide
    SparseCPU, SparseCUDA: floor_divide_sparse

- func: floor_divide_.Tensor(Tensor(a!) self, Tensor other) -> Tensor(a!)
  device_check: NoCheck   # TensorIterator
  variants: method
  dispatch:
    CPU, CUDA: floor_divide_
    SparseCPU, SparseCUDA: floor_divide_sparse_

- func: floor_divide.out(Tensor self, Tensor other, *, Tensor(a!) out) -> Tensor(a!)
  device_check: NoCheck   # TensorIterator
  dispatch:
    CPU, CUDA: floor_divide_out
    SparseCPU, SparseCUDA: floor_divide_out_sparse_zerodim

- func: floor_divide.Scalar(Tensor self, Scalar other) -> Tensor
  device_check: NoCheck   # TensorIterator
  variants: function, method

- func: floor_divide_.Scalar(Tensor(a!) self, Scalar other) -> Tensor(a!)
  device_check: NoCheck   # TensorIterator
  variants: method

- func: frac(Tensor self) -> Tensor
  device_check: NoCheck   # TensorIterator
  structured_delegate: frac.out
  variants: function, method

- func: frac_(Tensor(a!) self) -> Tensor(a!)
  device_check: NoCheck   # TensorIterator
  structured_delegate: frac.out
  variants: function, method

- func: frac.out(Tensor self, *, Tensor(a!) out) -> Tensor(a!)
  device_check: NoCheck   # TensorIterator
  structured: True
  structured_inherits: TensorIteratorBase
  dispatch:
    CPU, CUDA: frac_out

- func: full.names(int[] size, Scalar fill_value, *, Dimname[]? names, ScalarType? dtype=None, Layout? layout=None, Device? device=None, bool? pin_memory=None) -> Tensor
  device_check: NoCheck
  device_guard: False

- func: full(int[] size, Scalar fill_value, *, ScalarType? dtype=None, Layout? layout=None, Device? device=None, bool? pin_memory=None) -> Tensor

- func: full.out(int[] size, Scalar fill_value, *, Tensor(a!) out) -> Tensor(a!)

- func: full_like(Tensor self, Scalar fill_value, *, ScalarType? dtype=None, Layout? layout=None, Device? device=None, bool? pin_memory=None, MemoryFormat? memory_format=None) -> Tensor

- func: from_file(str filename, bool? shared=None, int? size=0, *, ScalarType? dtype=None, Layout? layout=None, Device? device=None, bool? pin_memory=None) -> Tensor
  dispatch:
    CPU: from_file

- func: gcd.out(Tensor self, Tensor other, *, Tensor(a!) out) -> Tensor(a!)
  structured: True
  structured_inherits: TensorIteratorBase
  dispatch:
    CPU, CUDA: gcd_out

- func: gcd(Tensor self, Tensor other) -> Tensor
  structured_delegate: gcd.out
  variants: function, method

- func: gcd_(Tensor(a!) self, Tensor other) -> Tensor(a!)
  structured_delegate: gcd.out
  variants: function, method

- func: lcm.out(Tensor self, Tensor other, *, Tensor(a!) out) -> Tensor(a!)
  structured: True
  structured_inherits: TensorIteratorBase
  dispatch:
    CPU, CUDA: lcm_out

- func: lcm(Tensor self, Tensor other) -> Tensor
  structured_delegate: lcm.out
  variants: function, method

- func: lcm_(Tensor(a!) self, Tensor other) -> Tensor(a!)
  structured_delegate: lcm.out
  variants: function, method

# NOTE [ grid_sampler Native Functions ]
# `grid_sampler` is _supposed to_ do all the shape checking and then dispatch to
# one of `cudnn_grid_sampler`, `grid_sampler_2d`, or `grid_sampler_3d`, each of
# which has the corresponding backward defined as native functions as well.
# However, we do shape checking everywhere for now since each of the mentioned
# functions can be called directly, which will lead to crashes otherwise.
# See https://github.com/pytorch/pytorch/issues/73187 for more information.
#
# There is also _grid_sampler_2d_backward_cpu_fallback which is an
# implementation detail of grid_sampler_2d and is only exposed here for testing
# purposes.
#
# Additionally, arguments `padding_mode` and `interpolation_mode` are cast to
# enums defined in `native/GridSampler.h`. `cudnn_grid_sampler` doesn't take in
# `interpolation_mode` because it only supports Bilinear interpolation mode.
# Nor does it take in `align_corners` because it only supports the mode
# `align_corners = True`.
- func: grid_sampler(Tensor input, Tensor grid, int interpolation_mode, int padding_mode, bool align_corners) -> Tensor

- func: grid_sampler_2d(Tensor input, Tensor grid, int interpolation_mode, int padding_mode, bool align_corners) -> Tensor
  dispatch:
    CPU, QuantizedCPU: grid_sampler_2d_cpu
    CUDA: grid_sampler_2d_cuda

# `grid_sampler_2d_backward` takes in `output_mask` to optimize performance for
# the case where `input` doesn't require gradient. Gradient for `grid` is always
# computed (only `output_mask[0]` is checked by the implementations).
- func: grid_sampler_2d_backward(Tensor grad_output, Tensor input, Tensor grid, int interpolation_mode, int padding_mode, bool align_corners, bool[2] output_mask) -> (Tensor, Tensor)
  dispatch:
    CPU: grid_sampler_2d_backward_cpu
    CUDA: grid_sampler_2d_backward_cuda

# See NOTE [ grid_sample CPU fallback ]
- func: _grid_sampler_2d_cpu_fallback(Tensor input, Tensor grid, int interpolation_mode, int padding_mode, bool align_corners) -> Tensor
  dispatch:
    CompositeExplicitAutograd: _grid_sampler_2d_cpu_fallback

- func: _grid_sampler_2d_cpu_fallback_backward(Tensor grad_output, Tensor input, Tensor grid, int interpolation_mode, int padding_mode, bool align_corners) -> (Tensor, Tensor)

- func: grid_sampler_3d(Tensor input, Tensor grid, int interpolation_mode, int padding_mode, bool align_corners) -> Tensor
  dispatch:
    CPU: grid_sampler_3d_cpu
    CUDA: grid_sampler_3d_cuda

# `grid_sampler_3d_backward` takes in `output_mask` to optimize performance for
# the case where `input` doesn't require gradient. Gradient for `grid` is always
# computed (only `output_mask[0]` is checked by the implementations).
- func: grid_sampler_3d_backward(Tensor grad_output, Tensor input, Tensor grid, int interpolation_mode, int padding_mode, bool align_corners, bool[2] output_mask) -> (Tensor, Tensor)
  dispatch:
    CPU: grid_sampler_3d_backward_cpu
    CUDA: grid_sampler_3d_backward_cuda

- func: hann_window(int window_length, *, ScalarType? dtype=None, Layout? layout=None, Device? device=None, bool? pin_memory=None) -> Tensor

- func: hann_window.periodic(int window_length, bool periodic, *, ScalarType? dtype=None, Layout? layout=None, Device? device=None, bool? pin_memory=None) -> Tensor

- func: hamming_window(int window_length, *, ScalarType? dtype=None, Layout? layout=None, Device? device=None, bool? pin_memory=None) -> Tensor

- func: hamming_window.periodic(int window_length, bool periodic, *, ScalarType? dtype=None, Layout? layout=None, Device? device=None, bool? pin_memory=None) -> Tensor

- func: hamming_window.periodic_alpha(int window_length, bool periodic, float alpha, *, ScalarType? dtype=None, Layout? layout=None, Device? device=None, bool? pin_memory=None) -> Tensor

- func: hamming_window.periodic_alpha_beta(int window_length, bool periodic, float alpha, float beta, *, ScalarType? dtype=None, Layout? layout=None, Device? device=None, bool? pin_memory=None) -> Tensor

- func: kaiser_window(int window_length, *, ScalarType? dtype=None, Layout? layout=None, Device? device=None, bool? pin_memory=None) -> Tensor

- func: kaiser_window.periodic(int window_length, bool periodic, *, ScalarType? dtype=None, Layout? layout=None, Device? device=None, bool? pin_memory=None) -> Tensor

- func: kaiser_window.beta(int window_length, bool periodic, float beta, *, ScalarType? dtype=None, Layout? layout=None, Device? device=None, bool? pin_memory=None) -> Tensor

- func: hinge_embedding_loss(Tensor self, Tensor target, float margin=1.0, int reduction=Mean) -> Tensor

- func: group_norm(Tensor input, int num_groups, Tensor? weight=None, Tensor? bias=None, float eps=1e-05, bool cudnn_enabled=True) -> Tensor

- func: native_group_norm(Tensor input, Tensor? weight, Tensor? bias, int N, int C, int HxW, int group, float eps) -> (Tensor, Tensor, Tensor)
  dispatch:
    CPU, CUDA: native_group_norm
    CompositeImplicitAutograd: math_group_norm

- func: native_group_norm_backward(Tensor grad_out, Tensor input, Tensor mean, Tensor rstd, Tensor? weight, int N, int C, int HxW, int group, bool[3] output_mask) -> (Tensor, Tensor, Tensor)
  dispatch:
    CPU, CUDA: native_group_norm_backward

# Real to complex forward FFT
- func: _fft_r2c(Tensor self, int[] dim, int normalization, bool onesided) -> Tensor
  variants: function
  dispatch:
    CPU: _fft_r2c_mkl
    CUDA: _fft_r2c_cufft

- func: _fft_r2c.out(Tensor self, int[] dim, int normalization, bool onesided, *, Tensor(a!) out) -> Tensor(a!)
  variants: function
  dispatch:
    CPU: _fft_r2c_mkl_out
    CUDA: _fft_r2c_cufft_out

# Complex to real inverse FFT
- func: _fft_c2r(Tensor self, int[] dim, int normalization, int last_dim_size) -> Tensor
  variants: function
  dispatch:
    CPU: _fft_c2r_mkl
    CUDA: _fft_c2r_cufft

- func: _fft_c2r.out(Tensor self, int[] dim, int normalization, int last_dim_size, *, Tensor(a!) out) -> Tensor(a!)
  variants: function
  dispatch:
    CPU: _fft_c2r_mkl_out
    CUDA: _fft_c2r_cufft_out

# Standard complex to complex FFT (forward or backward)
- func: _fft_c2c(Tensor self, int[] dim, int normalization, bool forward) -> Tensor
  variants: function
  dispatch:
    CPU: _fft_c2c_mkl
    CUDA: _fft_c2c_cufft

- func: _fft_c2c.out(Tensor self, int[] dim, int normalization, bool forward, *, Tensor(a!) out) -> Tensor(a!)
  variants: function
  dispatch:
    CPU: _fft_c2c_mkl_out
    CUDA: _fft_c2c_cufft_out

- func: _cufft_get_plan_cache_size(int device_index) -> int

- func: _cufft_get_plan_cache_max_size(int device_index) -> int

- func: _cufft_set_plan_cache_max_size(int device_index, int max_size) -> ()

- func: _cufft_clear_plan_cache(int device_index) -> ()

- func: index.Tensor(Tensor self, Tensor?[] indices) -> Tensor
  device_check: NoCheck   # TensorIterator
  variants: function, method
  dispatch:
    CPU, CUDA: index
    QuantizedCPU: quantized_index
  # NB: This function is special-cased in tools/autograd/gen_variable_type.py
  # NB: The following functions are declared in aten/src/ATen/templates/TensorBody.h and defined in aten/src/ATen/TensorIndexing.cpp:
  # - Tensor Tensor::index(ArrayRef<TensorIndex> indices)
  # - Tensor Tensor::index(std::initializer_list<TensorIndex> indices)

- func: index_copy.out(Tensor self, int dim, Tensor index, Tensor source, *, Tensor(a!) out) -> Tensor(a!)
  structured: True
  variants: function
  precomputed:
  - dim -> int dim
  dispatch:
    CPU, CUDA: index_copy_out

- func: index_copy_(Tensor(a!) self, int dim, Tensor index, Tensor source) -> Tensor(a!)
  variants: method
  structured_delegate: index_copy.out

- func: index_copy(Tensor self, int dim, Tensor index, Tensor source) -> Tensor
  variants: function, method
  structured_delegate: index_copy.out

- func: index_copy_.dimname(Tensor(a!) self, Dimname dim, Tensor index, Tensor source) -> Tensor(a!)
  variants: method

- func: index_copy.dimname(Tensor self, Dimname dim, Tensor index, Tensor source) -> Tensor
  variants: function, method

- func: index_put_(Tensor(a!) self, Tensor?[] indices, Tensor values, bool accumulate=False) -> Tensor(a!)
  device_check: NoCheck   # delegate to _index_put_impl_, which leverages TensorIterator
  variants: function, method
  dispatch:
    CompositeExplicitAutograd: index_put_
  # NB: The following functions are declared in aten/src/ATen/templates/TensorBody.h and defined in aten/src/ATen/TensorIndexing.cpp:
  # - Tensor & Tensor::index_put_(ArrayRef<TensorIndex> indices, Tensor const & rhs)
  # - Tensor & Tensor::index_put_(ArrayRef<TensorIndex> indices, Scalar v)
  # - Tensor & Tensor::index_put_(std::initializer_list<TensorIndex> indices, Tensor const & rhs)
  # - Tensor & Tensor::index_put_(std::initializer_list<TensorIndex> indices, Scalar v)

- func: index_put(Tensor self, Tensor?[] indices, Tensor values, bool accumulate=False) -> Tensor
  device_check: NoCheck   # delegate to _index_put_impl_ after clone, which leverages TensorIterator
  variants: function, method
  dispatch:
    CompositeExplicitAutograd: index_put

- func: _index_put_impl_(Tensor(a!) self, Tensor?[] indices, Tensor values, bool accumulate=False, bool unsafe=False) -> Tensor(a!)
  device_check: NoCheck   # TensorIterator
  variants: function
  dispatch:
    CPU, CUDA: _index_put_impl_

- func: instance_norm(Tensor input, Tensor? weight, Tensor? bias, Tensor? running_mean, Tensor? running_var, bool use_input_stats, float momentum, float eps, bool cudnn_enabled) -> Tensor
  variants: function

- func: inverse(Tensor self) -> Tensor
  variants: function, method
  dispatch:
    CompositeExplicitAutograd: inverse

- func: inverse.out(Tensor self, *, Tensor(a!) out) -> Tensor(a!)
  dispatch:
    CompositeExplicitAutograd: inverse_out

- func: isclose(Tensor self, Tensor other, float rtol=1e-05, float atol=1e-08, bool equal_nan=False) -> Tensor
  variants: function, method

- func: isin.Tensor_Tensor_out(Tensor elements, Tensor test_elements, *, bool assume_unique=False, bool invert=False, Tensor(a!) out) -> Tensor(a!)
  variants: function
  structured: True
  dispatch:
    CPU, CUDA: isin_Tensor_Tensor_out

- func: isin.Tensor_Tensor(Tensor elements, Tensor test_elements, *, bool assume_unique=False, bool invert=False) -> Tensor
  variants: function
  structured_delegate: isin.Tensor_Tensor_out

- func: isin.Tensor_Scalar_out(Tensor elements, Scalar test_element, *, bool assume_unique=False, bool invert=False, Tensor(a!) out) -> Tensor(a!)
  variants: function
  structured: True
  dispatch:
    CPU, CUDA: isin_Tensor_Scalar_out

- func: isin.Tensor_Scalar(Tensor elements, Scalar test_element, *, bool assume_unique=False, bool invert=False) -> Tensor
  variants: function
  structured_delegate: isin.Tensor_Scalar_out

- func: isin.Scalar_Tensor_out(Scalar element, Tensor test_elements, *, bool assume_unique=False, bool invert=False, Tensor(a!) out) -> Tensor(a!)
  variants: function
  structured: True
  dispatch:
    CPU, CUDA: isin_Scalar_Tensor_out

- func: isin.Scalar_Tensor(Scalar element, Tensor test_elements, *, bool assume_unique=False, bool invert=False) -> Tensor
  variants: function
  structured_delegate: isin.Scalar_Tensor_out

- func: isnan(Tensor self) -> Tensor
  variants: function, method
  device_check: NoCheck
  device_guard: False
  dispatch:
    CPU, CUDA: isnan
    SparseCPU, SparseCUDA: isnan_sparse
    SparseCsrCPU, SparseCsrCUDA: isnan_sparse_csr

- func: is_distributed(Tensor self) -> bool
  variants: function, method
  device_check: NoCheck
  device_guard: False

- func: is_floating_point(Tensor self) -> bool
  variants: function, method
  device_check: NoCheck
  device_guard: False
  manual_cpp_binding: True

- func: is_complex(Tensor self) -> bool
  variants: function, method
  device_check: NoCheck
  device_guard: False
  manual_cpp_binding: True

- func: is_conj(Tensor self) -> bool
  variants: function, method
  device_guard: False
  manual_cpp_binding: True

- func: _is_zerotensor(Tensor self) -> bool
  variants: function, method
  device_guard: False
  manual_cpp_binding: True

- func: is_neg(Tensor self) -> bool
  variants: function, method
  device_guard: False
  manual_cpp_binding: True

- func: isreal(Tensor self) -> Tensor
  variants: function, method

- func: is_nonzero(Tensor self) -> bool
  variants: function, method
  device_check: NoCheck
  device_guard: False

- func: is_same_size(Tensor self, Tensor other) -> bool
  variants: function, method
  device_check: NoCheck
  device_guard: False

- func: is_signed(Tensor self) -> bool
  variants: function, method
  device_check: NoCheck
  device_guard: False
  manual_cpp_binding: True

- func: is_inference(Tensor self) -> bool
  variants: function, method
  device_check: NoCheck
  device_guard: False
  manual_cpp_binding: True

- func: kl_div(Tensor self, Tensor target, int reduction=Mean, *, bool log_target=False) -> Tensor
  dispatch:
    CompositeExplicitAutograd: kl_div

- func: kl_div_backward(Tensor grad_output, Tensor self, Tensor target, int reduction=Mean, *, bool log_target=False) -> Tensor
  dispatch:
    CPU: kl_div_backward_cpu
    CUDA: kl_div_backward_cuda

- func: kron(Tensor self, Tensor other) -> Tensor
  variants: function, method

- func: kron.out(Tensor self, Tensor other, *, Tensor(a!) out) -> Tensor(a!)

- func: kthvalue(Tensor self, int k, int dim=-1, bool keepdim=False) -> (Tensor values, Tensor indices)
  variants: function, method
  dispatch:
    CompositeExplicitAutograd: kthvalue

- func: kthvalue.values(Tensor self, int k, int dim=-1, bool keepdim=False, *, Tensor(a!) values, Tensor(b!) indices) -> (Tensor(a!) values, Tensor(b!) indices)
  dispatch:
    CPU: kthvalue_out_cpu
    CUDA: kthvalue_out_cuda

- func: kthvalue.dimname(Tensor self, int k, Dimname dim, bool keepdim=False) -> (Tensor values, Tensor indices)
  variants: function, method

- func: kthvalue.dimname_out(Tensor self, int k, Dimname dim, bool keepdim=False, *, Tensor(a!) values, Tensor(b!) indices) -> (Tensor(a!) values, Tensor(b!) indices)

- func: layer_norm(Tensor input, int[] normalized_shape, Tensor? weight=None, Tensor? bias=None, float eps=1e-05, bool cudnn_enable=True) -> Tensor

- func: native_layer_norm(Tensor input, int[] normalized_shape, Tensor? weight, Tensor? bias, float eps) -> (Tensor, Tensor, Tensor)
  dispatch:
    CPU: layer_norm_cpu
    CUDA: layer_norm_cuda
    CompositeImplicitAutograd: math_native_layer_norm

- func: native_layer_norm_backward(Tensor grad_out, Tensor input, int[] normalized_shape, Tensor mean, Tensor rstd, Tensor? weight, Tensor? bias, bool[3] output_mask) -> (Tensor, Tensor, Tensor)
  dispatch:
    CPU: layer_norm_backward_cpu
    CUDA: layer_norm_backward_cuda

- func: nan_to_num(Tensor self, float? nan=None, float? posinf=None, float? neginf=None) -> Tensor
  variants: function, method
  dispatch:
    CompositeExplicitAutograd: nan_to_num
    SparseCPU, SparseCUDA: nan_to_num_sparse

- func: nan_to_num_(Tensor(a!) self, float? nan=None, float? posinf=None, float? neginf=None) -> Tensor(a!)
  variants: function, method
  dispatch:
    CompositeExplicitAutograd: nan_to_num_
    SparseCPU, SparseCUDA: nan_to_num_sparse_

- func: nan_to_num.out(Tensor self, float? nan=None, float? posinf=None, float? neginf=None, *, Tensor(a!) out) -> Tensor(a!)
  dispatch:
    CPU, CUDA: nan_to_num_out
    SparseCPU, SparseCUDA: nan_to_num_sparse_out

- func: linear(Tensor input, Tensor weight, Tensor? bias=None) -> Tensor
  python_module: nn

- func: linear.out(Tensor input, Tensor weight, Tensor? bias=None, *, Tensor(a!) out) -> Tensor(a!)
  python_module: nn

- func: mkldnn_linear(Tensor self, Tensor weight, Tensor? bias=None) -> Tensor
  python_module: nn
  dispatch:
    MkldnnCPU: mkldnn_linear

- func: mkldnn_linear_backward_input(int[] input_size, Tensor grad_output, Tensor weight) -> Tensor
  dispatch:
    MkldnnCPU: mkldnn_linear_backward_input

- func: mkldnn_linear_backward_weights(Tensor grad_output, Tensor input, Tensor weight, bool bias_defined) -> (Tensor, Tensor)
  dispatch:
    MkldnnCPU: mkldnn_linear_backward_weights

- func: mkldnn_linear_backward(Tensor self, Tensor grad_output, Tensor weight, bool[3] output_mask) -> (Tensor, Tensor, Tensor)
  dispatch:
    MkldnnCPU: mkldnn_linear_backward

- func: fbgemm_linear_int8_weight_fp32_activation(Tensor input, Tensor weight, Tensor packed, Tensor col_offsets, Scalar weight_scale, Scalar weight_zero_point, Tensor bias) -> Tensor

- func: fbgemm_linear_int8_weight(Tensor input, Tensor weight, Tensor packed, Tensor col_offsets, Scalar weight_scale, Scalar weight_zero_point, Tensor bias) -> Tensor

- func: fbgemm_linear_quantize_weight(Tensor input) -> (Tensor, Tensor, float, int)

- func: fbgemm_pack_gemm_matrix_fp16(Tensor input) -> Tensor

- func: fbgemm_linear_fp16_weight_fp32_activation(Tensor input, Tensor packed_weight, Tensor bias) -> Tensor

- func: fbgemm_linear_fp16_weight(Tensor input, Tensor packed_weight, Tensor bias) -> Tensor

- func: fbgemm_pack_quantized_matrix(Tensor input) -> Tensor

- func: fbgemm_pack_quantized_matrix.KN(Tensor input, int K, int N) -> Tensor

- func: ldexp.Tensor(Tensor self, Tensor other) -> Tensor
  variants: function, method

- func: ldexp_(Tensor(a!) self, Tensor other) -> Tensor(a!)
  variants: function, method

- func: ldexp.out(Tensor self, Tensor other, *, Tensor(a!) out) -> Tensor(a!)

- func: linspace(Scalar start, Scalar end, int steps, *, ScalarType? dtype=None, Layout? layout=None, Device? device=None, bool? pin_memory=None) -> Tensor

- func: linspace.out(Scalar start, Scalar end, int steps, *, Tensor(a!) out) -> Tensor(a!)
  dispatch:
    CPU, Meta: linspace_out
    CUDA: linspace_cuda_out

- func: log(Tensor self) -> Tensor
  device_check: NoCheck   # TensorIterator
  structured_delegate: log.out
  variants: function, method

- func: log_(Tensor(a!) self) -> Tensor(a!)
  device_check: NoCheck   # TensorIterator
  structured_delegate: log.out
  variants: function, method

- func: log.out(Tensor self, *, Tensor(a!) out) -> Tensor(a!)
  device_check: NoCheck   # TensorIterator
  structured: True
  structured_inherits: TensorIteratorBase
  dispatch:
    CPU, CUDA: log_out

- func: log10(Tensor self) -> Tensor
  device_check: NoCheck   # TensorIterator
  structured_delegate: log10.out
  variants: function, method
  dispatch:
    CompositeExplicitAutograd: log10

- func: log10_(Tensor(a!) self) -> Tensor(a!)
  device_check: NoCheck   # TensorIterator
  structured_delegate: log10.out
  variants: function, method

- func: log10.out(Tensor self, *, Tensor(a!) out) -> Tensor(a!)
  device_check: NoCheck   # TensorIterator
  structured: True
  structured_inherits: TensorIteratorBase
  dispatch:
    CPU, CUDA: log10_out

- func: log1p(Tensor self) -> Tensor
  device_check: NoCheck   # TensorIterator
  structured_delegate: log1p.out
  variants: function, method
  dispatch:
    SparseCPU, SparseCUDA: log1p_sparse
    SparseCsrCPU, SparseCsrCUDA: log1p_sparse_csr

- func: log1p_(Tensor(a!) self) -> Tensor(a!)
  device_check: NoCheck   # TensorIterator
  structured_delegate: log1p.out
  variants: function, method
  dispatch:
    SparseCPU, SparseCUDA: log1p_sparse_
    SparseCsrCPU, SparseCsrCUDA: log1p_sparse_csr_

- func: log1p.out(Tensor self, *, Tensor(a!) out) -> Tensor(a!)
  device_check: NoCheck   # TensorIterator
  structured: True
  structured_inherits: TensorIteratorBase
  dispatch:
    CPU, CUDA: log1p_out
    SparseCPU, SparseCUDA: log1p_sparse_out
    SparseCsrCPU, SparseCsrCUDA: log1p_sparse_csr_out

- func: log2(Tensor self) -> Tensor
  device_check: NoCheck   # TensorIterator
  structured_delegate: log2.out
  variants: function, method

- func: log2_(Tensor(a!) self) -> Tensor(a!)
  device_check: NoCheck   # TensorIterator
  structured_delegate: log2.out
  variants: function, method

- func: log2.out(Tensor self, *, Tensor(a!) out) -> Tensor(a!)
  device_check: NoCheck   # TensorIterator
  structured: True
  structured_inherits: TensorIteratorBase
  dispatch:
    CPU, CUDA: log2_out

- func: logaddexp.out(Tensor self, Tensor other, *, Tensor(a!) out) -> Tensor(a!)
  structured: True
  structured_inherits: TensorIteratorBase
  dispatch:
    CPU, CUDA: logaddexp_out

- func: logaddexp(Tensor self, Tensor other) -> Tensor
  variants: method, function
  structured_delegate: logaddexp.out
  dispatch:
    CompositeExplicitAutograd: logaddexp

- func: logaddexp2.out(Tensor self, Tensor other, *, Tensor(a!) out) -> Tensor(a!)
  structured: True
  structured_inherits: TensorIteratorBase
  dispatch:
    CPU, CUDA: logaddexp2_out

- func: logaddexp2(Tensor self, Tensor other) -> Tensor
  variants: method, function
  structured_delegate: logaddexp2.out
  dispatch:
    CompositeExplicitAutograd: logaddexp2

- func: xlogy.Tensor(Tensor self, Tensor other) -> Tensor
  device_check: NoCheck   # TensorIterator
  structured_delegate: xlogy.OutTensor
  variants: function, method

- func: xlogy.Scalar_Self(Scalar self, Tensor other) -> Tensor
  device_check: NoCheck   # TensorIterator
  variants: function
  dispatch:
    CompositeExplicitAutograd: xlogy

- func: xlogy.Scalar_Other(Tensor self, Scalar other) -> Tensor
  device_check: NoCheck   # TensorIterator
  variants: function, method
  dispatch:
    CompositeExplicitAutograd: xlogy

# xlogy: inplace variant
- func: xlogy_.Tensor(Tensor(a!) self, Tensor other) -> Tensor(a!)
  device_check: NoCheck   # TensorIterator
  variants: function, method
  structured_delegate: xlogy.OutTensor

- func: xlogy_.Scalar_Other(Tensor(a!) self, Scalar other) -> Tensor(a!)
  device_check: NoCheck   # TensorIterator
  variants: function, method
  dispatch:
    CompositeExplicitAutograd: xlogy_

# xlogy: out variant
- func: xlogy.OutTensor(Tensor self, Tensor other, *, Tensor(a!) out) -> Tensor(a!)
  device_check: NoCheck   # TensorIterator
  structured: True
  structured_inherits: TensorIteratorBase
  variants: function
  dispatch:
    CPU, CUDA: xlogy_out

- func: xlogy.OutScalar_Self(Scalar self, Tensor other, *, Tensor(a!) out) -> Tensor(a!)
  device_check: NoCheck   # TensorIterator
  variants: function
  dispatch:
    CompositeExplicitAutograd: xlogy_out

- func: xlogy.OutScalar_Other(Tensor self, Scalar other, *, Tensor(a!) out) -> Tensor(a!)
  device_check: NoCheck   # TensorIterator
  variants: function
  dispatch:
    CompositeExplicitAutograd: xlogy_out

- func: logdet(Tensor self) -> Tensor
  variants: function, method
  dispatch:
    CompositeExplicitAutograd: logdet

- func: logspace(Scalar start, Scalar end, int steps, float base=10.0, *, ScalarType? dtype=None, Layout? layout=None, Device? device=None, bool? pin_memory=None) -> Tensor

- func: logspace.out(Scalar start, Scalar end, int steps, float base=10.0, *, Tensor(a!) out) -> Tensor(a!)
  dispatch:
    CPU, Meta: logspace_out
    CUDA: logspace_cuda_out

# log_softmax allows positional dtype, unlike most operators, because kwonly is BC-breaking when loading jit models.
- func: log_softmax.int(Tensor self, int dim, ScalarType? dtype=None) -> Tensor
  variants: function, method

- func: log_softmax.int_out(Tensor self, int dim, ScalarType? dtype=None, *, Tensor(a!) out) -> Tensor(a!)
  variants: function
  dispatch:
    CompositeExplicitAutograd: log_softmax_out

- func: log_softmax.Dimname(Tensor self, Dimname dim, *, ScalarType? dtype=None) -> Tensor
  variants: function, method

- func: _log_softmax(Tensor self, int dim, bool half_to_float) -> Tensor
  structured_delegate: _log_softmax.out

- func: _log_softmax.out(Tensor self, int dim, bool half_to_float, *, Tensor(a!) out) -> Tensor(a!)
  structured: True
  dispatch:
    CPU: log_softmax_cpu_out
    CUDA: log_softmax_cuda_out

- func: _log_softmax_backward_data(Tensor grad_output, Tensor output, int dim, ScalarType input_dtype) -> Tensor
  structured_delegate: _log_softmax_backward_data.out

- func: _log_softmax_backward_data.out(Tensor grad_output, Tensor output, int dim, ScalarType input_dtype, *, Tensor(a!) out) -> Tensor(a!)
  structured: True
  dispatch:
    CPU: log_softmax_backward_cpu_out
    CUDA: log_softmax_backward_cuda_out

- func: _logcumsumexp(Tensor self, int dim) -> Tensor
  dispatch:
    CPU: _logcumsumexp_cpu
    CUDA: _logcumsumexp_cuda

- func: _logcumsumexp.out(Tensor self, int dim, *, Tensor(a!) out) -> Tensor(a!)
  dispatch:
    CPU: _logcumsumexp_out_cpu
    CUDA: _logcumsumexp_out_cuda

- func: logcumsumexp(Tensor self, int dim) -> Tensor
  variants: function, method
  dispatch:
    CompositeExplicitAutograd: logcumsumexp

- func: logcumsumexp.out(Tensor self, int dim, *, Tensor(a!) out) -> Tensor(a!)
  dispatch:
    CompositeExplicitAutograd: logcumsumexp_out

- func: logcumsumexp.dimname(Tensor self, Dimname dim) -> Tensor
  variants: function, method

- func: logcumsumexp.dimname_out(Tensor self, Dimname dim, *, Tensor(a!) out) -> Tensor(a!)

- func: logsumexp(Tensor self, int[1] dim, bool keepdim=False) -> Tensor
  device_check: NoCheck   # TensorIterator
  variants: function, method
  dispatch:
    CompositeExplicitAutograd: logsumexp

- func: logsumexp.out(Tensor self, int[1] dim, bool keepdim=False, *, Tensor(a!) out) -> Tensor(a!)
  device_check: NoCheck   # TensorIterator
  dispatch:
    CompositeExplicitAutograd: logsumexp_out

- func: logsumexp.names(Tensor self, Dimname[1] dim, bool keepdim=False) -> Tensor
  device_check: NoCheck   # TensorIterator
  variants: function, method

- func: logsumexp.names_out(Tensor self, Dimname[1] dim, bool keepdim=False, *, Tensor(a!) out) -> Tensor(a!)
  device_check: NoCheck   # TensorIterator

- func: margin_ranking_loss(Tensor input1, Tensor input2, Tensor target, float margin=0.0, int reduction=Mean) -> Tensor

- func: matmul(Tensor self, Tensor other) -> Tensor
  variants: function, method

- func: matmul.out(Tensor self, Tensor other, *, Tensor(a!) out) -> Tensor(a!)

- func: matrix_rank.tol(Tensor self, float tol, bool symmetric=False) -> Tensor

- func: matrix_rank(Tensor self, bool symmetric=False) -> Tensor

# Alias to linalg.matrix_power
- func: matrix_power(Tensor self, int n) -> Tensor
  variants: function, method

# Alias to linalg.matrix_power
- func: matrix_power.out(Tensor self, int n, *, Tensor(a!) out) -> Tensor(a!)

# Alias to linalg.matrix_exp
- func: matrix_exp(Tensor self) -> Tensor
  variants: function, method

# This function should be deprecated in favor of differential_analytic_matrix_function in FunctionsManual.cpp
- func: matrix_exp_backward(Tensor self, Tensor grad) -> Tensor

# DEPRECATED: Use torch.aminmax instead
- func: _aminmax(Tensor self) -> (Tensor, Tensor)
  dispatch:
    CPU, CUDA: _aminmax_all

# DEPRECATED: Use torch.aminmax instead
- func: _aminmax.dim(Tensor self, int dim, bool keepdim=False) -> (Tensor, Tensor)
  dispatch:
    CPU, CUDA: _aminmax

- func: aminmax(Tensor self, *, int? dim=None, bool keepdim=False) -> (Tensor min, Tensor max)
  device_check: NoCheck   # TensorIterator
  structured_delegate: aminmax.out
  variants: function, method

- func: aminmax.out(Tensor self, *, int? dim=None, bool keepdim=False, Tensor(a!) min, Tensor(b!) max) -> (Tensor(a!) min, Tensor(b!) max)
  device_check: NoCheck   # TensorIterator
  structured: True
  dispatch:
    CPU, CUDA: aminmax_out

- func: _compute_linear_combination(Tensor input, Tensor coefficients) -> Tensor
  dispatch:
    CPU, CUDA: _compute_linear_combination

- func: _compute_linear_combination.out(Tensor input, Tensor coefficients, *, Tensor(a!) out) -> Tensor(a!)
  dispatch:
    CPU, CUDA: _compute_linear_combination_out

- func: max.dim(Tensor self, int dim, bool keepdim=False) -> (Tensor values, Tensor indices)
  device_check: NoCheck   # TensorIterator
  structured_delegate: max.dim_max
  variants: function, method
  dispatch:
    QuantizedCPU, QuantizedCUDA: qmax

- func: max.dim_max(Tensor self, int dim, bool keepdim=False, *, Tensor(a!) max, Tensor(b!) max_values) -> (Tensor(a!) values, Tensor(b!) indices)
  device_check: NoCheck   # TensorIterator
  structured: True
  precomputed:
  - dim -> int dim
  dispatch:
    CPU, CUDA: max_out

- func: max.names_dim(Tensor self, Dimname dim, bool keepdim=False) -> (Tensor values, Tensor indices)
  device_check: NoCheck   # TensorIterator
  variants: function, method

- func: max.names_dim_max(Tensor self, Dimname dim, bool keepdim=False, *, Tensor(a!) max, Tensor(b!) max_values) -> (Tensor(a!) values, Tensor(b!) indices)
  device_check: NoCheck   # TensorIterator

- func: value_selecting_reduction_backward(Tensor grad, int dim, Tensor indices, int[] sizes, bool keepdim) -> Tensor
  variants: function
  device_check: NoCheck
  device_guard: False

- func: amax(Tensor self, int[1] dim=[], bool keepdim=False) -> Tensor
  variants: function, method
  structured_delegate: amax.out

- func: amax.out(Tensor self, int[1] dim=[], bool keepdim=False, *, Tensor(a!) out) -> Tensor(a!)
  structured: True
  dispatch:
    CPU, CUDA: amax_out

# Return: (Tensor output, Tensor indices)
- func: max_pool1d_with_indices(Tensor self, int[1] kernel_size, int[1] stride=[], int[1] padding=0, int[1] dilation=1, bool ceil_mode=False) -> (Tensor, Tensor)

- func: max_pool1d(Tensor self, int[1] kernel_size, int[1] stride=[], int[1] padding=0, int[1] dilation=1, bool ceil_mode=False) -> Tensor

- func: max_pool2d(Tensor self, int[2] kernel_size, int[2] stride=[], int[2] padding=0, int[2] dilation=1, bool ceil_mode=False) -> Tensor

- func: mkldnn_max_pool2d(Tensor self, int[2] kernel_size, int[2] stride=[], int[2] padding=0, int[2] dilation=1, bool ceil_mode=False) -> Tensor
  dispatch:
    MkldnnCPU: mkldnn_max_pool2d

- func: mkldnn_max_pool2d_backward(Tensor grad_output, Tensor output, Tensor input, int[2] kernel_size, int[2] stride=[], int[2] padding=0, int[2] dilation=1, bool ceil_mode=False) -> Tensor
  dispatch:
    MkldnnCPU: mkldnn_max_pool2d_backward

- func: mkldnn_max_pool3d(Tensor self, int[3] kernel_size, int[3] stride=[], int[3] padding=0, int[3] dilation=1, bool ceil_mode=False) -> Tensor
  dispatch:
    MkldnnCPU: mkldnn_max_pool3d

- func: mkldnn_max_pool3d_backward(Tensor grad_output, Tensor output, Tensor input, int[3] kernel_size, int[3] stride=[], int[3] padding=0, int[3] dilation=1, bool ceil_mode=False) -> Tensor
  dispatch:
    MkldnnCPU: mkldnn_max_pool3d_backward

- func: quantized_max_pool1d(Tensor self, int[1] kernel_size, int[1] stride=[], int[1] padding=0, int[1] dilation=1, bool ceil_mode=False) -> Tensor
  dispatch:
    QuantizedCPU: quantized_max_pool1d

- func: quantized_max_pool2d(Tensor self, int[2] kernel_size, int[2] stride=[], int[2] padding=0, int[2] dilation=1, bool ceil_mode=False) -> Tensor
  dispatch:
    QuantizedCPU: quantized_max_pool2d
    QuantizedCUDA: quantized_max_pool2d_cudnn

- func: max_pool3d(Tensor self, int[3] kernel_size, int[3] stride=[], int[3] padding=0, int[3] dilation=1, bool ceil_mode=False) -> Tensor

# The CPU and GPU dispatch variants are named weirdly here because otherwise there
# are namespacing issues in C++
- func: mean(Tensor self, *, ScalarType? dtype=None) -> Tensor
  device_check: NoCheck   # TensorIterator
  variants: function, method
  dispatch:
    CompositeExplicitAutograd: mean

- func: mean.dim(Tensor self, int[1] dim, bool keepdim=False, *, ScalarType? dtype=None) -> Tensor
  structured_delegate: mean.out
  device_check: NoCheck   # TensorIterator
  variants: function, method
  dispatch:
    QuantizedCPU: mean_quantized_cpu

- func: mean.out(Tensor self, int[1] dim, bool keepdim=False, *, ScalarType? dtype=None, Tensor(a!) out) -> Tensor(a!)
  structured: True
  device_check: NoCheck   # TensorIterator
  dispatch:
    CPU, CUDA: mean_out
    QuantizedCPU: mean_out_quantized_cpu

- func: mean.names_dim(Tensor self, Dimname[1] dim, bool keepdim=False, *, ScalarType? dtype=None) -> Tensor
  device_check: NoCheck   # TensorIterator
  variants: function, method

- func: mean.names_out(Tensor self, Dimname[1] dim, bool keepdim=False, *, ScalarType? dtype=None, Tensor(a!) out) -> Tensor(a!)
  device_check: NoCheck   # TensorIterator

- func: nanmean(Tensor self, int[1] dim=[], bool keepdim=False, *, ScalarType? dtype=None) -> Tensor
  device_check: NoCheck   # Composite
  variants: function, method

- func: nanmean.out(Tensor self, int[1] dim=[], bool keepdim=False, *, ScalarType? dtype=None, Tensor(a!) out) -> Tensor(a!)
  device_check: NoCheck   # Composite

- func: median(Tensor self) -> Tensor
  variants: function, method
  dispatch:
    CPU: median_cpu
    CUDA: median_cuda

- func: median.dim(Tensor self, int dim, bool keepdim=False) -> (Tensor values, Tensor indices)
  variants: function, method
  dispatch:
    CompositeExplicitAutograd: median

- func: median.dim_values(Tensor self, int dim, bool keepdim=False, *, Tensor(a!) values, Tensor(b!) indices) -> (Tensor(a!) values, Tensor(b!) indices)
  dispatch:
    CPU: median_out_cpu
    CUDA: median_out_cuda

- func: median.names_dim(Tensor self, Dimname dim, bool keepdim=False) -> (Tensor values, Tensor indices)
  variants: function, method

- func: median.names_dim_values(Tensor self, Dimname dim, bool keepdim=False, *, Tensor(a!) values, Tensor(b!) indices) -> (Tensor(a!) values, Tensor(b!) indices)

- func: nanmedian(Tensor self) -> Tensor
  variants: function, method
  dispatch:
    CPU: nanmedian_cpu
    CUDA: nanmedian_cuda

- func: nanmedian.dim(Tensor self, int dim, bool keepdim=False) -> (Tensor values, Tensor indices)
  variants: function, method
  dispatch:
    CompositeExplicitAutograd: nanmedian

- func: nanmedian.dim_values(Tensor self, int dim, bool keepdim=False, *, Tensor(a!) values, Tensor(b!) indices) -> (Tensor(a!) values, Tensor(b!) indices)
  dispatch:
    CPU: nanmedian_out_cpu
    CUDA: nanmedian_out_cuda

- func: nanmedian.names_dim(Tensor self, Dimname dim, bool keepdim=False) -> (Tensor values, Tensor indices)
  variants: function, method

- func: nanmedian.names_dim_values(Tensor self, Dimname dim, bool keepdim=False, *, Tensor(a!) values, Tensor(b!) indices) -> (Tensor(a!) values, Tensor(b!) indices)

- func: min.dim(Tensor self, int dim, bool keepdim=False) -> (Tensor values, Tensor indices)
  device_check: NoCheck   # TensorIterator
  structured_delegate: min.dim_min
  variants: function, method
  dispatch:
    QuantizedCPU, QuantizedCUDA: qmin

- func: min.dim_min(Tensor self, int dim, bool keepdim=False, *, Tensor(a!) min, Tensor(b!) min_indices) -> (Tensor(a!) values, Tensor(b!) indices)
  device_check: NoCheck   # TensorIterator
  structured: True
  precomputed:
  - dim -> int dim
  dispatch:
    CPU, CUDA: min_out

- func: min.names_dim(Tensor self, Dimname dim, bool keepdim=False) -> (Tensor values, Tensor indices)
  device_check: NoCheck   # TensorIterator
  variants: function, method

- func: min.names_dim_min(Tensor self, Dimname dim, bool keepdim=False, *, Tensor(a!) min, Tensor(b!) min_indices) -> (Tensor(a!) values, Tensor(b!) indices)
  device_check: NoCheck   # TensorIterator

- func: amin(Tensor self, int[1] dim=[], bool keepdim=False) -> Tensor
  variants: function, method
  structured_delegate: amin.out

- func: amin.out(Tensor self, int[1] dim=[], bool keepdim=False, *, Tensor(a!) out) -> Tensor(a!)
  structured: True
  dispatch:
    CPU, CUDA: amin_out

- func: mkldnn_convolution(Tensor self, Tensor weight, Tensor? bias, int[] padding, int[] stride, int[] dilation, int groups) -> Tensor
  dispatch:
    CompositeExplicitAutograd: mkldnn_convolution

- func: miopen_batch_norm(Tensor input, Tensor weight, Tensor? bias, Tensor? running_mean, Tensor? running_var, bool training, float exponential_average_factor, float epsilon) -> (Tensor, Tensor, Tensor)
  dispatch:
    CUDA: miopen_batch_norm

- func: miopen_batch_norm_backward(Tensor input, Tensor grad_output, Tensor weight, Tensor? running_mean, Tensor? running_var, Tensor? save_mean, Tensor? save_var, float epsilon) -> (Tensor, Tensor, Tensor)
  dispatch:
    CUDA: miopen_batch_norm_backward

- func: miopen_convolution(Tensor self, Tensor weight, Tensor? bias, int[] padding, int[] stride, int[] dilation, int groups, bool benchmark, bool deterministic) -> Tensor
  dispatch:
    CUDA: miopen_convolution

- func: miopen_convolution_transpose(Tensor self, Tensor weight, Tensor? bias, int[] padding, int[] output_padding, int[] stride, int[] dilation, int groups, bool benchmark, bool deterministic) -> Tensor
  dispatch:
    CUDA: miopen_convolution_transpose

- func: miopen_depthwise_convolution(Tensor self, Tensor weight, Tensor? bias, int[] padding, int[] stride, int[] dilation, int groups, bool benchmark, bool deterministic) -> Tensor
  dispatch:
    CUDA: miopen_depthwise_convolution

- func: miopen_rnn(Tensor input, Tensor[] weight, int weight_stride0, Tensor hx, Tensor? cx, int mode, int hidden_size, int num_layers, bool batch_first, float dropout, bool train, bool bidirectional, int[] batch_sizes, Tensor? dropout_state) -> (Tensor, Tensor, Tensor, Tensor, Tensor)
  dispatch:
    CUDA: miopen_rnn

- func: miopen_rnn_backward(Tensor input, Tensor[] weight, int weight_stride0, Tensor weight_buf, Tensor hx, Tensor? cx, Tensor output, Tensor? grad_output, Tensor? grad_hy, Tensor? grad_cy, int mode, int hidden_size, int num_layers, bool batch_first, float dropout, bool train, bool bidirectional, int[] batch_sizes, Tensor? dropout_state, Tensor reserve, bool[4] output_mask) -> (Tensor, Tensor, Tensor, Tensor[])
  dispatch:
    CUDA: miopen_rnn_backward

- func: mm(Tensor self, Tensor mat2) -> Tensor
  structured_delegate: mm.out
  variants: function, method
  dispatch:
    SparseCPU, SparseCUDA: _sparse_mm
    SparseCsrCPU, SparseCsrCUDA: _sparse_csr_mm

- func: mm.out(Tensor self, Tensor mat2, *, Tensor(a!) out) -> Tensor(a!)
  structured: True
  dispatch:
    CPU: mm_out_cpu
    CUDA: mm_out_cuda
    SparseCPU, SparseCUDA: _sparse_mm_out
    SparseCsrCPU, SparseCsrCUDA: _sparse_csr_mm_out

- func: _sparse_mm(Tensor sparse, Tensor dense) -> Tensor
  python_module: sparse

- func: _sparse_sparse_matmul(Tensor self, Tensor other) -> Tensor
  dispatch:
    SparseCPU: sparse_sparse_matmul_cpu
    SparseCUDA: sparse_sparse_matmul_cuda

- func: _sparse_mask_helper(Tensor t, Tensor mask_indices) -> Tensor
  dispatch:
    SparseCPU: sparse_mask_helper_cpu
    SparseCUDA: sparse_mask_helper_cuda

- func: mode(Tensor self, int dim=-1, bool keepdim=False) -> (Tensor values, Tensor indices)
  variants: function, method
  dispatch:
    CPU, CUDA: mode

- func: mode.values(Tensor self, int dim=-1, bool keepdim=False, *, Tensor(a!) values, Tensor(b!) indices) -> (Tensor(a!) values, Tensor(b!) indices)
  dispatch:
    CompositeExplicitAutograd: mode_out

- func: mode.dimname(Tensor self, Dimname dim, bool keepdim=False) -> (Tensor values, Tensor indices)
  variants: function, method

- func: mode.dimname_out(Tensor self, Dimname dim, bool keepdim=False, *, Tensor(a!) values, Tensor(b!) indices) -> (Tensor(a!) values, Tensor(b!) indices)

- func: mul.Tensor(Tensor self, Tensor other) -> Tensor
  device_check: NoCheck   # TensorIterator
  structured_delegate: mul.out
  variants: function, method
  dispatch:
    SparseCPU, SparseCUDA: mul_sparse
    SparseCsrCPU, SparseCsrCUDA: mul_sparse_csr
    MkldnnCPU: mkldnn_mul
    ZeroTensor: mul_zerotensor

- func: mul_.Tensor(Tensor(a!) self, Tensor other) -> Tensor(a!)
  device_check: NoCheck   # TensorIterator
  structured_delegate: mul.out
  variants: method
  dispatch:
    SparseCPU, SparseCUDA: mul_sparse_
    SparseCsrCPU, SparseCsrCUDA: mul_sparse_csr_
    MkldnnCPU: mkldnn_mul_

- func: mul.out(Tensor self, Tensor other, *, Tensor(a!) out) -> Tensor(a!)
  device_check: NoCheck   # TensorIterator
  structured: True
  structured_inherits: TensorIteratorBase
  dispatch:
    CPU, CUDA: mul_out
    SparseCPU: mul_out_sparse_cpu
    SparseCUDA: mul_out_sparse_cuda
    SparseCsrCPU, SparseCsrCUDA: mul_out_sparse_csr
    MkldnnCPU: mkldnn_mul_out

  # For C++ only, until we have conversion from C++ numbers to Tensor
- func: mul.Scalar(Tensor self, Scalar other) -> Tensor
  device_check: NoCheck   # TensorIterator
  variants: function, method
  dispatch:
    CompositeExplicitAutograd: mul

- func: mul_.Scalar(Tensor(a!) self, Scalar other) -> Tensor(a!)
  device_check: NoCheck   # TensorIterator
  variants: method
  dispatch:
    CompositeExplicitAutograd: mul_
    SparseCsrCPU, SparseCsrCUDA: mul__scalar_sparse_csr

# multiply, alias for mul
- func: multiply.Tensor(Tensor self, Tensor other) -> Tensor
  variants: function, method

- func: multiply_.Tensor(Tensor(a!) self, Tensor other) -> Tensor(a!)
  variants: method

- func: multiply.out(Tensor self, Tensor other, *, Tensor(a!) out) -> Tensor(a!)

- func: multiply.Scalar(Tensor self, Scalar other) -> Tensor
  variants: function, method

- func: multiply_.Scalar(Tensor(a!) self, Scalar other) -> Tensor(a!)
  variants: method

- func: mv(Tensor self, Tensor vec) -> Tensor
  variants: function, method
  dispatch:
    CompositeExplicitAutograd: mv
    SparseCPU, SparseCUDA: mv_sparse

- func: mv.out(Tensor self, Tensor vec, *, Tensor(a!) out) -> Tensor(a!)
  dispatch:
    CompositeExplicitAutograd: mv_out

- func: mvlgamma.out(Tensor self, int p, *, Tensor(a!) out) -> Tensor(a!)
  dispatch:
    CPU, CUDA: mvlgamma_out

- func: mvlgamma(Tensor self, int p) -> Tensor
  device_check: NoCheck   # TensorIterator
  variants: function, method
  dispatch:
    CompositeExplicitAutograd: mvlgamma

- func: mvlgamma_(Tensor(a!) self, int p) -> Tensor(a!)
  device_check: NoCheck   # TensorIterator
  variants: method
  dispatch:
    CompositeExplicitAutograd: mvlgamma_

- func: narrow_copy(Tensor self, int dim, int start, int length) -> Tensor
  variants: function, method
  dispatch:
    CPU: narrow_copy_dense_cpu
    SparseCPU, SparseCUDA: narrow_copy_sparse
    CompositeExplicitAutograd: narrow_copy_dense
  tags: view_copy

- func: narrow_copy.SymInt(Tensor self, int dim, int start, SymInt length) -> Tensor
  variants: function, method
  dispatch:
    CompositeExplicitAutograd: narrow_copy_symint

- func: narrow_copy.out(Tensor self, int dim, int start, int length, *, Tensor(a!) out) -> Tensor(a!)
  dispatch:
    CPU: narrow_copy_dense_cpu_out

- func: narrow(Tensor(a) self, int dim, int start, int length) -> Tensor(a)
  variants: function, method
  device_check: NoCheck
  device_guard: False

- func: narrow.Tensor(Tensor(a) self, int dim, Tensor start, int length) -> Tensor(a)
  variants: function, method
  device_check: NoCheck
  device_guard: False

- func: native_batch_norm(Tensor input, Tensor? weight, Tensor? bias, Tensor? running_mean, Tensor? running_var, bool training, float momentum, float eps) -> (Tensor, Tensor, Tensor)
  dispatch:
    CPU: batch_norm_cpu
    CUDA: batch_norm_cuda
    MkldnnCPU: mkldnn_batch_norm

- func: native_batch_norm.out(Tensor input, Tensor? weight, Tensor? bias, Tensor? running_mean, Tensor? running_var, bool training, float momentum, float eps, *, Tensor(a!) out, Tensor(b!) save_mean, Tensor(c!) save_invstd) -> (Tensor(a!), Tensor(b!), Tensor(c!))
  dispatch:
    CUDA: batch_norm_cuda_out

- func: batch_norm_stats(Tensor input, float eps) -> (Tensor, Tensor)
  dispatch:
    CUDA: batch_norm_stats_cuda

- func: batch_norm_elemt(Tensor input, Tensor? weight, Tensor? bias, Tensor mean, Tensor invstd, float eps) -> Tensor
  dispatch:
    CUDA: batch_norm_elemt_cuda

- func: batch_norm_elemt.out(Tensor input, Tensor? weight, Tensor? bias, Tensor mean, Tensor invstd, float eps, *, Tensor(a!) out) -> Tensor(a!)
  dispatch:
    CUDA: batch_norm_elemt_cuda_out

# for backward compatibility
- func: batch_norm_gather_stats(Tensor input, Tensor mean, Tensor invstd, Tensor? running_mean, Tensor? running_var, float momentum, float eps, int count) -> (Tensor, Tensor)
  dispatch:
    CUDA: batch_norm_gather_stats_cuda

- func: batch_norm_gather_stats_with_counts(Tensor input, Tensor mean, Tensor invstd, Tensor? running_mean, Tensor? running_var, float momentum, float eps, Tensor counts) -> (Tensor, Tensor)
  dispatch:
    CUDA: batch_norm_gather_stats_with_counts_cuda

- func: native_batch_norm_backward(Tensor grad_out, Tensor input, Tensor? weight, Tensor? running_mean, Tensor? running_var, Tensor? save_mean, Tensor? save_invstd, bool train, float eps, bool[3] output_mask) -> (Tensor, Tensor, Tensor)
  dispatch:
    CPU: batch_norm_backward_cpu
    CUDA: batch_norm_backward_cuda
    MkldnnCPU: mkldnn_batch_norm_backward

- func: batch_norm_backward_reduce(Tensor grad_out, Tensor input, Tensor mean, Tensor invstd, Tensor? weight, bool input_g, bool weight_g, bool bias_g) -> (Tensor, Tensor, Tensor, Tensor)
  dispatch:
    CUDA: batch_norm_backward_reduce_cuda

- func: batch_norm_backward_elemt(Tensor grad_out, Tensor input, Tensor mean, Tensor invstd, Tensor? weight, Tensor mean_dy, Tensor mean_dy_xmu, Tensor count) -> Tensor
  dispatch:
    CUDA: batch_norm_backward_elemt_cuda

- func: batch_norm_update_stats(Tensor input, Tensor? running_mean, Tensor? running_var, float momentum) -> (Tensor, Tensor)
  dispatch:
    CPU: batch_norm_update_stats_cpu
    CUDA: batch_norm_update_stats_cuda

- func: is_vulkan_available() -> bool

- func: _nnpack_available() -> bool

- func: _nnpack_spatial_convolution(Tensor input, Tensor weight, Tensor? bias, int[2] padding, int[2] stride=1) -> Tensor
  variants: function
  dispatch:
    CompositeExplicitAutograd: _nnpack_spatial_convolution

- func: ones.names(int[] size, *, Dimname[]? names, ScalarType? dtype=None, Layout? layout=None, Device? device=None, bool? pin_memory=None) -> Tensor
  device_check: NoCheck
  device_guard: False

- func: ones(int[] size, *, ScalarType? dtype=None, Layout? layout=None, Device? device=None, bool? pin_memory=None) -> Tensor

- func: ones.out(int[] size, *, Tensor(a!) out) -> Tensor(a!)

- func: ones_like(Tensor self, *, ScalarType? dtype=None, Layout? layout=None, Device? device=None, bool? pin_memory=None, MemoryFormat? memory_format=None) -> Tensor

- func: pairwise_distance(Tensor x1, Tensor x2, float p=2, float eps=1e-06, bool keepdim=False) -> Tensor

- func: cdist(Tensor x1, Tensor x2, float p=2, int? compute_mode=None) -> Tensor

- func: _euclidean_dist(Tensor x1, Tensor x2) -> Tensor
  dispatch:
    CompositeExplicitAutograd: _euclidean_dist

- func: _cdist_forward(Tensor x1, Tensor x2, float p, int? compute_mode) -> Tensor
  dispatch:
    CPU, CUDA: _cdist_forward

- func: _cdist_backward(Tensor grad, Tensor x1, Tensor x2, float p, Tensor cdist) -> Tensor
  dispatch:
    CPU, CUDA: _cdist_backward

- func: pdist(Tensor self, float p=2) -> Tensor

- func: _pdist_forward(Tensor self, float p=2) -> Tensor
  dispatch:
    CPU, CUDA: _pdist_forward

- func: _pdist_backward(Tensor grad, Tensor self, float p, Tensor pdist) -> Tensor
  dispatch:
    CPU, CUDA: _pdist_backward

- func: cosine_similarity(Tensor x1, Tensor x2, int dim=1, float eps=1e-08) -> Tensor
  variants: function

- func: permute(Tensor(a) self, int[] dims) -> Tensor(a)
  variants: function, method
  dispatch:
    CompositeExplicitAutograd: permute

- func: movedim.intlist(Tensor(a) self, int[] source, int[] destination) -> Tensor(a)
  variants: function, method

- func: movedim.int(Tensor(a) self, int source, int destination) -> Tensor(a)
  variants: function, method

# moveaxis, alias for movedim
- func: moveaxis.intlist(Tensor(a) self, int[] source, int[] destination) -> Tensor(a)
  variants: function, method

- func: moveaxis.int(Tensor(a) self, int source, int destination) -> Tensor(a)
  variants: function, method

# Only exposed from C++ -- in Python,
# we expose it as an attribute `T`, not a function.
#
# I'd like to name this "T" in C++ too, but
# calling a native function "T" causes undefined
# behavior on Windows, for reasons I don't understand
# (maybe related to capital letter collation somehow...)
- func: numpy_T(Tensor(a) self) -> Tensor(a)
  variants: method

# Exposed on Python as an attribute 'H'
- func: matrix_H(Tensor(a) self) -> Tensor(a)
  variants: method

# Exposed on Python as an attribute 'mT'
- func: mT(Tensor(a) self) -> Tensor(a)
  variants: method

# Exposed on Python as an attribute 'mH'
- func: mH(Tensor(a) self) -> Tensor(a)
  variants: method

- func: adjoint(Tensor(a) self) -> Tensor(a)
  variants: function, method

- func: pixel_shuffle(Tensor self, int upscale_factor) -> Tensor

- func: pixel_unshuffle(Tensor self, int downscale_factor) -> Tensor

- func: channel_shuffle(Tensor self, int groups) -> Tensor
  dispatch:
    CPU: channel_shuffle
    QuantizedCPU: channel_shuffle_quantized_cpu

- func: native_channel_shuffle(Tensor self, int groups) -> Tensor
  dispatch:
    CPU: channel_shuffle_cpu
    CompositeImplicitAutograd: math_channel_shuffle

- func: is_pinned(Tensor self, Device? device=None) -> bool
  variants: method
  dispatch:
    CUDA: is_pinned_cuda
    CompositeExplicitAutograd: is_pinned_default

# TODO: add a copy kwarg that guarantees that the tensor is put into fresh
# pinned memory
- func: pin_memory(Tensor(a) self, Device? device=None) -> Tensor(a)
  variants: method

# Unlike pin_memory, this is guaranteed to give a new non-aliasing tensor
- func: _pin_memory(Tensor self, Device? device=None) -> Tensor
  dispatch:
    CUDA: _pin_memory_cuda

- func: pinverse(Tensor self, float rcond=1e-15) -> Tensor
  variants: function, method

- func: poisson_nll_loss(Tensor input, Tensor target, bool log_input, bool full, float eps, int reduction) -> Tensor
  variants: function

- func: rad2deg(Tensor self) -> Tensor
  variants: function, method
  dispatch:
    CompositeExplicitAutograd: rad2deg
    SparseCsrCPU, SparseCsrCUDA: rad2deg_sparse_csr

- func: rad2deg_(Tensor(a!) self) -> Tensor(a!)
  variants: function, method
  dispatch:
    CompositeExplicitAutograd: rad2deg_
    SparseCsrCPU, SparseCsrCUDA: rad2deg_sparse_csr_

- func: rad2deg.out(Tensor self, *, Tensor(a!) out) -> Tensor(a!)
  dispatch:
    CompositeExplicitAutograd: rad2deg_out
    SparseCsrCPU, SparseCsrCUDA: rad2deg_sparse_csr_out

- func: deg2rad(Tensor self) -> Tensor
  variants: function, method
  dispatch:
    CompositeExplicitAutograd: deg2rad

- func: deg2rad_(Tensor(a!) self) -> Tensor(a!)
  variants: function, method
  dispatch:
    CompositeExplicitAutograd: deg2rad_

- func: deg2rad.out(Tensor self, *, Tensor(a!) out) -> Tensor(a!)
  dispatch:
    CompositeExplicitAutograd: deg2rad_out

- func: scalar_tensor(Scalar s, *, ScalarType? dtype=None, Layout? layout=None, Device? device=None, bool? pin_memory=None) -> Tensor

- func: rand.names(int[] size, *, Dimname[]? names, ScalarType? dtype=None, Layout? layout=None, Device? device=None, bool? pin_memory=None) -> Tensor
  device_check: NoCheck
  device_guard: False

- func: rand.generator_with_names(int[] size, *, Generator? generator, Dimname[]? names, ScalarType? dtype=None, Layout? layout=None, Device? device=None, bool? pin_memory=None) -> Tensor
  device_check: NoCheck
  device_guard: False

- func: rand(int[] size, *, ScalarType? dtype=None, Layout? layout=None, Device? device=None, bool? pin_memory=None) -> Tensor

- func: rand.generator(int[] size, *, Generator? generator, ScalarType? dtype=None, Layout? layout=None, Device? device=None, bool? pin_memory=None) -> Tensor

- func: rand.out(int[] size, *, Tensor(a!) out) -> Tensor(a!)

- func: rand.generator_out(int[] size, *, Generator? generator, Tensor(a!) out) -> Tensor(a!)

- func: rand_like(Tensor self, *, ScalarType? dtype=None, Layout? layout=None, Device? device=None, bool? pin_memory=None, MemoryFormat? memory_format=None) -> Tensor

- func: randint(int high, int[] size, *, ScalarType? dtype=None, Layout? layout=None, Device? device=None, bool? pin_memory=None) -> Tensor

- func: randint.generator(int high, int[] size, *, Generator? generator, ScalarType? dtype=None, Layout? layout=None, Device? device=None, bool? pin_memory=None) -> Tensor

- func: randint.low(int low, int high, int[] size, *, ScalarType? dtype=None, Layout? layout=None, Device? device=None, bool? pin_memory=None) -> Tensor

- func: randint.low_generator(int low, int high, int[] size, *, Generator? generator, ScalarType? dtype=None, Layout? layout=None, Device? device=None, bool? pin_memory=None) -> Tensor

- func: randint.out(int high, int[] size, *, Tensor(a!) out) -> Tensor(a!)

- func: randint.generator_out(int high, int[] size, *, Generator? generator, Tensor(a!) out) -> Tensor(a!)

- func: randint.low_out(int low, int high, int[] size, *, Tensor(a!) out) -> Tensor(a!)

- func: randint.low_generator_out(int low, int high, int[] size, *, Generator? generator, Tensor(a!) out) -> Tensor(a!)

- func: randint_like(Tensor self, int high, *, ScalarType? dtype=None, Layout? layout=None, Device? device=None, bool? pin_memory=None, MemoryFormat? memory_format=None) -> Tensor

- func: randint_like.low_dtype(Tensor self, int low, int high, *, ScalarType? dtype=None, Layout? layout=None, Device? device=None, bool? pin_memory=None, MemoryFormat? memory_format=None) -> Tensor

- func: randn(int[] size, *, ScalarType? dtype=None, Layout? layout=None, Device? device=None, bool? pin_memory=None) -> Tensor

- func: randn.generator(int[] size, *, Generator? generator, ScalarType? dtype=None, Layout? layout=None, Device? device=None, bool? pin_memory=None) -> Tensor

- func: randn.names(int[] size, *, Dimname[]? names, ScalarType? dtype=None, Layout? layout=None, Device? device=None, bool? pin_memory=None) -> Tensor
  device_check: NoCheck
  device_guard: False

- func: randn.generator_with_names(int[] size, *, Generator? generator, Dimname[]? names, ScalarType? dtype=None, Layout? layout=None, Device? device=None, bool? pin_memory=None) -> Tensor
  device_check: NoCheck
  device_guard: False

- func: randn.out(int[] size, *, Tensor(a!) out) -> Tensor(a!)

- func: randn.generator_out(int[] size, *, Generator? generator, Tensor(a!) out) -> Tensor(a!)

- func: randn_like(Tensor self, *, ScalarType? dtype=None, Layout? layout=None, Device? device=None, bool? pin_memory=None, MemoryFormat? memory_format=None) -> Tensor

- func: randperm(int n, *, ScalarType? dtype=long, Layout? layout=None, Device? device=None, bool? pin_memory=None) -> Tensor

- func: randperm.generator(int n, *, Generator? generator, ScalarType? dtype=long, Layout? layout=None, Device? device=None, bool? pin_memory=None) -> Tensor

- func: randperm.out(int n, *, Tensor(a!) out) -> Tensor(a!)

- func: randperm.generator_out(int n, *, Generator? generator, Tensor(a!) out) -> Tensor(a!)
  dispatch:
    CPU: randperm_out_cpu
    CUDA: randperm_out_cuda

- func: range.step(Scalar start, Scalar end, Scalar step=1, *, ScalarType? dtype=None, Layout? layout=None, Device? device=None, bool? pin_memory=None) -> Tensor

- func: range(Scalar start, Scalar end, *, ScalarType? dtype=None, Layout? layout=None, Device? device=None, bool? pin_memory=None) -> Tensor

- func: range.out(Scalar start, Scalar end, Scalar step=1, *, Tensor(a!) out) -> Tensor(a!)
  dispatch:
    CPU, Meta: range_out
    CUDA: range_cuda_out

- func: ravel(Tensor(a) self) -> Tensor(a)
  variants: function, method

- func: reciprocal(Tensor self) -> Tensor
  device_check: NoCheck   # TensorIterator
  structured_delegate: reciprocal.out
  variants: function, method

- func: reciprocal_(Tensor(a!) self) -> Tensor(a!)
  device_check: NoCheck   # TensorIterator
  structured_delegate: reciprocal.out
  variants: function, method

- func: reciprocal.out(Tensor self, *, Tensor(a!) out) -> Tensor(a!)
  device_check: NoCheck   # TensorIterator
  structured: True
  structured_inherits: TensorIteratorBase
  dispatch:
    CPU, CUDA: reciprocal_out

- func: neg(Tensor self) -> Tensor
  device_check: NoCheck   # TensorIterator
  structured_delegate: neg.out
  variants: function, method
  dispatch:
    SparseCPU, SparseCUDA: neg_sparse
    SparseCsrCPU, SparseCsrCUDA: neg_sparse_csr

- func: neg_(Tensor(a!) self) -> Tensor(a!)
  device_check: NoCheck   # TensorIterator
  structured_delegate: neg.out
  variants: function, method
  dispatch:
    SparseCPU, SparseCUDA: neg_sparse_
    SparseCsrCPU, SparseCsrCUDA: neg_sparse_csr_

- func: neg.out(Tensor self, *, Tensor(a!) out) -> Tensor(a!)
  device_check: NoCheck   # TensorIterator
  structured: True
  structured_inherits: TensorIteratorBase
  dispatch:
    CPU, CUDA: neg_out
    SparseCPU, SparseCUDA: neg_out_sparse
    SparseCsrCPU, SparseCsrCUDA: neg_sparse_csr_out

# Alias for neg
- func: negative(Tensor self) -> Tensor
  variants: function, method

- func: negative_(Tensor(a!) self) -> Tensor(a!)
  variants: function, method

- func: negative.out(Tensor self, *, Tensor(a!) out) -> Tensor(a!)

- func: repeat(Tensor self, int[] repeats) -> Tensor
  variants: method  # This is method-only to match the previous tensor API. In the future we could make this a function too.
  dispatch:
    CompositeExplicitAutograd: repeat

- func: repeat_interleave.Tensor(Tensor repeats, *, int? output_size=None) -> Tensor
  variants: function
  dispatch:
    CPU: repeat_interleave_cpu
    CUDA: repeat_interleave_cuda

- func: repeat_interleave.self_Tensor(Tensor self, Tensor repeats, int? dim=None, *, int? output_size=None) -> Tensor
  variants: function, method

- func: repeat_interleave.self_int(Tensor self, int repeats, int? dim=None, *, int? output_size=None) -> Tensor
  variants: function, method

- func: reshape(Tensor(a) self, int[] shape) -> Tensor(a)
  variants: function, method
  device_check: NoCheck
  device_guard: False

# NOTE [ _reshape_alias ] is meant to be used in the implementation of reshape.
# They are not user-facing, hence the leading underscore. Please don't use it
# anywhere else.
- func: _reshape_alias(Tensor(a) self, int[] size, int[] stride) -> Tensor(a)
  variants: function, method
  device_check: NoCheck
  device_guard: False
  dispatch:
    CPU, CUDA, Meta, QuantizedCPU, QuantizedCUDA, ZeroTensor: _reshape_alias
    # We don't need to support mkldnn since this is handled explicitly by the reshape operator.

- func: _mkldnn_reshape(Tensor self, int[] shape) -> Tensor
  device_check: NoCheck
  device_guard: False
  dispatch:
    MkldnnCPU: mkldnn_reshape

- func: reshape_as(Tensor(a) self, Tensor other) -> Tensor(a)
  variants: method
  device_check: NoCheck
  device_guard: False

- func: round(Tensor self) -> Tensor
  device_check: NoCheck   # TensorIterator
  structured_delegate: round.out
  variants: function, method
  dispatch:
    SparseCPU, SparseCUDA: round_sparse
    SparseCsrCPU, SparseCsrCUDA: round_sparse_csr

- func: round_(Tensor(a!) self) -> Tensor(a!)
  device_check: NoCheck   # TensorIterator
  structured_delegate: round.out
  variants: function, method
  dispatch:
    SparseCPU, SparseCUDA: round_sparse_
    SparseCsrCPU, SparseCsrCUDA: round_sparse_csr_

- func: round.out(Tensor self, *, Tensor(a!) out) -> Tensor(a!)
  device_check: NoCheck   # TensorIterator
  structured: True
  structured_inherits: TensorIteratorBase
  dispatch:
    CPU: round_out
    CUDA: round_out
    SparseCPU, SparseCUDA: round_sparse_out
    SparseCsrCPU, SparseCsrCUDA: round_sparse_csr_out

- func: round.decimals(Tensor self, *, int decimals) -> Tensor
  device_check: NoCheck   # TensorIterator
  structured_delegate: round.decimals_out
  variants: function, method

- func: round_.decimals(Tensor(a!) self, *, int decimals) -> Tensor(a!)
  device_check: NoCheck   # TensorIterator
  structured_delegate: round.decimals_out
  variants: function, method

- func: round.decimals_out(Tensor self, *, int decimals, Tensor(a!) out) -> Tensor(a!)
  device_check: NoCheck   # TensorIterator
  structured: True
  structured_inherits: TensorIteratorBase
  dispatch:
    CPU: round_decimals_out
    CUDA: round_decimals_out

- func: rrelu(Tensor self, Scalar lower=0.125, Scalar upper=0.3333333333333333, bool training=False, Generator? generator=None) -> Tensor
  device_check: NoCheck   # TensorIterator

- func: rrelu_(Tensor(a!) self, Scalar lower=0.125, Scalar upper=0.3333333333333333, bool training=False, Generator? generator=None) -> Tensor(a!)
  device_check: NoCheck   # TensorIterator

- func: relu(Tensor self) -> Tensor
  device_check: NoCheck   # TensorIterator
  variants: function, method
  dispatch:
    CPU, CUDA: relu
    MkldnnCPU: mkldnn_relu
    QuantizedCPU: relu_quantized_cpu
    NestedTensorCPU, NestedTensorCUDA: NestedTensor_relu

- func: relu_(Tensor(a!) self) -> Tensor(a!)
  device_check: NoCheck   # TensorIterator
  variants: function, method
  dispatch:
    CPU, CUDA: relu_
    MkldnnCPU: mkldnn_relu_
    QuantizedCPU: relu_quantized_cpu_
    NestedTensorCPU, NestedTensorCUDA: NestedTensor_relu_

- func: relu6(Tensor self) -> Tensor
  python_module: nn

- func: relu6_(Tensor(a!) self) -> Tensor(a!)
  python_module: nn

- func: prelu(Tensor self, Tensor weight) -> Tensor
  variants: function, method
  dispatch:
    CPU: prelu_cpu
    CUDA: prelu_cuda

- func: prelu_backward(Tensor grad_output, Tensor self, Tensor weight) -> (Tensor, Tensor)
  variants: function, method
  dispatch:
    CPU: prelu_backward_cpu
    CUDA: prelu_backward_cuda

- func: gelu.out(Tensor self, *, str approximate='none', Tensor(a!) out) -> Tensor(a!)
  structured: True
  structured_inherits: TensorIteratorBase
  device_check: NoCheck   # TensorIterator
  python_module: nn
  dispatch:
    CPU: gelu_out_cpu
    CUDA: gelu_out_cuda

- func: gelu_(Tensor(a!) self, *, str approximate='none') -> Tensor(a!)
  structured_delegate: gelu.out
  device_check: NoCheck   # TensorIterator
  python_module: nn
  dispatch:
    NestedTensorCPU, NestedTensorCUDA: NestedTensor_gelu_

- func: gelu(Tensor self, *, str approximate='none') -> Tensor
  structured_delegate: gelu.out
  device_check: NoCheck   # TensorIterator
  python_module: nn
  dispatch:
    MkldnnCPU: mkldnn_gelu
    QuantizedCPU: gelu_quantized_cpu
    NestedTensorCPU, NestedTensorCUDA: NestedTensor_gelu

- func: gelu_backward.grad_input(Tensor grad_output, Tensor self, *, str approximate='none', Tensor(a!) grad_input) -> Tensor(a!)
  structured: True
  structured_inherits: TensorIteratorBase
  python_module: nn
  dispatch:
    CPU: gelu_backward_out_cpu
    CUDA: gelu_backward_out_cuda

- func: gelu_backward(Tensor grad_output, Tensor self, *, str approximate='none') -> Tensor
  structured_delegate: gelu_backward.grad_input
  python_module: nn
  dispatch:
    MkldnnCPU: mkldnn_gelu_backward

- func: infinitely_differentiable_gelu_backward(Tensor grad, Tensor self) -> Tensor
  variants: function
  python_module: nn
  device_check: NoCheck
  device_guard: False

- func: hardshrink.out(Tensor self, Scalar lambd=0.5, *, Tensor(a!) out) -> Tensor(a!)
  structured: True
  structured_inherits: TensorIteratorBase
  device_check: NoCheck   # TensorIterator
  dispatch:
    CPU, CUDA: hardshrink_out

- func: hardshrink(Tensor self, Scalar lambd=0.5) -> Tensor
  structured_delegate: hardshrink.out
  device_check: NoCheck   # TensorIterator
  variants: function, method

- func: hardshrink_backward.grad_input(Tensor grad_out, Tensor self, Scalar lambd, *, Tensor(a!) grad_input) -> Tensor(a!)
  structured: True
  structured_inherits: TensorIteratorBase
  dispatch:
    CPU, CUDA: hardshrink_backward_out

- func: hardshrink_backward(Tensor grad_out, Tensor self, Scalar lambd) -> Tensor
  structured_delegate: hardshrink_backward.grad_input
  variants: function, method

- func: rsqrt(Tensor self) -> Tensor
  device_check: NoCheck   # TensorIterator
  structured_delegate: rsqrt.out
  variants: function, method

- func: rsqrt_(Tensor(a!) self) -> Tensor(a!)
  device_check: NoCheck   # TensorIterator
  structured_delegate: rsqrt.out
  variants: function, method

- func: rsqrt.out(Tensor self, *, Tensor(a!) out) -> Tensor(a!)
  device_check: NoCheck   # TensorIterator
  structured: True
  structured_inherits: TensorIteratorBase
  dispatch:
    CPU, CUDA: rsqrt_out

- func: select.Dimname(Tensor(a) self, Dimname dim, int index) -> Tensor(a)
  variants: function, method
  device_check: NoCheck
  device_guard: False

- func: select.int(Tensor(a) self, int dim, int index) -> Tensor(a)
  variants: function, method
  device_check: NoCheck
  device_guard: False
  dispatch:
    CompositeExplicitAutograd: select
    SparseCsrCPU, SparseCsrCUDA: select_sparse_csr

- func: select_backward(Tensor grad_output, int[] input_sizes, int dim, int index) -> Tensor
  variants: function
  device_check: NoCheck
  device_guard: False
  dispatch:
    CompositeExplicitAutograd: select_backward

- func: selu(Tensor self) -> Tensor
  device_check: NoCheck   # TensorIterator

- func: selu_(Tensor(a!) self) -> Tensor(a!)
  device_check: NoCheck   # TensorIterator

- func: celu(Tensor self, Scalar alpha=1.0) -> Tensor
  device_check: NoCheck   # TensorIterator
  dispatch:
    CompositeExplicitAutograd: celu

- func: celu_(Tensor(a!) self, Scalar alpha=1.0) -> Tensor(a!)
  device_check: NoCheck   # TensorIterator
  dispatch:
    CompositeExplicitAutograd: celu_

- func: silu(Tensor self) -> Tensor
  structured_delegate: silu.out
  python_module: nn
  dispatch:
    CompositeExplicitAutograd: silu

- func: silu_(Tensor(a!) self) -> Tensor(a!)
  structured_delegate: silu.out
  python_module: nn
  dispatch:
    CompositeExplicitAutograd: silu_

- func: silu.out(Tensor self, *, Tensor(a!) out) -> Tensor(a!)
  structured: True
  structured_inherits: TensorIteratorBase
  python_module: nn
  dispatch:
    CPU, CUDA: silu_out

- func: silu_backward.grad_input(Tensor grad_output, Tensor self, *, Tensor(a!) grad_input) -> Tensor(a!)
  structured: True
  structured_inherits: TensorIteratorBase
  python_module: nn
  dispatch:
    CPU, CUDA: silu_backward_out

- func: silu_backward(Tensor grad_output, Tensor self) -> Tensor
  structured_delegate: silu_backward.grad_input
  python_module: nn
  dispatch:
    CompositeImplicitAutograd: math_silu_backward

- func: mish(Tensor self) -> Tensor
  structured_delegate: mish.out
  python_module: nn
  dispatch:
    CompositeExplicitAutograd: mish

- func: mish_(Tensor(a!) self) -> Tensor(a!)
  structured_delegate: mish.out
  python_module: nn
  dispatch:
    CompositeExplicitAutograd: mish_

- func: mish.out(Tensor self, *, Tensor(a!) out) -> Tensor(a!)
  structured: True
  structured_inherits: TensorIteratorBase
  python_module: nn
  dispatch:
    CPU, CUDA: mish_out

- func: mish_backward(Tensor grad_output, Tensor self) -> Tensor
  python_module: nn
  dispatch:
    CPU, CUDA: mish_backward
    CompositeImplicitAutograd: math_mish_backward

- func: sigmoid(Tensor self) -> Tensor
  device_check: NoCheck   # TensorIterator
  structured_delegate: sigmoid.out
  variants: function, method
  dispatch:
    QuantizedCPU: sigmoid_quantized_cpu
    MkldnnCPU: mkldnn_sigmoid

- func: sigmoid_(Tensor(a!) self) -> Tensor(a!)
  device_check: NoCheck   # TensorIterator
  structured_delegate: sigmoid.out
  variants: function, method
  dispatch:
    MkldnnCPU: mkldnn_sigmoid_

- func: sigmoid.out(Tensor self, *, Tensor(a!) out) -> Tensor(a!)
  device_check: NoCheck   # TensorIterator
  structured: True
  structured_inherits: TensorIteratorBase
  dispatch:
    CPU, CUDA: sigmoid_out

- func: logit(Tensor self, float? eps=None) -> Tensor
  variants: function, method
  dispatch:
    CPU, CUDA: logit

- func: logit_(Tensor(a!) self, float? eps=None) -> Tensor(a!)
  variants: function, method
  dispatch:
    CPU, CUDA: logit_

- func: logit.out(Tensor self, float? eps=None, *, Tensor(a!) out) -> Tensor(a!)
  dispatch:
    CPU, CUDA: logit_out

- func: sin(Tensor self) -> Tensor
  device_check: NoCheck   # TensorIterator
  structured_delegate: sin.out
  variants: function, method
  dispatch:
    SparseCsrCPU, SparseCsrCUDA: sin_sparse_csr
    SparseCPU, SparseCUDA: sin_sparse

- func: sin_(Tensor(a!) self) -> Tensor(a!)
  device_check: NoCheck   # TensorIterator
  structured_delegate: sin.out
  variants: function, method
  dispatch:
    SparseCsrCPU, SparseCsrCUDA: sin_sparse_csr_
    SparseCPU, SparseCUDA: sin_sparse_

- func: sin.out(Tensor self, *, Tensor(a!) out) -> Tensor(a!)
  device_check: NoCheck   # TensorIterator
  structured: True
  structured_inherits: TensorIteratorBase
  dispatch:
    CPU, CUDA: sin_out
    SparseCsrCPU, SparseCsrCUDA: sin_sparse_csr_out
    SparseCPU, SparseCUDA: sin_sparse_out

- func: sinc(Tensor self) -> Tensor
  structured_delegate: sinc.out
  variants: function, method

- func: sinc_(Tensor(a!) self) -> Tensor(a!)
  structured_delegate: sinc.out
  variants: function, method

- func: sinc.out(Tensor self, *, Tensor(a!) out) -> Tensor(a!)
  structured: True
  structured_inherits: TensorIteratorBase
  dispatch:
    CPU, CUDA: sinc_out

- func: sinh(Tensor self) -> Tensor
  device_check: NoCheck   # TensorIterator
  structured_delegate: sinh.out
  variants: function, method
  dispatch:
    SparseCPU, SparseCUDA: sinh_sparse
    SparseCsrCPU, SparseCsrCUDA: sinh_sparse_csr

- func: sinh_(Tensor(a!) self) -> Tensor(a!)
  device_check: NoCheck   # TensorIterator
  structured_delegate: sinh.out
  variants: function, method
  dispatch:
    SparseCPU, SparseCUDA: sinh_sparse_
    SparseCsrCPU, SparseCsrCUDA: sinh_sparse_csr_

- func: sinh.out(Tensor self, *, Tensor(a!) out) -> Tensor(a!)
  device_check: NoCheck   # TensorIterator
  structured: True
  structured_inherits: TensorIteratorBase
  dispatch:
    CPU, CUDA: sinh_out
    SparseCPU, SparseCUDA: sinh_sparse_out
    SparseCsrCPU, SparseCsrCUDA: sinh_sparse_csr_out

# Returns a copy of this `Variable` that is detached from its autograd graph.
# This method is OK to call if the `Variable` is a view.
#
# NOTE: Previously, if we change the tensor metadata (e.g. sizes / strides /
# storage / storage_offset) of a tensor created from `detach()`, those metadata
# in the original tensor will also be updated. However, the new behavior is that
# those metadata changes to the detached tensor will not update the original tensor
# anymore, and in the `detach()` function we need to set `allow_tensor_metadata_change_`
# to false to make such changes explicitly illegal, in order to prevent users from
# changing metadata of the detached tensor and expecting the original tensor to also
# be updated.
- func: detach(Tensor(a) self) -> Tensor(a)
  variants: function, method
  dispatch:
    CompositeExplicitAutograd: detach

# Like `detach()`, but modifies this `Variable` in-place. This method may
# only be called on non-view `Variable`s. You can use `is_view()` to check
# this. If this `Variable` is a view, throws an `std::runtime_error()`.
- func: detach_(Tensor(a!) self) -> Tensor(a!)
  variants: function, method
  tags: inplace_view
  dispatch:
    CompositeExplicitAutograd: detach_

- func: size.int(Tensor self, int dim) -> int
  variants: function
  device_check: NoCheck
  device_guard: False
  manual_cpp_binding: True

- func: size.Dimname(Tensor self, Dimname dim) -> int
  variants: function, method
  device_check: NoCheck
  device_guard: False

- func: slice.Tensor(Tensor(a) self, int dim=0, int? start=None, int? end=None, int step=1) -> Tensor(a)
  variants: function, method
  device_check: NoCheck
  device_guard: False
  dispatch:
    CompositeExplicitAutograd: slice

- func: slice_backward(Tensor grad_output, int[] input_sizes, int dim, int start, int end, int step) -> Tensor
  variants: function
  device_check: NoCheck
  device_guard: False
  dispatch:
    CompositeExplicitAutograd: slice_backward

- func: slice_scatter(Tensor self, Tensor src, int dim=0, int? start=None, int? end=None, int step=1) -> Tensor
  variants: function, method
  device_check: NoCheck
  device_guard: False
  dispatch:
    CompositeExplicitAutograd: slice_scatter

- func: select_scatter(Tensor self, Tensor src, int dim, int index) -> Tensor
  variants: function, method
  device_check: NoCheck
  device_guard: False
  dispatch:
    CompositeExplicitAutograd: select_scatter

- func: diagonal_scatter(Tensor self, Tensor src, int offset=0, int dim1=0, int dim2=1) -> Tensor
  variants: function, method
  device_check: NoCheck
  device_guard: False
  dispatch:
    CompositeExplicitAutograd: diagonal_scatter

- func: slogdet(Tensor self) -> (Tensor sign, Tensor logabsdet)
  variants: function, method
  dispatch:
    CompositeExplicitAutograd: slogdet

- func: smm(Tensor self, Tensor mat2) -> Tensor
  variants: function, method

# softmax allows positional dtype, unlike most operators, because kwonly is BC-breaking when loading jit models.
- func: softmax.int(Tensor self, int dim, ScalarType? dtype=None) -> Tensor
  variants: function, method

- func: softmax.int_out(Tensor self, int dim, ScalarType? dtype=None, *, Tensor(a!) out) -> Tensor(a!)
  variants: function
  dispatch:
    CompositeExplicitAutograd: softmax_out

- func: softmax.Dimname(Tensor self, Dimname dim, *, ScalarType? dtype=None) -> Tensor
  variants: function, method

- func: _softmax(Tensor self, int dim, bool half_to_float) -> Tensor
  structured_delegate: _softmax.out
  dispatch:
    MkldnnCPU: mkldnn_softmax

- func: _softmax.out(Tensor self, int dim, bool half_to_float, *, Tensor(a!) out) -> Tensor(a!)
  structured: True
  dispatch:
    CPU: softmax_cpu_out
    CUDA: softmax_cuda_out

- func: _softmax_backward_data(Tensor grad_output, Tensor output, int dim, ScalarType input_dtype) -> Tensor
  structured_delegate: _softmax_backward_data.out

- func: _softmax_backward_data.out(Tensor grad_output, Tensor output, int dim, ScalarType input_dtype, *, Tensor(a!) grad_input) -> Tensor(a!)
  structured: True
  dispatch:
    CPU: softmax_backward_cpu_out
    CUDA: softmax_backward_cuda_out

- func: unsafe_split.Tensor(Tensor self, int split_size, int dim=0) -> Tensor[]
  variants: function, method
  device_check: NoCheck
  device_guard: False
  dispatch:
    CompositeExplicitAutograd: unsafe_split

- func: split.Tensor(Tensor(a -> *) self, int split_size, int dim=0) -> Tensor(a)[]
  variants: function, method
  device_check: NoCheck
  device_guard: False
  dispatch:
    CompositeExplicitAutograd: split

- func: split.sizes(Tensor(a -> *) self, int[] split_size, int dim=0) -> Tensor(a)[]
  variants: function, method
  device_guard: False

- func: unsafe_split_with_sizes(Tensor self, int[] split_sizes, int dim=0) -> Tensor[]
  variants: function, method
  device_check: NoCheck
  device_guard: False
  dispatch:
    CompositeExplicitAutograd: unsafe_split_with_sizes

- func: split_with_sizes(Tensor(a -> *) self, int[] split_sizes, int dim=0) -> Tensor(a)[]
  variants: function, method
  device_check: NoCheck
  device_guard: False
  dispatch:
    CompositeExplicitAutograd: split_with_sizes

- func: hsplit.int(Tensor(a -> *) self, int sections) -> Tensor(a)[]
  variants: function, method

- func: hsplit.array(Tensor(a -> *) self, int[] indices) -> Tensor(a)[]
  variants: function, method

- func: vsplit.int(Tensor(a -> *) self, int sections) -> Tensor(a)[]
  variants: function, method

- func: vsplit.array(Tensor(a -> *) self, int[] indices) -> Tensor(a)[]
  variants: function, method

- func: dsplit.int(Tensor(a -> *) self, int sections) -> Tensor(a)[]
  variants: function, method

- func: dsplit.array(Tensor(a -> *) self, int[] indices) -> Tensor(a)[]
  variants: function, method

- func: squeeze(Tensor(a) self) -> Tensor(a)
  variants: function, method
  device_check: NoCheck
  device_guard: False
  dispatch:
    CompositeExplicitAutograd: squeeze
    QuantizedCPU, QuantizedCUDA: squeeze_quantized

- func: squeeze.dim(Tensor(a) self, int dim) -> Tensor(a)
  variants: function, method
  device_check: NoCheck
  device_guard: False
  dispatch:
    CompositeExplicitAutograd: squeeze
    QuantizedCPU, QuantizedCUDA: squeeze_quantized

- func: squeeze.dimname(Tensor(a) self, Dimname dim) -> Tensor(a)
  variants: function, method
  device_check: NoCheck
  device_guard: False

- func: squeeze_(Tensor(a!) self) -> Tensor(a!)
  variants: method
  device_check: NoCheck
  device_guard: False
  tags: inplace_view
  dispatch:
    CompositeExplicitAutograd: squeeze_

- func: squeeze_.dim(Tensor(a!) self, int dim) -> Tensor(a!)
  variants: method
  device_check: NoCheck
  device_guard: False
  tags: inplace_view
  dispatch:
    CompositeExplicitAutograd: squeeze_

- func: squeeze_.dimname(Tensor(a!) self, Dimname dim) -> Tensor(a!)
  variants: method
  device_check: NoCheck
  device_guard: False
  tags: inplace_view

- func: sspaddmm(Tensor self, Tensor mat1, Tensor mat2, *, Scalar beta=1, Scalar alpha=1) -> Tensor
  variants: function, method

- func: sspaddmm.out(Tensor self, Tensor mat1, Tensor mat2, *, Scalar beta=1, Scalar alpha=1, Tensor(a!) out) -> Tensor(a!)
  dispatch:
    CPU: _sspaddmm_out_only_sparse
    CUDA: _sspaddmm_out_only_sparse_cuda
    SparseCPU: _sspaddmm_out_cpu
    SparseCUDA: _sspaddmm_out_cuda

- func: stack(Tensor[] tensors, int dim=0) -> Tensor
  dispatch:
    CompositeExplicitAutograd: stack

- func: stack.out(Tensor[] tensors, int dim=0, *, Tensor(a!) out) -> Tensor(a!)
  dispatch:
    CompositeExplicitAutograd: stack_out

- func: _stack(Tensor[] tensors, int dim=0) -> Tensor
  dispatch: # match the backends supported by _cat
    CPU: _stack_cpu
    CompositeExplicitAutograd: _stack

- func: _stack.out(Tensor[] tensors, int dim=0, *, Tensor(a!) out) -> Tensor(a!)
  dispatch: # match the backends supported by _cat_out
    CPU: _stack_out_cpu
    CompositeExplicitAutograd: _stack_out

- func: hstack(Tensor[] tensors) -> Tensor

- func: hstack.out(Tensor[] tensors, *, Tensor(a!) out) -> Tensor(a!)

- func: vstack(Tensor[] tensors) -> Tensor

- func: vstack.out(Tensor[] tensors, *, Tensor(a!) out) -> Tensor(a!)

- func: dstack(Tensor[] tensors) -> Tensor

- func: dstack.out(Tensor[] tensors, *, Tensor(a!) out) -> Tensor(a!)

# Overload without center & pad mode, needed for forward-compatibility
- func: stft(Tensor self, int n_fft, int? hop_length=None, int? win_length=None, Tensor? window=None, bool normalized=False, bool? onesided=None, bool? return_complex=None) -> Tensor
  variants: function, method
  cpp_no_default_args: ['hop_length', 'win_length', 'window', 'normalized']

- func: stft.center(Tensor self, int n_fft, int? hop_length=None, int? win_length=None, Tensor? window=None, bool center=True, str pad_mode="reflect", bool normalized=False, bool? onesided=None, bool? return_complex=None) -> Tensor
  variants: function, method

- func: istft(Tensor self, int n_fft, int? hop_length=None, int? win_length=None, Tensor? window=None, bool center=True, bool normalized=False, bool? onesided=None, int? length=None, bool return_complex=False) -> Tensor
  variants: function, method

- func: stride.int(Tensor self, int dim) -> int
  variants: function
  device_check: NoCheck
  device_guard: False
  manual_cpp_binding: True

- func: stride.Dimname(Tensor self, Dimname dim) -> int
  variants: function, method
  device_check: NoCheck
  device_guard: False

- func: sum(Tensor self, *, ScalarType? dtype=None) -> Tensor
  device_check: NoCheck   # TensorIterator
  variants: function, method
  dispatch:
    CompositeExplicitAutograd: sum
    SparseCsrCPU, SparseCsrCUDA: sum_csr

- func: sum.dim_IntList(Tensor self, int[1] dim, bool keepdim=False, *, ScalarType? dtype=None) -> Tensor
  structured_delegate: sum.IntList_out
  device_check: NoCheck   # TensorIterator
  variants: function, method

- func: sum.dim_DimnameList(Tensor self, Dimname[1] dim, bool keepdim=False, *, ScalarType? dtype=None) -> Tensor
  device_check: NoCheck   # TensorIterator
  variants: function, method

- func: sum.IntList_out(Tensor self, int[1] dim, bool keepdim=False, *, ScalarType? dtype=None, Tensor(a!) out) -> Tensor(a!)
  structured: True
  device_check: NoCheck   # TensorIterator
  dispatch:
    CPU, CUDA: sum_out

- func: sum.DimnameList_out(Tensor self, Dimname[1] dim, bool keepdim=False, *, ScalarType? dtype=None, Tensor(a!) out) -> Tensor(a!)
  device_check: NoCheck   # TensorIterator

- func: nansum(Tensor self, int[1] dim=[], bool keepdim=False, *, ScalarType? dtype=None) -> Tensor
  variants: function, method
  dispatch:
    CPU, CUDA: nansum

- func: nansum.out(Tensor self, int[1] dim=[], bool keepdim=False, *, ScalarType? dtype=None, Tensor(a!) out) -> Tensor(a!)
  dispatch:
    CPU, CUDA: nansum_out

- func: sum_to_size(Tensor self, int[] size) -> Tensor
  variants: method
  device_check: NoCheck
  device_guard: False

- func: sqrt(Tensor self) -> Tensor
  device_check: NoCheck   # TensorIterator
  structured_delegate: sqrt.out
  variants: function, method
  dispatch:
    SparseCPU, SparseCUDA: sqrt_sparse
    SparseCsrCPU, SparseCsrCUDA: sqrt_sparse_csr

- func: sqrt_(Tensor(a!) self) -> Tensor(a!)
  device_check: NoCheck   # TensorIterator
  structured_delegate: sqrt.out
  variants: function, method
  dispatch:
    SparseCPU, SparseCUDA: sqrt_sparse_
    SparseCsrCPU, SparseCsrCUDA: sqrt_sparse_csr_

- func: sqrt.out(Tensor self, *, Tensor(a!) out) -> Tensor(a!)
  device_check: NoCheck   # TensorIterator
  structured: True
  structured_inherits: TensorIteratorBase
  dispatch:
    CPU, CUDA: sqrt_out
    SparseCPU, SparseCUDA: sqrt_sparse_out
    SparseCsrCPU, SparseCsrCUDA: sqrt_sparse_csr_out

- func: square(Tensor self) -> Tensor
  device_check: NoCheck   # TensorIterator
  variants: function, method

- func: square_(Tensor(a!) self) -> Tensor(a!)
  device_check: NoCheck   # TensorIterator
  variants: function, method

- func: square.out(Tensor self, *, Tensor(a!) out) -> Tensor(a!)
  dispatch:
    CPU, CUDA: square_out

- func: std(Tensor self, bool unbiased=True) -> Tensor
  device_check: NoCheck   # TensorIterator
  variants: function, method

- func: std.dim(Tensor self, int[1] dim, bool unbiased=True, bool keepdim=False) -> Tensor
  device_check: NoCheck   # TensorIterator
  variants: function, method

- func: std.correction(Tensor self, int[1]? dim, *, int? correction, bool keepdim=False) -> Tensor
  device_check: NoCheck   # TensorIterator
  variants: function, method
  dispatch:
    CPU, CUDA: std

- func: std_mean(Tensor self, bool unbiased=True) -> (Tensor, Tensor)
  device_check: NoCheck   # TensorIterator
  variants: function

- func: std_mean.dim(Tensor self, int[1] dim, bool unbiased=True, bool keepdim=False) -> (Tensor, Tensor)
  device_check: NoCheck   # TensorIterator
  variants: function

- func: std_mean.correction(Tensor self, int[1]? dim, *, int? correction, bool keepdim=False) -> (Tensor, Tensor)
  device_check: NoCheck   # TensorIterator
  variants: function
  dispatch:
    CPU, CUDA: std_mean

- func: std_mean.names_dim(Tensor self, Dimname[1] dim, bool unbiased=True, bool keepdim=False) -> (Tensor, Tensor)
  device_check: NoCheck   # TensorIterator
  variants: function

- func: std_mean.correction_names(Tensor self, Dimname[1] dim, *, int? correction, bool keepdim=False) -> (Tensor, Tensor)
  device_check: NoCheck   # TensorIterator
  variants: function

- func: std.out(Tensor self, int[1] dim, bool unbiased=True, bool keepdim=False, *, Tensor(a!) out) -> Tensor(a!)
  device_check: NoCheck   # TensorIterator

- func: std.correction_out(Tensor self, int[1]? dim, *, int? correction, bool keepdim=False, Tensor(a!) out) -> Tensor(a!)
  device_check: NoCheck   # TensorIterator
  dispatch:
    CPU, CUDA: std_out

- func: std.names_dim(Tensor self, Dimname[1] dim, bool unbiased=True, bool keepdim=False) -> Tensor
  device_check: NoCheck   # TensorIterator
  variants: function, method

- func: std.names_out(Tensor self, Dimname[1] dim, bool unbiased=True, bool keepdim=False, *, Tensor(a!) out) -> Tensor(a!)
  device_check: NoCheck   # TensorIterator

- func: std.correction_names(Tensor self, Dimname[1] dim, *, int? correction, bool keepdim=False) -> Tensor
  device_check: NoCheck   # TensorIterator
  variants: function, method

- func: std.correction_names_out(Tensor self, Dimname[1] dim, *, int? correction, bool keepdim=False, Tensor(a!) out) -> Tensor(a!)
  device_check: NoCheck   # TensorIterator
  variants: function

- func: prod(Tensor self, *, ScalarType? dtype=None) -> Tensor
  device_check: NoCheck   # TensorIterator
  variants: function, method
  dispatch:
    CPU, CUDA: prod

- func: prod.dim_int(Tensor self, int dim, bool keepdim=False, *, ScalarType? dtype=None) -> Tensor
  structured_delegate: prod.int_out
  device_check: NoCheck   # TensorIterator
  variants: function, method

- func: prod.int_out(Tensor self, int dim, bool keepdim=False, *, ScalarType? dtype=None, Tensor(a!) out) -> Tensor(a!)
  structured: True
  device_check: NoCheck   # TensorIterator
  dispatch:
    CPU, CUDA: prod_out

- func: prod.dim_Dimname(Tensor self, Dimname dim, bool keepdim=False, *, ScalarType? dtype=None) -> Tensor
  device_check: NoCheck   # TensorIterator
  variants: function, method

- func: prod.Dimname_out(Tensor self, Dimname dim, bool keepdim=False, *, ScalarType? dtype=None, Tensor(a!) out) -> Tensor(a!)
  device_check: NoCheck   # TensorIterator

- func: t(Tensor(a) self) -> Tensor(a)
  device_check: NoCheck
  device_guard: False
  variants: function, method
  dispatch:
    CompositeExplicitAutograd: t

- func: t_(Tensor(a!) self) -> Tensor(a!)
  device_check: NoCheck
  device_guard: False
  variants: method
  tags: inplace_view
  dispatch:
    CompositeExplicitAutograd: t_

- func: tan(Tensor self) -> Tensor
  device_check: NoCheck   # TensorIterator
  structured_delegate: tan.out
  variants: function, method
  dispatch:
    SparseCPU, SparseCUDA: tan_sparse
    SparseCsrCPU, SparseCsrCUDA: tan_sparse_csr

- func: tan_(Tensor(a!) self) -> Tensor(a!)
  device_check: NoCheck   # TensorIterator
  structured_delegate: tan.out
  variants: function, method
  dispatch:
    SparseCPU, SparseCUDA: tan_sparse_
    SparseCsrCPU, SparseCsrCUDA: tan_sparse_csr_

- func: tan.out(Tensor self, *, Tensor(a!) out) -> Tensor(a!)
  device_check: NoCheck   # TensorIterator
  structured: True
  structured_inherits: TensorIteratorBase
  dispatch:
    CPU, CUDA: tan_out
    SparseCPU, SparseCUDA: tan_sparse_out
    SparseCsrCPU, SparseCsrCUDA: tan_sparse_csr_out

- func: tanh(Tensor self) -> Tensor
  device_check: NoCheck   # TensorIterator
  structured_delegate: tanh.out
  variants: function, method
  dispatch:
    QuantizedCPU: tanh_quantized_cpu
    MkldnnCPU: mkldnn_tanh
    SparseCPU, SparseCUDA: tanh_sparse
    SparseCsrCPU, SparseCsrCUDA: tanh_sparse_csr

- func: tanh_(Tensor(a!) self) -> Tensor(a!)
  device_check: NoCheck   # TensorIterator
  structured_delegate: tanh.out
  variants: function, method
  dispatch:
    MkldnnCPU: mkldnn_tanh_
    SparseCPU, SparseCUDA: tanh_sparse_
    SparseCsrCPU, SparseCsrCUDA: tanh_sparse_csr_

- func: tanh.out(Tensor self, *, Tensor(a!) out) -> Tensor(a!)
  device_check: NoCheck   # TensorIterator
  structured: True
  structured_inherits: TensorIteratorBase
  dispatch:
    CPU, CUDA: tanh_out
    SparseCPU, SparseCUDA: tanh_sparse_out
    SparseCsrCPU, SparseCsrCUDA: tanh_sparse_csr_out

- func: tensordot(Tensor self, Tensor other, int[] dims_self, int[] dims_other) -> Tensor
  variants: function

- func: tensordot.out(Tensor self, Tensor other, int[] dims_self, int[] dims_other, *, Tensor(a!) out) -> Tensor(a!)
  variants: function
  dispatch:
    CPU, CUDA: tensordot_out

# TODO: namespace threshold in 'nn'
- func: threshold(Tensor self, Scalar threshold, Scalar value) -> Tensor
  device_check: NoCheck   # TensorIterator
  variants: function
  structured_delegate: threshold.out
  dispatch:
    QuantizedCPU: threshold_quantized_cpu

- func: threshold_(Tensor(a!) self, Scalar threshold, Scalar value) -> Tensor(a!)
  device_check: NoCheck   # TensorIterator
  variants: function
  structured_delegate: threshold.out

- func: threshold.out(Tensor self, Scalar threshold, Scalar value, *, Tensor(a!) out) -> Tensor(a!)
  device_check: NoCheck   # TensorIterator
  structured: True
  structured_inherits: TensorIteratorBase
  dispatch:
    CPU, CUDA: threshold_out

- func: threshold_backward.grad_input(Tensor grad_output, Tensor self, Scalar threshold, *, Tensor(a!) grad_input) -> Tensor(a!)
  structured: True
  structured_inherits: TensorIteratorBase
  dispatch:
    CPU, CUDA: threshold_backward_out

- func: threshold_backward(Tensor grad_output, Tensor self, Scalar threshold) -> Tensor
  variants: function
  structured_delegate: threshold_backward.grad_input
  dispatch:
    MkldnnCPU: mkldnn_relu_backward

- func: tile(Tensor self, int[] dims) -> Tensor
  variants: function, method

- func: transpose.int(Tensor(a) self, int dim0, int dim1) -> Tensor(a)
  variants: function, method
  device_check: NoCheck
  device_guard: False
  dispatch:
    CompositeExplicitAutograd: transpose

- func: transpose.Dimname(Tensor(a) self, Dimname dim0, Dimname dim1) -> Tensor(a)
  variants: function, method
  device_check: NoCheck
  device_guard: False

- func: _mkldnn_transpose(Tensor self, int dim0, int dim1) -> Tensor
  device_check: NoCheck
  device_guard: False
  dispatch:
    MkldnnCPU: mkldnn_transpose

- func: transpose_(Tensor(a!) self, int dim0, int dim1) -> Tensor(a!)
  variants: method
  device_check: NoCheck
  device_guard: False
  tags: inplace_view
  dispatch:
    CompositeExplicitAutograd: transpose_

- func: _mkldnn_transpose_(Tensor(a!) self, int dim0, int dim1) -> Tensor(a!)
  device_check: NoCheck
  device_guard: False
  dispatch:
    MkldnnCPU: mkldnn_transpose_

- func: one_hot(Tensor self, int num_classes=-1) -> Tensor
  python_module: nn
  variants: function

- func: flip(Tensor self, int[] dims) -> Tensor
  variants: function, method
  dispatch:
    CPU, QuantizedCPU, CUDA, QuantizedCUDA: flip

- func: fliplr(Tensor self) -> Tensor
  variants: function, method

- func: flipud(Tensor self) -> Tensor
  variants: function, method

- func: roll(Tensor self, int[1] shifts, int[1] dims=[]) -> Tensor
  variants: function, method
  dispatch:
    CPU: roll_cpu
    CUDA: roll_cuda

# default int[] value [0,1] should not add space after comma, since codegen parser uses ', ' to split args

- func: rot90(Tensor self, int k=1, int[] dims=[0,1]) -> Tensor
  variants: function, method
  dispatch:
    CompositeExplicitAutograd: rot90

- func: trapezoid.x(Tensor y, Tensor x, *, int dim=-1) -> Tensor

- func: trapezoid.dx(Tensor y, *, Scalar dx=1, int dim=-1) -> Tensor

- func: trapz.x(Tensor y, Tensor x, *, int dim=-1) -> Tensor

- func: trapz.dx(Tensor y, *, float dx=1, int dim=-1) -> Tensor

# Fused implementation detail for transformers. Adds in-projection bias to QKV and divides Q by sqrt(D/num_heads).
- func: _transform_bias_rescale_qkv(Tensor qkv, Tensor qkv_bias, int num_heads) -> (Tensor, Tensor, Tensor)
  dispatch:
    CPU, NestedTensorCPU: transform_bias_rescale_qkv_cpu
    CUDA, NestedTensorCUDA: transform_bias_rescale_qkv_cuda

- func: _nested_from_padded(Tensor padded, Tensor cpu_nested_shape_example, bool fuse_transform_0213=False) -> Tensor
  device_check: NoCheck # cpu_nested_shape_example will always be on CPU
  dispatch:
    CPU: nested_from_padded_generic
    CUDA: nested_from_padded_cuda

# _nested_from_padded is not usable from Python, so
# _nested_from_padded_and_nested_example is available for testing.
- func: _nested_from_padded_and_nested_example(Tensor padded, Tensor nt_example) -> Tensor
  dispatch:
    NestedTensorCPU, NestedTensorCUDA: NestedTensor_from_padded_and_nested_example

- func: _trilinear(Tensor i1, Tensor i2, Tensor i3, int[] expand1, int[] expand2, int[] expand3, int[] sumdim, int unroll_dim=1) -> Tensor
  dispatch:
    CompositeExplicitAutograd: _trilinear

- func: triplet_margin_loss(Tensor anchor, Tensor positive, Tensor negative, float margin=1.0, float p=2, float eps=1e-06, bool swap=False, int reduction=Mean) -> Tensor

- func: trunc(Tensor self) -> Tensor
  structured_delegate: trunc.out
  device_check: NoCheck   # TensorIterator
  variants: function, method
  dispatch:
    CompositeExplicitAutograd: trunc
    SparseCPU, SparseCUDA: trunc_sparse
    SparseCsrCPU, SparseCsrCUDA: trunc_sparse_csr

- func: trunc_(Tensor(a!) self) -> Tensor(a!)
  structured_delegate: trunc.out
  device_check: NoCheck   # TensorIterator
  variants: function, method
  dispatch:
    CompositeExplicitAutograd: trunc_
    SparseCPU, SparseCUDA: trunc_sparse_
    SparseCsrCPU, SparseCsrCUDA: trunc_sparse_csr_

- func: trunc.out(Tensor self, *, Tensor(a!) out) -> Tensor(a!)
  structured: True
  structured_inherits: TensorIteratorBase
  device_check: NoCheck   # TensorIterator
  dispatch:
    CPU, CUDA: trunc_out
    SparseCPU, SparseCUDA: trunc_sparse_out
    SparseCsrCPU, SparseCsrCUDA: trunc_sparse_csr_out

# Alias for trunc
- func: fix(Tensor self) -> Tensor
  variants: function, method

- func: fix_(Tensor(a!) self) -> Tensor(a!)
  variants: function, method

- func: fix.out(Tensor self, *, Tensor(a!) out) -> Tensor(a!)

- func: type_as(Tensor self, Tensor other) -> Tensor
  variants: method

- func: _has_compatible_shallow_copy_type(Tensor self, Tensor from) -> bool
  variants: function

- func: _unique(Tensor self, bool sorted=True, bool return_inverse=False) -> (Tensor, Tensor)
  variants: function
  dispatch:
    CPU: _unique_cpu
    CUDA: _unique_cuda

- func: unique_dim(Tensor self, int dim, bool sorted=True, bool return_inverse=False, bool return_counts=False) -> (Tensor, Tensor, Tensor)
  variants: function
  dispatch:
    CPU: unique_dim_cpu
    CUDA: unique_dim_cuda

- func: unique_consecutive(Tensor self, bool return_inverse=False, bool return_counts=False, int? dim=None) -> (Tensor, Tensor, Tensor)
  variants: function
  dispatch:
    CPU: unique_consecutive_cpu
    CUDA: unique_consecutive_cuda

- func: unique_dim_consecutive(Tensor self, int dim, bool return_inverse=False, bool return_counts=False) -> (Tensor, Tensor, Tensor)
  variants: function
  dispatch:
    CPU: unique_dim_consecutive_cpu
    CUDA: unique_dim_consecutive_cuda

# _unique and _unique_dim are fragile and modifying them easily cause internal break
# the below operator is a temporary hack for adding return_counts support
# Please don't rely on these two operators, they will be removed soon

- func: _unique2(Tensor self, bool sorted=True, bool return_inverse=False, bool return_counts=False) -> (Tensor, Tensor, Tensor)
  variants: function
  dispatch:
    CPU: _unique2_cpu
    CUDA: _unique2_cuda

- func: _unsafe_view(Tensor self, int[] size) -> Tensor
  dispatch:
    CompositeExplicitAutograd: _unsafe_view

- func: unsqueeze(Tensor(a) self, int dim) -> Tensor(a)
  variants: function, method
  device_check: NoCheck
  device_guard: False
  dispatch:
    CompositeExplicitAutograd: unsqueeze
    SparseCPU, SparseCUDA: unsqueeze_sparse
    QuantizedCPU, QuantizedCUDA: unsqueeze_quantized

- func: unsqueeze_(Tensor(a!) self, int dim) -> Tensor(a!)
  variants: method
  device_check: NoCheck
  device_guard: False
  tags: inplace_view
  dispatch:
    CompositeExplicitAutograd: unsqueeze_

- func: vander(Tensor x, int? N=None, bool increasing=False) -> Tensor

- func: var(Tensor self, bool unbiased=True) -> Tensor
  device_check: NoCheck   # TensorIterator
  variants: function, method

- func: var.dim(Tensor self, int[1] dim, bool unbiased=True, bool keepdim=False) -> Tensor
  device_check: NoCheck   # TensorIterator
  variants: function, method

- func: var.correction(Tensor self, int[1]? dim, *, int? correction, bool keepdim=False) -> Tensor
  device_check: NoCheck   # TensorIterator
  variants: function, method
  dispatch:
    CPU, CUDA: var

- func: var.out(Tensor self, int[1] dim, bool unbiased=True, bool keepdim=False, *, Tensor(a!) out) -> Tensor(a!)
  device_check: NoCheck   # TensorIterator

- func: var.correction_out(Tensor self, int[1]? dim, *, int? correction, bool keepdim=False, Tensor(a!) out) -> Tensor(a!)
  device_check: NoCheck   # TensorIterator
  dispatch:
    CPU, CUDA: var_out

- func: var.names_dim(Tensor self, Dimname[1] dim, bool unbiased=True, bool keepdim=False) -> Tensor
  device_check: NoCheck   # TensorIterator
  variants: function, method

- func: var.names_out(Tensor self, Dimname[1] dim, bool unbiased=True, bool keepdim=False, *, Tensor(a!) out) -> Tensor(a!)
  device_check: NoCheck   # TensorIterator

- func: var.correction_names(Tensor self, Dimname[1] dim, *, int? correction, bool keepdim=False) -> Tensor
  device_check: NoCheck   # TensorIterator
  variants: function, method

- func: var.correction_names_out(Tensor self, Dimname[1] dim, *, int? correction, bool keepdim=False, Tensor(a!) out) -> Tensor(a!)
  device_check: NoCheck   # TensorIterator
  variants: function

- func: var_mean(Tensor self, bool unbiased=True) -> (Tensor, Tensor)
  device_check: NoCheck   # TensorIterator
  variants: function

- func: var_mean.dim(Tensor self, int[1] dim, bool unbiased=True, bool keepdim=False) -> (Tensor, Tensor)
  device_check: NoCheck   # TensorIterator
  variants: function

- func: var_mean.correction(Tensor self, int[1]? dim, *, int? correction, bool keepdim=False) -> (Tensor, Tensor)
  device_check: NoCheck   # TensorIterator
  variants: function
  dispatch:
    CPU, CUDA: var_mean

- func: var_mean.names_dim(Tensor self, Dimname[1] dim, bool unbiased=True, bool keepdim=False) -> (Tensor, Tensor)
  device_check: NoCheck   # TensorIterator
  variants: function

- func: var_mean.correction_names(Tensor self, Dimname[1] dim, *, int? correction, bool keepdim=False) -> (Tensor, Tensor)
  device_check: NoCheck   # TensorIterator
  variants: function

- func: view_as(Tensor(a) self, Tensor other) -> Tensor(a)
  variants: method
  device_check: NoCheck
  device_guard: False

- func: where.self(Tensor condition, Tensor self, Tensor other) -> Tensor
  device_check: NoCheck   # TensorIterator
  variants: function, method
  dispatch:
    CPU, CUDA: where

- func: where.self_out(Tensor condition, Tensor self, Tensor other, *, Tensor(a!) out) -> Tensor(a!)
  device_check: NoCheck   # TensorIterator
  dispatch:
    CPU, CUDA: where_self_out

- func: where.ScalarSelf(Tensor condition, Scalar self, Tensor other) -> Tensor
  variants: function

- func: where.ScalarOther(Tensor condition, Tensor self, Scalar other) -> Tensor
  variants: function

- func: where.Scalar(Tensor condition, Scalar self, Scalar other) -> Tensor
  variants: function

- func: where(Tensor condition) -> Tensor[]
  device_check: NoCheck   # TensorIterator
  variants: function

- func: norm_except_dim(Tensor v, int pow=2, int dim=0) -> Tensor
  variants: function

# VariableType::_weight_norm does not want to be given a gap in the autograd graph,
# so we don't define "dispatch" variants for it.
- func: _weight_norm(Tensor v, Tensor g, int dim=0) -> Tensor
  variants: function

- func: _weight_norm_cuda_interface(Tensor v, Tensor g, int dim=0) -> (Tensor, Tensor)
  variants: function
  dispatch:
    CUDA: weight_norm_cuda

- func: _weight_norm_cuda_interface_backward(Tensor grad_w, Tensor saved_v, Tensor saved_g, Tensor saved_norms, int dim) -> (Tensor, Tensor)
  variants: function
  dispatch:
    CUDA: weight_norm_cuda_backward

- func: _weight_norm_differentiable_backward(Tensor grad_w, Tensor saved_v, Tensor saved_g, Tensor saved_norms, int dim) -> (Tensor, Tensor)
  variants: function

- func: zeros.names(int[] size, *, Dimname[]? names, ScalarType? dtype=None, Layout? layout=None, Device? device=None, bool? pin_memory=None) -> Tensor
  device_check: NoCheck
  device_guard: False

- func: _efficientzerotensor(int[] size, *, ScalarType? dtype=None, Layout? layout=None, Device? device=None, bool? pin_memory=None) -> Tensor
  dispatch:
    CPU: _efficientzerotensor
    CUDA: _efficientzerotensor_cuda

- func: zeros(int[] size, *, ScalarType? dtype=None, Layout? layout=None, Device? device=None, bool? pin_memory=None) -> Tensor

- func: zeros.out(int[] size, *, Tensor(a!) out) -> Tensor(a!)

- func: zeros_like(Tensor self, *, ScalarType? dtype=None, Layout? layout=None, Device? device=None, bool? pin_memory=None, MemoryFormat? memory_format=None) -> Tensor

- func: _standard_gamma_grad(Tensor self, Tensor output) -> Tensor
  variants: function
  dispatch:
    CPU: _standard_gamma_grad_cpu
    CUDA: _standard_gamma_grad_cuda

- func: _standard_gamma(Tensor self, Generator? generator=None) -> Tensor
  variants: function
  dispatch:
    CPU: _s_gamma_cpu
    CUDA: _s_gamma_cuda

- func: _dirichlet_grad(Tensor x, Tensor alpha, Tensor total) -> Tensor
  dispatch:
    CPU: _dirichlet_grad_cpu
    CUDA: _dirichlet_grad_cuda

- func: _sample_dirichlet(Tensor self, Generator? generator=None) -> Tensor
  variants: function
  dispatch:
    CPU: _s_dirichlet_cpu
    CUDA: _s_dirichlet_cuda

- func: poisson(Tensor self, Generator? generator=None) -> Tensor
  device_check: NoCheck   # TensorIterator
  dispatch:
    CPU: _s_poisson_cpu
    CUDA: _s_poisson_cuda

- func: binomial(Tensor count, Tensor prob, Generator? generator=None) -> Tensor
  device_check: NoCheck   # TensorIterator
  dispatch:
    CPU: _s_binomial_cpu
    CUDA: _s_binomial_cuda

# When more variants get ported to native, this dispatch will get more
# complicated

- func: native_norm(Tensor self, Scalar p=2) -> Tensor
  dispatch:
    SparseCPU, SparseCUDA: norm_sparse

- func: native_norm.ScalarOpt_dim_dtype(Tensor self, Scalar? p, int[1] dim, bool keepdim, ScalarType? dtype) -> Tensor
  dispatch:
    SparseCPU, SparseCUDA: norm_sparse

# TODO: reduce signatures down to one when optional args is available
- func: _sparse_sum(Tensor self) -> Tensor

- func: _sparse_sum.dtype(Tensor self, *, ScalarType dtype) -> Tensor

- func: _sparse_sum.dim(Tensor self, int[1] dim) -> Tensor
  dispatch:
    CompositeExplicitAutograd: _sparse_sum

- func: _sparse_sum.dim_dtype(Tensor self, int[1] dim, *, ScalarType dtype) -> Tensor

- func: _sparse_sum_backward(Tensor grad, Tensor self, int[] dim) -> Tensor
  dispatch:
    SparseCPU: _sparse_sum_backward_cpu
    SparseCUDA: _sparse_sum_backward_cuda

- func: _sparse_csr_sum.dim_dtype(Tensor self, int[1] dim, bool keepdim=False, *, ScalarType? dtype=None) -> Tensor
  dispatch:
    SparseCsrCPU: _sparse_csr_sum_cpu
    SparseCsrCUDA: _sparse_csr_sum_cuda

- func: _sparse_csr_prod.dim_dtype(Tensor self, int[1] dim, bool keepdim=False, *, ScalarType? dtype=None) -> Tensor
  dispatch:
    SparseCsrCPU: _sparse_csr_prod_cpu
    SparseCsrCUDA: _sparse_csr_prod_cuda

- func: _sparse_softmax.int(Tensor self, int dim, ScalarType? dtype=None) -> Tensor
  python_module: sparse
  variants: function

- func: _sparse_softmax.Dimname(Tensor self, Dimname dim, *, ScalarType? dtype=None) -> Tensor
  python_module: sparse
  variants: function

- func: _sparse_softmax(Tensor self, int dim, bool half_to_float) -> Tensor
  python_module: sparse
  dispatch:
    SparseCPU: softmax_sparse_cpu
    SparseCUDA: softmax_sparse_cuda

- func: _sparse_softmax_backward_data(Tensor grad_output, Tensor output, int dim, Tensor self) -> Tensor
  dispatch:
    SparseCPU: softmax_backward_sparse_cpu
    SparseCUDA: softmax_backward_sparse_cuda

- func: _sparse_log_softmax.int(Tensor self, int dim, ScalarType? dtype=None) -> Tensor
  python_module: sparse
  variants: function

- func: _sparse_log_softmax.Dimname(Tensor self, Dimname dim, *, ScalarType? dtype=None) -> Tensor
  python_module: sparse
  variants: function

- func: _sparse_log_softmax(Tensor self, int dim, bool half_to_float) -> Tensor
  python_module: sparse
  dispatch:
    SparseCPU: log_softmax_sparse_cpu
    SparseCUDA: log_softmax_sparse_cuda

- func: _sparse_log_softmax_backward_data(Tensor grad_output, Tensor output, int dim, Tensor self) -> Tensor
  dispatch:
    SparseCPU: log_softmax_backward_sparse_cpu
    SparseCUDA: log_softmax_backward_sparse_cuda

- func: norm.ScalarOpt_dtype(Tensor self, Scalar? p, *, ScalarType dtype) -> Tensor
  device_check: NoCheck   # TensorIterator
  variants: function, method
  dispatch:
    CompositeExplicitAutograd: norm

- func: norm.Scalar(Tensor self, Scalar p=2) -> Tensor
  device_check: NoCheck   # TensorIterator
  variants: function, method
  dispatch:
    CompositeExplicitAutograd: norm

- func: norm.ScalarOpt_dim_dtype(Tensor self, Scalar? p, int[1] dim, bool keepdim, *, ScalarType dtype) -> Tensor
  structured_delegate: norm.dtype_out
  device_check: NoCheck   # TensorIterator
  variants: function, method
  dispatch:
    SparseCPU, SparseCUDA: sparse_dtype_norm

- func: norm.ScalarOpt_dim(Tensor self, Scalar? p, int[1] dim, bool keepdim=False) -> Tensor
  structured_delegate: norm.out
  device_check: NoCheck   # TensorIterator
  variants: function, method
  dispatch:
    SparseCPU, SparseCUDA: sparse_norm

- func: norm.dtype_out(Tensor self, Scalar? p, int[1] dim, bool keepdim, *, ScalarType dtype, Tensor(a!) out) -> Tensor(a!)
  structured: True
  device_check: NoCheck   # TensorIterator
  dispatch:
    CPU, CUDA: norm_dtype_out

- func: norm.out(Tensor self, Scalar? p, int[1] dim, bool keepdim=False, *, Tensor(a!) out) -> Tensor(a!)
  structured: True
  device_check: NoCheck   # TensorIterator
  dispatch:
    CPU, CUDA: norm_out

# These four redispatch in their implementation, so OK to be CompositeImplicitAutograd
- func: norm.names_ScalarOpt_dim_dtype(Tensor self, Scalar? p, Dimname[1] dim, bool keepdim, *, ScalarType dtype) -> Tensor
  device_check: NoCheck   # TensorIterator
  variants: function, method

- func: norm.names_ScalarOpt_dim(Tensor self, Scalar? p, Dimname[1] dim, bool keepdim=False) -> Tensor
  device_check: NoCheck   # TensorIterator
  variants: function, method

- func: norm.names_dtype_out(Tensor self, Scalar? p, Dimname[1] dim, bool keepdim, *, ScalarType dtype, Tensor(a!) out) -> Tensor(a!)
  device_check: NoCheck   # TensorIterator

- func: norm.names_out(Tensor self, Scalar? p, Dimname[1] dim, bool keepdim=False, *, Tensor(a!) out) -> Tensor(a!)
  device_check: NoCheck   # TensorIterator

- func: frexp.Tensor(Tensor self) -> (Tensor mantissa, Tensor exponent)
  variants: method, function
  dispatch:
    CompositeExplicitAutograd: frexp

- func: frexp.Tensor_out(Tensor self, *, Tensor(a!) mantissa, Tensor(b!) exponent) -> (Tensor(a!) mantissa, Tensor(b!) exponent)
  dispatch:
    CPU, CUDA: frexp_out

- func: frobenius_norm(Tensor self) -> Tensor
  variants: function

- func: frobenius_norm.dim(Tensor self, int[1] dim, bool keepdim=False) -> Tensor
  variants: function

- func: frobenius_norm.out(Tensor self, int[1] dim, bool keepdim=False, *, Tensor(a!) out) -> Tensor(a!)
  variants: function

- func: nuclear_norm(Tensor self, bool keepdim=False) -> Tensor
  variants: function

- func: nuclear_norm.out(Tensor self, bool keepdim=False, *, Tensor(a!) out) -> Tensor(a!)
  variants: function

- func: nuclear_norm.dim(Tensor self, int[2] dim, bool keepdim=False) -> Tensor
  variants: function

- func: nuclear_norm.dim_out(Tensor self, int[2] dim, bool keepdim=False, *, Tensor(a!) out) -> Tensor(a!)
  variants: function

- func: clone(Tensor self, *, MemoryFormat? memory_format=None) -> Tensor
  variants: function, method
  dispatch:
    CompositeExplicitAutograd: clone
    SparseCPU, SparseCUDA: clone_sparse
    SparseCsrCPU, SparseCsrCUDA: clone_sparse_csr
    MkldnnCPU: mkldnn_clone
    QuantizedCPU, QuantizedCUDA: quantized_clone

- func: positive(Tensor(a) self) -> Tensor(a)
  variants: function, method

- func: resize_as_(Tensor(a!) self, Tensor the_template, *, MemoryFormat? memory_format=None) -> Tensor(a!)
  use_const_ref_for_mutable_tensors: True
  variants: function, method
  dispatch:
    CompositeExplicitAutograd: resize_as_

- func: resize_as_sparse_(Tensor(a!) self, Tensor the_template) -> Tensor(a!)
  use_const_ref_for_mutable_tensors: True
  variants: function, method
  dispatch:
    SparseCPU, SparseCUDA: resize_as_sparse_
    SparseCsrCPU, SparseCsrCUDA: resize_as_sparse_csr_

- func: zero_(Tensor(a!) self) -> Tensor(a!)
  device_check: NoCheck   # TensorIterator
  variants: method, function
  dispatch:
    CPU, CUDA: zero_
    Meta: zero_meta_
    SparseCPU, SparseCUDA: zero_sparse_
    SparseCsrCPU, SparseCsrCUDA: zero_sparse_csr_
    MkldnnCPU: mkldnn_zero_

- func: sub.out(Tensor self, Tensor other, *, Scalar alpha=1, Tensor(a!) out) -> Tensor(a!)
  device_check: NoCheck   # TensorIterator
  structured: True
  structured_inherits: TensorIteratorBase
  dispatch:
    CPU, CUDA: sub_out
    SparseCPU, SparseCUDA: sub_out_sparse

- func: sub.Tensor(Tensor self, Tensor other, *, Scalar alpha=1) -> Tensor
  device_check: NoCheck   # TensorIterator
  variants: function, method
  structured_delegate: sub.out
  dispatch:
    SparseCPU, SparseCUDA: sub_sparse
    ZeroTensor: sub_zerotensor

- func: sub_.Tensor(Tensor(a!) self, Tensor other, *, Scalar alpha=1) -> Tensor(a!)
  device_check: NoCheck   # TensorIterator
  variants: method
  structured_delegate: sub.out
  dispatch:
    SparseCPU, SparseCUDA: sub_sparse_

# For C++ only, until we have conversion from C++ numbers to Tensor
- func: sub.Scalar(Tensor self, Scalar other, Scalar alpha=1) -> Tensor
  device_check: NoCheck   # TensorIterator
  variants: function, method
  dispatch:
    CompositeExplicitAutograd: sub

- func: sub_.Scalar(Tensor(a!) self, Scalar other, Scalar alpha=1) -> Tensor(a!)
  device_check: NoCheck   # TensorIterator
  variants: method
  dispatch:
    CompositeExplicitAutograd: sub_

# subtract, alias for sub
- func: subtract.out(Tensor self, Tensor other, *, Scalar alpha=1, Tensor(a!) out) -> Tensor(a!)

- func: subtract.Tensor(Tensor self, Tensor other, *, Scalar alpha=1) -> Tensor
  variants: function, method

- func: subtract_.Tensor(Tensor(a!) self, Tensor other, *, Scalar alpha=1) -> Tensor(a!)
  variants: method

# For C++ only, until we have conversion from C++ numbers to Tensor
- func: subtract.Scalar(Tensor self, Scalar other, Scalar alpha=1) -> Tensor
  variants: function, method

- func: subtract_.Scalar(Tensor(a!) self, Scalar other, Scalar alpha=1) -> Tensor(a!)
  variants: method

- func: rsub.Tensor(Tensor self, Tensor other, *, Scalar alpha=1) -> Tensor
  device_check: NoCheck   # TensorIterator
  variants: function
  dispatch:
    CPU, CUDA: rsub

- func: heaviside.out(Tensor self, Tensor values, *, Tensor(a!) out) -> Tensor(a!)
  structured: True
  structured_inherits: TensorIteratorBase
  device_check: NoCheck   # TensorIterator
  dispatch:
    CPU, CUDA: heaviside_out

- func: heaviside(Tensor self, Tensor values) -> Tensor
  device_check: NoCheck   # TensorIterator
  variants: function, method
  structured_delegate: heaviside.out

- func: heaviside_(Tensor(a!) self, Tensor values) -> Tensor(a!)
  device_check: NoCheck   # TensorIterator
  variants: method
  structured_delegate: heaviside.out

# For C++ only, until we have conversion from C++ numbers to Tensor
- func: rsub.Scalar(Tensor self, Scalar other, Scalar alpha=1) -> Tensor
  device_check: NoCheck   # TensorIterator
  variants: function
  dispatch:
    CompositeExplicitAutograd: rsub

# Functionally the same as addmm, but we give it a different derivative formula
# that doesn't propagate gradients to non-present entries on sparse.
- func: _sparse_addmm(Tensor self, Tensor sparse, Tensor dense, *, Scalar beta=1, Scalar alpha=1) -> Tensor
  python_module: sparse
  dispatch:
    CompositeExplicitAutograd: _sparse_addmm

- func: sparse_sampled_addmm.out(Tensor self, Tensor mat1, Tensor mat2, *, Scalar beta=1, Scalar alpha=1, Tensor(a!) out) -> Tensor(a!)
  python_module: sparse
  dispatch:
    SparseCsrCUDA: sparse_sampled_addmm_out_sparse_csr_cuda

- func: sparse_sampled_addmm(Tensor self, Tensor mat1, Tensor mat2, *, Scalar beta=1, Scalar alpha=1) -> Tensor
  python_module: sparse
  dispatch:
    SparseCsrCUDA: sparse_sampled_addmm_sparse_csr_cuda

- func: addmm.out(Tensor self, Tensor mat1, Tensor mat2, *, Scalar beta=1, Scalar alpha=1, Tensor(a!) out) -> Tensor(a!)
  structured: True
  dispatch:
    CPU: addmm_out_cpu
    CUDA: addmm_out_cuda
    SparseCPU: addmm_out_sparse_dense_cpu
    SparseCUDA: addmm_out_sparse_dense_cuda
    SparseCsrCPU: addmm_out_sparse_csr_cpu
    SparseCsrCUDA: addmm_out_sparse_csr_cuda

- func: addmm(Tensor self, Tensor mat1, Tensor mat2, *, Scalar beta=1, Scalar alpha=1) -> Tensor
  structured_delegate: addmm.out
  variants: function, method
  dispatch:
    SparseCPU: addmm_sparse_dense_cpu
    SparseCUDA: addmm_sparse_dense_cuda
    SparseCsrCPU, SparseCsrCUDA: addmm_sparse_csr_dense

- func: addmm_(Tensor(a!) self, Tensor mat1, Tensor mat2, *, Scalar beta=1, Scalar alpha=1) -> Tensor(a!)
  structured_delegate: addmm.out
  variants: method
  dispatch:
    # Warning!  For whatever reason, the inplace sparse addmm is NON
    # broadcasting
    SparseCPU: s_addmm_sparse_dense_cpu_
    SparseCUDA: s_addmm_sparse_dense_cuda_

- func: _addmm_activation.out(Tensor self, Tensor mat1, Tensor mat2, *, Scalar beta=1, Scalar alpha=1, bool use_gelu=False, Tensor(a!) out) -> Tensor(a!)
  structured: True
  dispatch:
    CPU: addmm_activation_out_cpu
    CUDA: addmm_activation_out_cuda

- func: _addmm_activation(Tensor self, Tensor mat1, Tensor mat2, *, Scalar beta=1, Scalar alpha=1, bool use_gelu=False) -> Tensor
  structured_delegate: _addmm_activation.out
  variants: function, method

# NOTE [ Sparse: autograd and API ]
#
#
# Sparse Tensor Constructors
# ~~~~~~~~~~~~~~~~~~~~~~~~~~
#
# The API entry points to sparse tensor construction should be
# `sparse_coo tensor` and `_sparse_coo_tensor_unsafe`. Depending on whether the
# indices and values tensors are given, they eventually dispatch to either
# `sparse_coo_tensor_with_dims` or `sparse_coo_tensor_with_dims_and_tensors`.
#
# The autograd support for ctor is implement on `sparse_coo_tensor_with_dims_and_tensors`.
#
# The API methods `sparse_coo tensor` and `_sparse_coo_tensor_unsafe`
# **must not** have specific type dispatches because otherwise codegen will
# consider them as abstract methods (see Note [Abstract ATen methods]), dispatch
# using **Tensor** type, and thus lose autograd tracking on the actual method
# they dispatch to, e.g., `sparse_coo_tensor_with_dims_and_tensors`.
#
#
# Sparse Methods API Design
# ~~~~~~~~~~~~~~~~~~~~~~~~~
#
# Goals: 1. Flexible API for users to write custom sparse ops
#        2. ctor and member accessor with autograd support
#
# To achieve 1, we need to provide a set of *dangerous* APIs (dangerous in the
# sense that misusing them will break sparse tensor invariant and may out in
# unexpected behavior, e.g., crash). These methods are all prefixed with
# underscore "_" to indicate that they should be used with care. We provide:
#
#   + `_indices()`: returns the *raw* indices within the sparse tensor (not just
#                   sharing storage). Any inplace operation will change the
#                   actual indices, including t_, set_, as_strided_, resize_,
#                   etc.
#   + `_values()`: returns the *raw* values within the sparse tensor. Similar
#                  semantics as `_indices()`
#   + `_nnz()`: returns the number of non-zero entries. This will always be
#               determined by the shapes of indices and values.
#   + `_coalesced_(bool)`: inplace sets whether the tensor is coalesced, and
#                          returns itself.
#
# These methods are very useful in writing new operations, e.g., a custom
# autograd Function.
#
# We also provide other public *safe* APIs:
#   + `indices()`: returns a **view** of the indices tensor if the sparse tensor
#                  is **coalesced**.
#   + `values()`: returns a **view** of the values tensor if the containing
#                 sparse tensor is **coalesced**.
#   + `sparse_dim()`: number of sparse dimensions
#   + `dense_dim()`: number of dense dimensions
#   + `is_coalesced()`: whether the sparse tensor is coalesced
#
# `_indices()` and `_values()` should returns the raw indices and values dense
# tensors within a sparse tensor. They can be quite unsafe with inplace
# operations like `t_()`, and exposes uncoalesced indices and values. The public
# recommended API is `indices()` and `values()`, both of which first check that
# the tensor is coalesced and return views on those tensors.
#
#
# Autograd Support
# ~~~~~~~~~~~~~~~~
#
# Autograd is supported on `values()` and sparse tensor ctor with indices and
# values tensors. E.g., `torch.sparse_coo_tensor(i, v).values().sum()` is
# differentiable w.r.t. `v`.
#
# NB: The `values()` and `_values()` operators are special in that they are
# layout-aware, i.e., the output depends not just on the data it represents, but
# also on the input layout details (in this case, the `indices` tensor). See
# NOTE [ as_strided Backward and layout-aware/agnostic autograd ] in Functions.cpp
# for discussion on layout-aware vs layout-agnostic autograd. Since PyTorch ops
# operate in the layout-agnostic mode, similar to `as_strided`, backward of
# these two operators need to consider them in a layout-agnostic way:
#   + `values()`:
#     Input is coalesced.
#     We just pretend having `input.indices()` as an additional argument
#     `input_indices`, then forward is similar to
#     `input.to(kStrided).index_select(input_indices)` regardless of the layout.
#     Note that `values()` normally is layout-aware even if we constrain
#     ourselves on sparse inputs since it may include all zeros values entries
#     as "present" entries.
#   + `_values()`:
#     Input may be uncoalesced.
#     It is not straightforward to construct a layout-agnostic version because
#     duplicate indices entries may exist and additional parameterization is
#     needed to distribute the value into different values entries. Furthermore,
#     this op is intended to provide ways to write custom sparse ops, rather
#     than being used in autograd graph, so it is marked as *non-differentiable*
#     in derivatives.yaml.
#
# Before reading the following, see NOTE [ Autograd Variable Views ] in
# variable.h for details on views that are tracked by autograd, and views that
# are not.
#
# Moreover, these methods return tensors that share storage with inputs, so we
# mark these methods as view ops to support autograd history tracking.
# The sparse tensor ctor output should technically be view of both input indices
# and values tensors, but currently we only support setting as view of a single
# Variable, so it is only view of the values tensor.
# TODO: clone indices in sparse tensor ctor.
#
# For other methods that return outputs that share storage with inputs, i.e.,
# `indices()` and `_indices()`. We mark their outputs as non-differentiable, so
# the view relation is not tracked by autograd, but the version counter is still
# shared. In other words, their outputs are non-differentiable views of the
# sparse tensor.
# FIXME: would be nicer if TensorOptions was optional based; not adding default arguments for options given
# the default would never make sense.

- func: sparse_csr_tensor.crow_col_value_size(Tensor crow_indices, Tensor col_indices, Tensor values, int[] size, *, ScalarType? dtype=None, Layout? layout=None, Device? device=None, bool? pin_memory=False) -> Tensor

- func: sparse_csr_tensor.crow_col_value(Tensor crow_indices, Tensor col_indices, Tensor values, *, ScalarType? dtype=None, Layout? layout=None, Device? device=None, bool? pin_memory=False) -> Tensor

- func: _sparse_csr_tensor_unsafe(Tensor crow_indices, Tensor col_indices, Tensor values, int[] size, *, ScalarType? dtype=None, Layout? layout=None, Device? device=None, bool? pin_memory=None) -> Tensor

- func: sparse_coo_tensor.size(int[] size, *, ScalarType? dtype=None, Layout? layout=None, Device? device=None, bool? pin_memory=False) -> Tensor

- func: sparse_coo_tensor.indices(Tensor indices, Tensor values, *, ScalarType? dtype=None, Layout? layout=None, Device? device=None, bool? pin_memory=None) -> Tensor

- func: sparse_coo_tensor.indices_size(Tensor indices, Tensor values, int[] size, *, ScalarType? dtype=None, Layout? layout=None, Device? device=None, bool? pin_memory=None) -> Tensor

- func: _sparse_coo_tensor_unsafe(Tensor indices, Tensor values, int[] size, *, ScalarType? dtype=None, Layout? layout=None, Device? device=None, bool? pin_memory=None) -> Tensor

- func: _validate_sparse_coo_tensor_args(Tensor indices, Tensor values, int[] size) -> ()

- func: _validate_sparse_csr_tensor_args(Tensor crow_indices, Tensor col_indices, Tensor values, int[] size) -> ()

- func: _validate_sparse_compressed_tensor_args(Tensor crow_indices, Tensor col_indices, Tensor values, int[] size, Layout layout) -> ()

- func: _sparse_coo_tensor_with_dims(int sparse_dim, int dense_dim, int[] size, *, ScalarType? dtype=None, Layout? layout=None, Device? device=None, bool? pin_memory=False) -> Tensor
  dispatch:
    SparseCPU, SparseCUDA: new_with_dims_sparse

- func: _sparse_coo_tensor_with_dims_and_tensors(int sparse_dim, int dense_dim, int[] size, Tensor indices, Tensor values, *, ScalarType? dtype=None, Layout? layout=None, Device? device=None, bool? pin_memory=False) -> Tensor
  dispatch:
    SparseCPU, SparseCUDA: new_with_dims_and_tensor_sparse

- func: sparse_resize_(Tensor(a!) self, int[] size, int sparse_dim, int dense_dim) -> Tensor(a!)
  use_const_ref_for_mutable_tensors: True
  variants: method
  dispatch:
    SparseCPU, SparseCUDA: sparse_resize_

- func: sparse_resize_and_clear_(Tensor(a!) self, int[] size, int sparse_dim, int dense_dim) -> Tensor(a!)
  use_const_ref_for_mutable_tensors: True
  variants: method
  dispatch:
    SparseCPU, SparseCUDA: sparse_resize_and_clear_

- func: sparse_mask(Tensor self, Tensor mask) -> Tensor
  variants: method
  dispatch:
    SparseCPU: sparse_mask_cpu
    SparseCUDA: sparse_mask_cuda

- func: _to_cpu(Tensor[] tensors) -> Tensor[]
  variants: function

- func: to_dense(Tensor self, ScalarType? dtype=None) -> Tensor
  variants: method

# Special case of to_dense with custom derivative
- func: _to_dense(Tensor self, ScalarType? dtype=None) -> Tensor
  variants: method
  dispatch:
    SparseCPU, SparseCUDA: sparse_to_dense
    SparseCsrCPU, SparseCsrCUDA: sparse_csr_to_dense
    MkldnnCPU: mkldnn_to_dense

- func: to_dense_backward(Tensor grad, Tensor input) -> Tensor

- func: sparse_dim(Tensor self) -> int
  variants: method
  dispatch:
    SparseCPU, SparseCUDA: sparse_dim_sparse
  device_check: NoCheck
  device_guard: False

# legacy method
- func: _dimI(Tensor self) -> int
  variants: method
  dispatch:
    SparseCPU, SparseCUDA: sparse_dim_sparse
  device_check: NoCheck
  device_guard: False

- func: dense_dim(Tensor self) -> int
  variants: method
  dispatch:
    SparseCPU, SparseCUDA: dense_dim_sparse
  device_check: NoCheck
  device_guard: False

# legacy method
- func: _dimV(Tensor self) -> int
  variants: method
  dispatch:
    SparseCPU, SparseCUDA: dense_dim_sparse
  device_check: NoCheck
  device_guard: False

- func: _nnz(Tensor self) -> int
  variants: method
  dispatch:
    SparseCPU, SparseCUDA: _nnz_sparse
    SparseCsrCPU, SparseCsrCUDA: _nnz_sparse_csr
  device_check: NoCheck
  device_guard: False

# NOTE: [ coalesce autograd ]
# coalesce returns self directly for already coalesced sparse tensors.
# This means coalesce cannot have a derivative registered, otherwise it creates
# circular references in the autograd graph (see gh-52874).
# Instead, the derivative is registered on the slow-path "_coalesce"
- func: coalesce(Tensor(a) self) -> Tensor(a)
  variants: method

- func: _coalesce(Tensor self) -> Tensor
  dispatch:
    SparseCPU: _coalesce_sparse_cpu
    SparseCUDA: _coalesce_sparse_cuda

- func: is_coalesced(Tensor self) -> bool
  variants: method
  dispatch:
    SparseCPU, SparseCUDA: is_coalesced_sparse
  device_check: NoCheck
  device_guard: False

- func: _indices(Tensor(a) self) -> Tensor(a)
  variants: method
  dispatch:
    SparseCPU, SparseCUDA: _indices_sparse
  device_check: NoCheck
  device_guard: False

- func: _values(Tensor(a) self) -> Tensor(a)
  variants: method
  dispatch:
    SparseCPU, SparseCUDA: _values_sparse
  device_check: NoCheck
  device_guard: False

# This method doesn't do any check but only directly sets the flag. So it can be
# a bit unsafe. Similar to _indices and _values, this is useful for implementing
# custom sparse operations in Python/C++ extension.
- func: _coalesced_(Tensor(a!) self, bool coalesced) -> Tensor(a!)
  variants: method
  dispatch:
    SparseCPU, SparseCUDA: _coalesced_sparse_
  device_check: NoCheck
  device_guard: False

- func: indices(Tensor(a) self) -> Tensor(a)
  variants: method
  dispatch:
    SparseCPU, SparseCUDA: indices_sparse
  device_check: NoCheck
  device_guard: False

- func: values(Tensor(a) self) -> Tensor(a)
  variants: method
  dispatch:
    SparseCPU, SparseCUDA: values_sparse
    SparseCsrCPU, SparseCsrCUDA: values_sparse_csr
  device_check: NoCheck
  device_guard: False

- func: crow_indices(Tensor(a) self) -> Tensor(a)
  variants: method
  dispatch:
    SparseCsrCPU, SparseCsrCUDA: crow_indices_sparse_csr
  device_check: NoCheck
  device_guard: False

- func: col_indices(Tensor(a) self) -> Tensor(a)
  variants: method
  dispatch:
    SparseCsrCPU, SparseCsrCUDA: col_indices_sparse_csr
  device_check: NoCheck
  device_guard: False

- func: hspmm.out(Tensor mat1, Tensor mat2, *, Tensor(a!) out) -> Tensor(a!)
  dispatch:
    SparseCPU: hspmm_out_sparse_cpu
    SparseCUDA: hspmm_out_sparse_cuda

- func: hspmm(Tensor mat1, Tensor mat2) -> Tensor
  dispatch:
    SparseCPU: hspmm_sparse_cpu
    SparseCUDA: hspmm_sparse_cuda

- func: copy_sparse_to_sparse_(Tensor(a!) self, Tensor src, bool non_blocking=False) -> Tensor(a!)
  device_check: NoCheck  # Allows copy into different device
  variants: function
  dispatch:
    SparseCPU, SparseCUDA: copy_sparse_

- func: unbind.int(Tensor(a -> *) self, int dim=0) -> Tensor(a)[]
  variants: function, method
  dispatch:
    CompositeExplicitAutograd: unbind
    NestedTensorCPU, NestedTensorCUDA: NestedTensor_unbind

- func: unbind.Dimname(Tensor(a -> *) self, Dimname dim) -> Tensor(a)[]
  variants: function, method

- func: to_sparse.sparse_dim(Tensor self, int sparse_dim) -> Tensor
  variants: method
  dispatch:
    CPU, CUDA: dense_to_sparse
    SparseCsrCPU, SparseCsrCUDA: sparse_csr_to_sparse

- func: to_sparse(Tensor self) -> Tensor
  variants: method
  dispatch:
    CPU, CUDA: dense_to_sparse
    SparseCsrCPU, SparseCsrCUDA: sparse_csr_to_sparse

- func: to_sparse_csr(Tensor self) -> Tensor
  variants: method
  dispatch:
    CPU, CUDA: dense_to_sparse_csr
    SparseCPU, SparseCUDA: coo_to_sparse_csr
    SparseCsrCPU, SparseCsrCUDA: csr_to_sparse_csr

- func: to_mkldnn(Tensor self, ScalarType? dtype=None) -> Tensor
  variants: method
  dispatch:
    CPU: dense_to_mkldnn

- func: mkldnn_reorder_conv2d_weight(Tensor self, int[2] padding=0, int[2] stride=1, int[2] dilation=1, int groups=1) -> Tensor
  variants: function
  python_module: nn
  dispatch:
    MkldnnCPU: mkldnn_reorder_conv2d_weight

- func: mkldnn_reorder_conv3d_weight(Tensor self, int[3] padding=0, int[3] stride=1, int[3] dilation=1, int groups=1) -> Tensor
  variants: function
  python_module: nn
  dispatch:
    MkldnnCPU: mkldnn_reorder_conv3d_weight

- func: to_mkldnn_backward(Tensor grad, Tensor input) -> Tensor

- func: quantize_per_tensor_dynamic(Tensor self, ScalarType dtype, bool reduce_range) -> Tensor
  variants: function
  dispatch:
    CPU, CUDA: quantize_per_tensor_dynamic

- func: quantize_per_tensor(Tensor self, float scale, int zero_point, ScalarType dtype) -> Tensor
  variants: function
  dispatch:
    CPU, CUDA: quantize_per_tensor

- func: quantize_per_tensor.tensor_qparams(Tensor self, Tensor scale, Tensor zero_point, ScalarType dtype) -> Tensor
  variants: function
  dispatch:
    CPU, CUDA: quantize_per_tensor_tensor_qparams

- func: quantize_per_tensor.tensors(Tensor[] tensors, Tensor scales, Tensor zero_points, ScalarType dtype) -> Tensor[]
  variants: function
  dispatch:
    CPU: quantize_per_tensor_list_cpu

- func: quantize_per_channel(Tensor self, Tensor scales, Tensor zero_points, int axis, ScalarType dtype) -> Tensor
  variants: function
  dispatch:
    CPU, CUDA: quantize_per_channel

- func: dequantize.self(Tensor self) -> Tensor
  variants: function, method
  dispatch:
    CPU, CUDA: dequantize_cpu_or_cuda
    QuantizedCPU, QuantizedCUDA: dequantize_quantized

- func: dequantize.tensors(Tensor[] tensors) -> Tensor[]
  variants: function
  dispatch:
    QuantizedCPU: dequantize_tensors_quantized_cpu

- func: q_scale(Tensor self) -> float
  variants: function, method
  dispatch:
    QuantizedCPU, QuantizedCUDA: q_scale_quant

- func: q_zero_point(Tensor self) -> int
  variants: function, method
  dispatch:
    QuantizedCPU, QuantizedCUDA: q_zero_point_quant

- func: q_per_channel_scales(Tensor self) -> Tensor
  variants: function, method
  dispatch:
    QuantizedCPU, QuantizedCUDA: q_per_channel_scales

- func: q_per_channel_zero_points(Tensor self) -> Tensor
  variants: function, method
  dispatch:
    QuantizedCPU, QuantizedCUDA: q_per_channel_zero_points

- func: q_per_channel_axis(Tensor self) -> int
  variants: function, method
  dispatch:
    QuantizedCPU, QuantizedCUDA: q_per_channel_axis

- func: int_repr(Tensor self) -> Tensor
  device_check: NoCheck   # TensorIterator
  variants: function, method
  dispatch:
    QuantizedCPU: int_repr_quantized_cpu
    QuantizedCUDA: int_repr_quantized_cuda

- func: _make_per_tensor_quantized_tensor(Tensor self, float scale, int zero_point) -> Tensor
  dispatch:
    CPU: make_per_tensor_quantized_tensor_cpu
    CUDA: make_per_tensor_quantized_tensor_cuda

- func: _make_per_channel_quantized_tensor(Tensor self, Tensor scale, Tensor zero_point, int axis) -> Tensor
  dispatch:
    CPU: make_per_channel_quantized_tensor_cpu
    CUDA: make_per_channel_quantized_tensor_cuda

- func: qscheme(Tensor self) -> QScheme
  variants: method
  dispatch:
    QuantizedCPU, QuantizedCUDA: qscheme_quant

- func: fake_quantize_per_tensor_affine(Tensor self, float scale, int zero_point, int quant_min, int quant_max) -> Tensor
  device_check: NoCheck   # TensorIterator
  variants: function

- func: fake_quantize_per_tensor_affine.tensor_qparams(Tensor self, Tensor scale, Tensor zero_point, int quant_min, int quant_max) -> Tensor
  device_check: NoCheck   # TensorIterator
  variants: function

- func: fake_quantize_per_tensor_affine_cachemask(Tensor self, float scale, int zero_point, int quant_min, int quant_max) -> (Tensor output, Tensor mask)
  variants: function
  dispatch:
    CPU, CUDA: fake_quantize_per_tensor_affine_cachemask

- func: _fake_quantize_per_tensor_affine_cachemask_tensor_qparams(Tensor self, Tensor scale, Tensor zero_point, Tensor fake_quant_enabled, int quant_min, int quant_max) -> (Tensor output, Tensor mask)
  variants: function
  dispatch:
    CPU, CUDA: _fake_quantize_per_tensor_affine_cachemask_tensor_qparams

- func: fake_quantize_per_tensor_affine_cachemask_backward(Tensor grad, Tensor mask) -> Tensor
  variants: function

- func: _fake_quantize_learnable_per_tensor_affine(Tensor self, Tensor scale, Tensor zero_point, int quant_min, int quant_max, float grad_factor=1.0) -> Tensor
  variants: function
  dispatch:
    CPU, CUDA: _fake_quantize_learnable_per_tensor_affine

- func: _fake_quantize_learnable_per_tensor_affine_backward(Tensor grad, Tensor self, Tensor scale, Tensor zero_point, int quant_min, int quant_max, float grad_factor=1.0) -> (Tensor, Tensor, Tensor)
  variants: function

- func: fake_quantize_per_channel_affine(Tensor self, Tensor scale, Tensor zero_point, int axis, int quant_min, int quant_max) -> Tensor
  device_check: NoCheck   # TensorIterator
  variants: function

- func: fake_quantize_per_channel_affine_cachemask(Tensor self, Tensor scale, Tensor zero_point, int axis, int quant_min, int quant_max) -> (Tensor output, Tensor mask)
  variants: function
  dispatch:
    CPU, CUDA: fake_quantize_per_channel_affine_cachemask

- func: fake_quantize_per_channel_affine_cachemask_backward(Tensor grad, Tensor mask) -> Tensor
  variants: function

- func: _fake_quantize_learnable_per_channel_affine(Tensor self, Tensor scale, Tensor zero_point, int axis, int quant_min, int quant_max, float grad_factor=1.0) -> Tensor
  variants: function
  dispatch:
    CPU, CUDA: _fake_quantize_learnable_per_channel_affine

- func: _fake_quantize_learnable_per_channel_affine_backward(Tensor grad, Tensor self, Tensor scale, Tensor zero_point, int axis, int quant_min, int quant_max, float grad_factor=1.0) -> (Tensor, Tensor, Tensor)
  variants: function

- func: fused_moving_avg_obs_fake_quant(Tensor self, Tensor observer_on, Tensor fake_quant_on, Tensor(a!) running_min, Tensor(b!) running_max, Tensor(c!) scale, Tensor(d!) zero_point, float averaging_const, int quant_min, int quant_max, int ch_axis, bool per_row_fake_quant=False, bool symmetric_quant=False) -> Tensor
  variants: function

- func: _fused_moving_avg_obs_fq_helper(Tensor self, Tensor observer_on, Tensor fake_quant_on, Tensor(a!) running_min, Tensor(b!) running_max, Tensor(c!) scale, Tensor(d!) zero_point, float averaging_const, int quant_min, int quant_max, int ch_axis, bool per_row_fake_quant=False, bool symmetric_quant=False) -> (Tensor output, Tensor mask)
  dispatch:
    CPU: fused_moving_avg_obs_fake_quant_cpu
    CUDA: fused_moving_avg_obs_fake_quant_cuda


- func: _choose_qparams_per_tensor(Tensor self, bool reduce_range=False) -> (float, int)
  variants: function

- func: _saturate_weight_to_fp16(Tensor weight) -> Tensor
  variants: function

- func: choose_qparams_optimized(Tensor input, int numel, int n_bins, float ratio, int bit_width) -> (Tensor, Tensor)
  variants: function

- func: _autocast_to_reduced_precision(Tensor(a) self, bool cuda_enabled, bool cpu_enabled, ScalarType cuda_dtype, ScalarType cpu_dtype) -> Tensor(a)
  variants: method
  device_guard: False

- func: _autocast_to_full_precision(Tensor(a) self, bool cuda_enabled, bool cpu_enabled) -> Tensor(a)
  variants: method
  device_guard: False

- func: _to_copy(Tensor self, *, ScalarType? dtype=None, Layout? layout=None, Device? device=None, bool? pin_memory=None, bool non_blocking=False, MemoryFormat? memory_format=None) -> Tensor
  device_check: NoCheck
  device_guard: False
  dispatch:
    CompositeExplicitAutograd: _to_copy

# to(Device) must not exist because all constructors of Device also works for
# TensorOptions. Otherwise, an ambiguity error is thrown.
# See NOTE [ TensorOptions Constructors ].
- func: to.dtype_layout(Tensor(a) self, *, ScalarType? dtype=None, Layout? layout=None, Device? device=None, bool? pin_memory=None, bool non_blocking=False, bool copy=False, MemoryFormat? memory_format=None) -> Tensor(a)
  variants: method
  device_check: NoCheck
  device_guard: False

- func: to.device(Tensor(a) self, Device device, ScalarType dtype, bool non_blocking=False, bool copy=False, MemoryFormat? memory_format=None) -> Tensor(a)
  variants: method
  device_check: NoCheck
  device_guard: False

- func: to.dtype(Tensor(a) self, ScalarType dtype, bool non_blocking=False, bool copy=False, MemoryFormat? memory_format=None) -> Tensor(a)
  variants: method
  device_check: NoCheck
  device_guard: False

- func: to.other(Tensor(a) self, Tensor other, bool non_blocking=False, bool copy=False, MemoryFormat? memory_format=None) -> Tensor(a)
  variants: method
  device_check: NoCheck
  device_guard: False

- func: meshgrid(Tensor[] tensors) -> Tensor[]

# TODO: Two weeks after this lands, combine these two overloads,
#       making "indexing" optional. These are temporarily distinct for
#       forward-compatibility reasons.
- func: meshgrid.indexing(Tensor[] tensors, *, str indexing) -> Tensor[]

- func: cartesian_prod(Tensor[] tensors) -> Tensor
  variants: function

- func: combinations(Tensor self, int r=2, bool with_replacement=False) -> Tensor
  variants: function

- func: item(Tensor self) -> Scalar
  variants: method

- func: result_type.Tensor(Tensor tensor, Tensor other) -> ScalarType
  variants: function

- func: result_type.Scalar(Tensor tensor, Scalar other) -> ScalarType
  variants: function

- func: result_type.Scalar_Tensor(Scalar scalar, Tensor tensor) -> ScalarType
  variants: function

- func: result_type.Scalar_Scalar(Scalar scalar1, Scalar scalar2) -> ScalarType

- func: can_cast(ScalarType from, ScalarType to) -> bool
  variants: function

- func: promote_types(ScalarType type1, ScalarType type2) -> ScalarType
  variants: function

# NB: Does NOT check precondition that numel == 1
- func: _local_scalar_dense(Tensor self) -> Scalar
  dispatch:
    CPU: _local_scalar_dense_cpu
    CUDA: _local_scalar_dense_cuda
  variants: function

# Fused RNN kernels
- func: _thnn_fused_lstm_cell(Tensor input_gates, Tensor hidden_gates, Tensor cx, Tensor? input_bias=None, Tensor? hidden_bias=None) -> (Tensor, Tensor, Tensor)
  dispatch:
    CUDA: _thnn_fused_lstm_cell_cuda

# NB: The composite version of this function below is a simple wrapper that duplicates some of the outputs
#     It is necessary to avoid triggering TensorImpl use count checks in debug mode
# NB: this is function is NOT differentiable
- func: _thnn_fused_lstm_cell_backward_impl(Tensor? grad_hy, Tensor? grad_cy, Tensor cx, Tensor cy, Tensor workspace, bool has_bias) -> (Tensor, Tensor, Tensor)
  dispatch:
    CUDA: _thnn_fused_lstm_cell_backward_impl_cuda

- func: _thnn_fused_lstm_cell_backward(Tensor? grad_hy, Tensor? grad_cy, Tensor cx, Tensor cy, Tensor workspace, bool has_bias) -> (Tensor, Tensor, Tensor, Tensor, Tensor)

- func: _thnn_differentiable_lstm_cell_backward(Tensor? grad_hy, Tensor? grad_cy, Tensor input_gates, Tensor hidden_gates, Tensor? input_bias, Tensor? hidden_bias, Tensor cx, Tensor cy) -> (Tensor, Tensor, Tensor, Tensor, Tensor)

- func: _thnn_fused_gru_cell(Tensor input_gates, Tensor hidden_gates, Tensor hx, Tensor? input_bias=None, Tensor? hidden_bias=None) -> (Tensor, Tensor)
  dispatch:
    CUDA: _thnn_fused_gru_cell_cuda

- func: _thnn_fused_gru_cell_backward(Tensor grad_hy, Tensor workspace, bool has_bias) -> (Tensor, Tensor, Tensor, Tensor, Tensor)
  dispatch:
    CUDA: _thnn_fused_gru_cell_backward_cuda

- func: _thnn_differentiable_gru_cell_backward(Tensor grad_hy, Tensor input_gates, Tensor hidden_gates, Tensor hx, Tensor? input_bias, Tensor? hidden_bias) -> (Tensor, Tensor, Tensor, Tensor, Tensor)

# RNN cells and layers
- func: lstm.input(Tensor input, Tensor[] hx, Tensor[] params, bool has_biases, int num_layers, float dropout, bool train, bool bidirectional, bool batch_first) -> (Tensor, Tensor, Tensor)

- func: lstm.data(Tensor data, Tensor batch_sizes, Tensor[] hx, Tensor[] params, bool has_biases, int num_layers, float dropout, bool train, bool bidirectional) -> (Tensor, Tensor, Tensor)

- func: gru.input(Tensor input, Tensor hx, Tensor[] params, bool has_biases, int num_layers, float dropout, bool train, bool bidirectional, bool batch_first) -> (Tensor, Tensor)

- func: gru.data(Tensor data, Tensor batch_sizes, Tensor hx, Tensor[] params, bool has_biases, int num_layers, float dropout, bool train, bool bidirectional) -> (Tensor, Tensor)

- func: rnn_tanh.input(Tensor input, Tensor hx, Tensor[] params, bool has_biases, int num_layers, float dropout, bool train, bool bidirectional, bool batch_first) -> (Tensor, Tensor)

- func: rnn_tanh.data(Tensor data, Tensor batch_sizes, Tensor hx, Tensor[] params, bool has_biases, int num_layers, float dropout, bool train, bool bidirectional) -> (Tensor, Tensor)

- func: rnn_relu.input(Tensor input, Tensor hx, Tensor[] params, bool has_biases, int num_layers, float dropout, bool train, bool bidirectional, bool batch_first) -> (Tensor, Tensor)

- func: rnn_relu.data(Tensor data, Tensor batch_sizes, Tensor hx, Tensor[] params, bool has_biases, int num_layers, float dropout, bool train, bool bidirectional) -> (Tensor, Tensor)

- func: lstm_cell(Tensor input, Tensor[] hx, Tensor w_ih, Tensor w_hh, Tensor? b_ih=None, Tensor? b_hh=None) -> (Tensor, Tensor)

- func: gru_cell(Tensor input, Tensor hx, Tensor w_ih, Tensor w_hh, Tensor? b_ih=None, Tensor? b_hh=None) -> Tensor

- func: rnn_tanh_cell(Tensor input, Tensor hx, Tensor w_ih, Tensor w_hh, Tensor? b_ih=None, Tensor? b_hh=None) -> Tensor

- func: rnn_relu_cell(Tensor input, Tensor hx, Tensor w_ih, Tensor w_hh, Tensor? b_ih=None, Tensor? b_hh=None) -> Tensor

# Quantized RNN layer registration has been moved to C10 dispatch in `RNN.cpp`

# Quantized RNN layers
# - func: quantized_lstm(Tensor input, Tensor[] hx, Tensor[] params, bool has_biases, int num_layers, float dropout, bool train, bool bidirectional, bool batch_first, *, ScalarType? dtype=None, bool use_dynamic=False) -> (Tensor, Tensor, Tensor)


# - func: quantized_lstm.data(Tensor data, Tensor batch_sizes, Tensor[] hx, Tensor[] params, bool has_biases, int num_layers, float dropout, bool train, bool bidirectional, *, ScalarType? dtype=None, bool use_dynamic=False) -> (Tensor, Tensor, Tensor)


# Quantized GRU layers

# - func: quantized_gru.input(Tensor input, Tensor hx, Tensor[] params, bool has_biases, int num_layers, float dropout, bool train, bool bidirectional, bool batch_first) -> (Tensor, Tensor)
#

# - func: quantized_gru.data(Tensor data, Tensor batch_sizes, Tensor hx, Tensor[] params, bool has_biases, int num_layers, float dropout, bool train, bool bidirectional) -> (Tensor, Tensor)
#

# Quantized RNN cells
- func: quantized_lstm_cell(Tensor input, Tensor[] hx, Tensor w_ih, Tensor w_hh, Tensor b_ih, Tensor b_hh, Tensor packed_ih, Tensor packed_hh, Tensor col_offsets_ih, Tensor col_offsets_hh, Scalar scale_ih, Scalar scale_hh, Scalar zero_point_ih, Scalar zero_point_hh) -> (Tensor, Tensor)

- func: quantized_gru_cell(Tensor input, Tensor hx, Tensor w_ih, Tensor w_hh, Tensor b_ih, Tensor b_hh, Tensor packed_ih, Tensor packed_hh, Tensor col_offsets_ih, Tensor col_offsets_hh, Scalar scale_ih, Scalar scale_hh, Scalar zero_point_ih, Scalar zero_point_hh) -> Tensor

- func: quantized_rnn_relu_cell(Tensor input, Tensor hx, Tensor w_ih, Tensor w_hh, Tensor b_ih, Tensor b_hh, Tensor packed_ih, Tensor packed_hh, Tensor col_offsets_ih, Tensor col_offsets_hh, Scalar scale_ih, Scalar scale_hh, Scalar zero_point_ih, Scalar zero_point_hh) -> Tensor

- func: quantized_rnn_tanh_cell(Tensor input, Tensor hx, Tensor w_ih, Tensor w_hh, Tensor b_ih, Tensor b_hh, Tensor packed_ih, Tensor packed_hh, Tensor col_offsets_ih, Tensor col_offsets_hh, Scalar scale_ih, Scalar scale_hh, Scalar zero_point_ih, Scalar zero_point_hh) -> Tensor

# PackedSequence utilities
- func: _pack_padded_sequence(Tensor input, Tensor lengths, bool batch_first) -> (Tensor, Tensor)
  dispatch:
    CompositeExplicitAutograd: _pack_padded_sequence

- func: _pack_padded_sequence_backward(Tensor grad, int[] input_size, Tensor batch_sizes, bool batch_first) -> Tensor

- func: _pad_packed_sequence(Tensor data, Tensor batch_sizes, bool batch_first, Scalar padding_value, int total_length) -> (Tensor, Tensor)

# wrappers for legacy TH methods

- func: set_.source_Storage(Tensor(a!) self, Storage source) -> Tensor(a!)
  variants: method
  device_check: NoCheck
  device_guard: False
  dispatch:
    CPU, CUDA, Meta: set_

- func: set_.source_Storage_storage_offset(Tensor(a!) self, Storage source, int storage_offset, int[] size, int[] stride=[]) -> Tensor(a!)
  variants: method
  device_check: NoCheck
  device_guard: False
  dispatch:
    CPU, Meta: set_storage_cpu_
    CUDA: set_storage_cuda_
    QuantizedCPU, QuantizedCUDA: set_storage_quantized_

- func: set_.source_Tensor(Tensor(a!) self, Tensor source) -> Tensor(a!)
  variants: method
  device_check: NoCheck
  device_guard: False
  dispatch:
    CPU, CUDA, Meta: set_tensor_

- func: set_(Tensor(a!) self) -> Tensor(a!)
  variants: method
  dispatch:
    CPU: set_cpu_
    CUDA: set_cuda_
    Meta: set_meta_

- func: is_set_to(Tensor self, Tensor tensor) -> bool
  variants: method
  device_check: NoCheck
  device_guard: False
  dispatch:
    CPU, CUDA: is_set_to

- func: masked_fill_.Scalar(Tensor(a!) self, Tensor mask, Scalar value) -> Tensor(a!)
  device_check: NoCheck   # TensorIterator
  variants: method
  dispatch:
    CPU: masked_fill__cpu
    CUDA: masked_fill__cuda

- func: masked_fill.Scalar(Tensor self, Tensor mask, Scalar value) -> Tensor
  device_check: NoCheck   # TensorIterator
  variants: function, method
  dispatch:
    CompositeExplicitAutograd: masked_fill

- func: masked_fill_.Tensor(Tensor(a!) self, Tensor mask, Tensor value) -> Tensor(a!)
  device_check: NoCheck   # TensorIterator
  variants: method
  dispatch:
    CPU: masked_fill__cpu
    CUDA: masked_fill__cuda

- func: masked_fill.Tensor(Tensor self, Tensor mask, Tensor value) -> Tensor
  device_check: NoCheck   # TensorIterator
  variants: function, method
  dispatch:
    CompositeExplicitAutograd: masked_fill

- func: masked_scatter_(Tensor(a!) self, Tensor mask, Tensor source) -> Tensor(a!)
  variants: method
  dispatch:
    CPU: masked_scatter__cpu
    CUDA: masked_scatter__cuda

- func: masked_scatter(Tensor self, Tensor mask, Tensor source) -> Tensor
  variants: function, method
  dispatch:
    CompositeExplicitAutograd: masked_scatter

- func: _masked_softmax(Tensor self, Tensor mask, int? dim=None) -> Tensor
  dispatch:
    CUDA: masked_softmax_cuda
    CPU: masked_softmax_cpu

- func: _masked_softmax_backward(Tensor grad_output, Tensor output, Tensor mask, int? dim=None) -> Tensor
  dispatch:
    CUDA: masked_softmax_backward_cuda
    CPU: masked_softmax_backward_cpu

- func: view(Tensor(a) self, int[] size) -> Tensor(a)
  variants: method
  device_check: NoCheck
  device_guard: False
  dispatch:
    ZeroTensor, CPU, CUDA, Meta, QuantizedCPU, QuantizedCUDA: view
    MkldnnCPU: mkldnn_view

# Warning: If you want to change the name or overload name of this
# operator, you might also want to change the `isBlockListedSchema`
# function in `torch/csrc/jit/frontend/schema_catching.cpp`.
# The name and overload name of this operator is hardcoded in that
# function in order to workaround a bug:
# https://github.com/pytorch/pytorch/issues/47964
- func: view.dtype(Tensor(a) self, ScalarType dtype) -> Tensor(a)
  variants: method
  device_check: NoCheck
  device_guard: False
  dispatch:
    CompositeExplicitAutograd: view_dtype

- func: put_(Tensor(a!) self, Tensor index, Tensor source, bool accumulate=False) -> Tensor(a!)
  variants: method
  dispatch:
    CPU, CUDA: put_

- func: put(Tensor self, Tensor index, Tensor source, bool accumulate=False) -> Tensor
  variants: function, method

- func: index_add.out(Tensor self, int dim, Tensor index, Tensor source, *, Scalar alpha=1, Tensor(a!) out) -> Tensor(a!)
  structured: True
  variants: function
  precomputed:
  - dim -> int dim
  dispatch:
    CPU: index_add_cpu_out
    CUDA: index_add_cuda_out

- func: index_add_(Tensor(a!) self, int dim, Tensor index, Tensor source, *, Scalar alpha=1) -> Tensor(a!)
  structured_delegate: index_add.out
  variants: method

- func: index_add(Tensor self, int dim, Tensor index, Tensor source, *, Scalar alpha=1) -> Tensor
  structured_delegate: index_add.out
  variants: function, method

- func: index_add.dimname(Tensor self, Dimname dim, Tensor index, Tensor source, *, Scalar alpha=1) -> Tensor
  variants: function, method

- func: index_fill_.int_Scalar(Tensor(a!) self, int dim, Tensor index, Scalar value) -> Tensor(a!)
  device_check: NoCheck   # TensorIterator
  variants: method
  dispatch:
    CPU: index_fill_
    CUDA: index_fill_

- func: index_fill.int_Scalar(Tensor self, int dim, Tensor index, Scalar value) -> Tensor
  device_check: NoCheck   # TensorIterator
  variants: function, method
  dispatch:
    CompositeExplicitAutograd: index_fill

- func: index_fill_.int_Tensor(Tensor(a!) self, int dim, Tensor index, Tensor value) -> Tensor(a!)
  device_check: NoCheck   # TensorIterator
  variants: method
  dispatch:
    CPU, CUDA: index_fill_

- func: index_fill.int_Tensor(Tensor self, int dim, Tensor index, Tensor value) -> Tensor
  device_check: NoCheck   # TensorIterator
  variants: function, method
  dispatch:
    CompositeExplicitAutograd: index_fill

- func: index_fill_.Dimname_Scalar(Tensor(a!) self, Dimname dim, Tensor index, Scalar value) -> Tensor(a!)
  device_check: NoCheck   # TensorIterator
  variants: method

- func: index_fill_.Dimname_Tensor(Tensor(a!) self, Dimname dim, Tensor index, Tensor value) -> Tensor(a!)
  device_check: NoCheck   # TensorIterator
  variants: method

- func: index_fill.Dimname_Scalar(Tensor self, Dimname dim, Tensor index, Scalar value) -> Tensor
  device_check: NoCheck   # TensorIterator
  variants: function, method

- func: index_fill.Dimname_Tensor(Tensor self, Dimname dim, Tensor index, Tensor value) -> Tensor
  device_check: NoCheck   # TensorIterator
  variants: function, method

- func: scatter.src(Tensor self, int dim, Tensor index, Tensor src) -> Tensor
  structured_delegate: scatter.src_out
  variants: function, method

- func: scatter_.src(Tensor(a!) self, int dim, Tensor index, Tensor src) -> Tensor(a!)
  structured_delegate: scatter.src_out
  variants: method

- func: scatter.src_out(Tensor self, int dim, Tensor index, Tensor src, *, Tensor(a!) out) -> Tensor(a!)
  structured: True
  variants: function
  dispatch:
    CPU, CUDA: scatter_src_out

- func: scatter.value(Tensor self, int dim, Tensor index, Scalar value) -> Tensor
  structured_delegate: scatter.value_out
  variants: function, method

- func: scatter_.value(Tensor(a!) self, int dim, Tensor index, Scalar value) -> Tensor(a!)
  structured_delegate: scatter.value_out
  variants: method

- func: scatter.value_out(Tensor self, int dim, Tensor index, Scalar value, *, Tensor(a!) out) -> Tensor(a!)
  structured: True
  variants: function
  dispatch:
    CPU, CUDA: scatter_value_out

- func: scatter.reduce(Tensor self, int dim, Tensor index, Tensor src, *, str reduce) -> Tensor
  structured_delegate: scatter.reduce_out
  variants: function, method

- func: scatter_.reduce(Tensor(a!) self, int dim, Tensor index, Tensor src, *, str reduce) -> Tensor(a!)
  structured_delegate: scatter.reduce_out
  variants: method

- func: scatter.reduce_out(Tensor self, int dim, Tensor index, Tensor src, *, str reduce, Tensor(a!) out) -> Tensor(a!)
  structured: True
  variants: function
  dispatch:
    CPU, CUDA: scatter_reduce_out

- func: scatter.value_reduce(Tensor self, int dim, Tensor index, Scalar value, *, str reduce) -> Tensor
  structured_delegate: scatter.value_reduce_out
  variants: function, method

- func: scatter_.value_reduce(Tensor(a!) self, int dim, Tensor index, Scalar value, *, str reduce) -> Tensor(a!)
  structured_delegate: scatter.value_reduce_out
  variants: method

- func: scatter.value_reduce_out(Tensor self, int dim, Tensor index, Scalar value, *, str reduce, Tensor(a!) out) -> Tensor(a!)
  structured: True
  variants: function
  dispatch:
    CPU, CUDA: scatter_value_reduce_out

- func: scatter.dimname_src(Tensor self, Dimname dim, Tensor index, Tensor src) -> Tensor
  variants: function, method

- func: scatter.dimname_value(Tensor self, Dimname dim, Tensor index, Scalar value) -> Tensor
  variants: function, method

- func: scatter_add(Tensor self, int dim, Tensor index, Tensor src) -> Tensor
  structured_delegate: scatter_add.out
  variants: function, method

- func: scatter_add_(Tensor(a!) self, int dim, Tensor index, Tensor src) -> Tensor(a!)
  structured_delegate: scatter_add.out
  variants: method

- func: scatter_add.out(Tensor self, int dim, Tensor index, Tensor src, *, Tensor(a!) out) -> Tensor(a!)
  structured: True
  variants: function
  dispatch:
    CPU, CUDA: scatter_add

- func: scatter_add.dimname(Tensor self, Dimname dim, Tensor index, Tensor src) -> Tensor
  variants: function, method

- func: scatter_reduce.two(Tensor self, int dim, Tensor index, Tensor src, str reduce, *, bool include_self=True) -> Tensor
  structured_delegate: scatter_reduce.two_out
  variants: function, method

- func: scatter_reduce_.two(Tensor(a!) self, int dim, Tensor index, Tensor src, str reduce, *, bool include_self=True) -> Tensor(a!)
  structured_delegate: scatter_reduce.two_out
  variants: method

- func: scatter_reduce.two_out(Tensor self, int dim, Tensor index, Tensor src, str reduce, *, bool include_self=True, Tensor(a!) out) -> Tensor(a!)
  structured: True
  variants: function
  dispatch:
    CPU, CUDA: scatter_reduce_two

- func: eq_.Scalar(Tensor(a!) self, Scalar other) -> Tensor(a!)
  structured_delegate: eq.Scalar_out
  device_check: NoCheck   # TensorIterator
  variants: method
  dispatch:
    CompositeExplicitAutograd: eq_

- func: eq_.Tensor(Tensor(a!) self, Tensor other) -> Tensor(a!)
  structured_delegate: eq.Tensor_out
  device_check: NoCheck   # TensorIterator
  variants: method
  dispatch:
    CompositeExplicitAutograd: eq_

- func: bitwise_and.Tensor_out(Tensor self, Tensor other, *, Tensor(a!) out) -> Tensor(a!)
  device_check: NoCheck   # TensorIterator
  structured: True
  structured_inherits: TensorIteratorBase
  variants: function
  dispatch:
    CPU, CUDA: bitwise_and_out

- func: bitwise_and.Scalar_out(Tensor self, Scalar other, *, Tensor(a!) out) -> Tensor(a!)
  device_check: NoCheck   # TensorIterator
  variants: function
  dispatch:
    CompositeExplicitAutograd: bitwise_and_out

- func: bitwise_and.Scalar(Tensor self, Scalar other) -> Tensor
  device_check: NoCheck   # TensorIterator
  variants: method, function
  dispatch:
    CompositeExplicitAutograd: bitwise_and

- func: bitwise_and.Tensor(Tensor self, Tensor other) -> Tensor
  device_check: NoCheck   # TensorIterator
  variants: method, function
  structured_delegate: bitwise_and.Tensor_out

- func: bitwise_and_.Scalar(Tensor(a!) self, Scalar other) -> Tensor(a!)
  device_check: NoCheck   # TensorIterator
  variants: method

- func: bitwise_and_.Tensor(Tensor(a!) self, Tensor other) -> Tensor(a!)
  device_check: NoCheck   # TensorIterator
  variants: method
  structured_delegate: bitwise_and.Tensor_out

- func: __and__.Scalar(Tensor self, Scalar other) -> Tensor
  device_check: NoCheck   # TensorIterator
  variants: method, function

- func: __and__.Tensor(Tensor self, Tensor other) -> Tensor
  device_check: NoCheck   # TensorIterator
  variants: method, function

- func: __iand__.Scalar(Tensor(a!) self, Scalar other) -> Tensor(a!)
  device_check: NoCheck   # TensorIterator
  variants: method

- func: __iand__.Tensor(Tensor(a!) self, Tensor other) -> Tensor(a!)
  device_check: NoCheck   # TensorIterator
  variants: method

- func: bitwise_or.Tensor_out(Tensor self, Tensor other, *, Tensor(a!) out) -> Tensor(a!)
  device_check: NoCheck   # TensorIterator
  structured: True
  structured_inherits: TensorIteratorBase
  variants: function
  dispatch:
    CPU, CUDA: bitwise_or_out

- func: bitwise_or.Scalar_out(Tensor self, Scalar other, *, Tensor(a!) out) -> Tensor(a!)
  device_check: NoCheck   # TensorIterator
  variants: function
  dispatch:
    CompositeExplicitAutograd: bitwise_or_out

- func: bitwise_or.Scalar(Tensor self, Scalar other) -> Tensor
  device_check: NoCheck   # TensorIterator
  variants: method, function

- func: bitwise_or.Tensor(Tensor self, Tensor other) -> Tensor
  device_check: NoCheck   # TensorIterator
  variants: method, function
  structured_delegate: bitwise_or.Tensor_out

- func: bitwise_or_.Scalar(Tensor(a!) self, Scalar other) -> Tensor(a!)
  device_check: NoCheck   # TensorIterator
  variants: method

- func: bitwise_or_.Tensor(Tensor(a!) self, Tensor other) -> Tensor(a!)
  device_check: NoCheck   # TensorIterator
  variants: method
  structured_delegate: bitwise_or.Tensor_out

- func: __or__.Scalar(Tensor self, Scalar other) -> Tensor
  device_check: NoCheck   # TensorIterator
  variants: method, function

- func: __or__.Tensor(Tensor self, Tensor other) -> Tensor
  device_check: NoCheck   # TensorIterator
  variants: method, function

- func: __ior__.Scalar(Tensor(a!) self, Scalar other) -> Tensor(a!)
  device_check: NoCheck   # TensorIterator
  variants: method

- func: __ior__.Tensor(Tensor(a!) self, Tensor other) -> Tensor(a!)
  device_check: NoCheck   # TensorIterator
  variants: method

- func: bitwise_xor.Tensor_out(Tensor self, Tensor other, *, Tensor(a!) out) -> Tensor(a!)
  device_check: NoCheck   # TensorIterator
  structured: True
  structured_inherits: TensorIteratorBase
  variants: function
  dispatch:
    CPU, CUDA: bitwise_xor_out

- func: bitwise_xor.Scalar_out(Tensor self, Scalar other, *, Tensor(a!) out) -> Tensor(a!)
  device_check: NoCheck   # TensorIterator
  variants: function
  dispatch:
    CompositeExplicitAutograd: bitwise_xor_out

- func: bitwise_xor.Scalar(Tensor self, Scalar other) -> Tensor
  device_check: NoCheck   # TensorIterator
  variants: method, function

- func: bitwise_xor.Tensor(Tensor self, Tensor other) -> Tensor
  device_check: NoCheck   # TensorIterator
  variants: method, function
  structured_delegate: bitwise_xor.Tensor_out

- func: bitwise_xor_.Scalar(Tensor(a!) self, Scalar other) -> Tensor(a!)
  device_check: NoCheck   # TensorIterator
  variants: method

- func: bitwise_xor_.Tensor(Tensor(a!) self, Tensor other) -> Tensor(a!)
  device_check: NoCheck   # TensorIterator
  variants: method
  structured_delegate: bitwise_xor.Tensor_out

- func: __xor__.Scalar(Tensor self, Scalar other) -> Tensor
  device_check: NoCheck   # TensorIterator
  variants: method, function

- func: __xor__.Tensor(Tensor self, Tensor other) -> Tensor
  device_check: NoCheck   # TensorIterator
  variants: method, function

- func: __ixor__.Scalar(Tensor(a!) self, Scalar other) -> Tensor(a!)
  device_check: NoCheck   # TensorIterator
  variants: method

- func: __ixor__.Tensor(Tensor(a!) self, Tensor other) -> Tensor(a!)
  device_check: NoCheck   # TensorIterator
  variants: method

- func: __lshift__.Scalar(Tensor self, Scalar other) -> Tensor
  device_check: NoCheck   # TensorIterator
  variants: method, function
  dispatch:
    CPU, CUDA: __lshift__

- func: __lshift__.Tensor(Tensor self, Tensor other) -> Tensor
  device_check: NoCheck   # TensorIterator
  variants: method, function
  dispatch:
    CPU, CUDA: __lshift__

- func: __ilshift__.Scalar(Tensor(a!) self, Scalar other) -> Tensor(a!)
  device_check: NoCheck   # TensorIterator
  variants: method
  dispatch:
    CPU, CUDA: __ilshift__

- func: __ilshift__.Tensor(Tensor(a!) self, Tensor other) -> Tensor(a!)
  device_check: NoCheck   # TensorIterator
  variants: method
  dispatch:
    CPU, CUDA: __ilshift__

- func: bitwise_left_shift.Tensor(Tensor self, Tensor other) -> Tensor
  device_check: NoCheck   # TensorIterator
  variants: function, method
  structured_delegate: bitwise_left_shift.Tensor_out

- func: bitwise_left_shift_.Tensor(Tensor(a!) self, Tensor other) -> Tensor(a!)
  device_check: NoCheck   # TensorIterator
  variants: method
  structured_delegate: bitwise_left_shift.Tensor_out

- func: bitwise_left_shift.Tensor_out(Tensor self, Tensor other, *, Tensor(a!) out) -> Tensor(a!)
  device_check: NoCheck   # TensorIterator
  structured: True
  structured_inherits: TensorIteratorBase
  dispatch:
    CPU, CUDA: bitwise_left_shift_out

- func: bitwise_left_shift.Tensor_Scalar(Tensor self, Scalar other) -> Tensor
  device_check: NoCheck   # TensorIterator
  variants: method, function
  dispatch:
    CompositeExplicitAutograd: bitwise_left_shift

- func: bitwise_left_shift_.Tensor_Scalar(Tensor(a!) self, Scalar other) -> Tensor(a!)
  device_check: NoCheck   # TensorIterator
  variants: method
  dispatch:
    CompositeExplicitAutograd: bitwise_left_shift_

- func: bitwise_left_shift.Tensor_Scalar_out(Tensor self, Scalar other, *, Tensor(a!) out) -> Tensor(a!)
  device_check: NoCheck   # TensorIterator
  variants: function
  dispatch:
    CompositeExplicitAutograd: bitwise_left_shift_out

- func: bitwise_left_shift.Scalar_Tensor(Scalar self, Tensor other) -> Tensor
  device_check: NoCheck   # TensorIterator
  variants: function
  dispatch:
    CompositeExplicitAutograd: bitwise_left_shift

- func: __rshift__.Scalar(Tensor self, Scalar other) -> Tensor
  device_check: NoCheck   # TensorIterator
  variants: method, function
  dispatch:
    CPU, CUDA: __rshift__

- func: __rshift__.Tensor(Tensor self, Tensor other) -> Tensor
  device_check: NoCheck   # TensorIterator
  variants: method, function
  dispatch:
    CPU, CUDA: __rshift__

- func: __irshift__.Scalar(Tensor(a!) self, Scalar other) -> Tensor(a!)
  device_check: NoCheck   # TensorIterator
  variants: method
  dispatch:
    CPU, CUDA: __irshift__

- func: __irshift__.Tensor(Tensor(a!) self, Tensor other) -> Tensor(a!)
  device_check: NoCheck   # TensorIterator
  variants: method
  dispatch:
    CPU, CUDA: __irshift__

- func: bitwise_right_shift.Tensor(Tensor self, Tensor other) -> Tensor
  device_check: NoCheck   # TensorIterator
  variants: function, method
  structured_delegate: bitwise_right_shift.Tensor_out

- func: bitwise_right_shift_.Tensor(Tensor(a!) self, Tensor other) -> Tensor(a!)
  device_check: NoCheck   # TensorIterator
  variants: method
  structured_delegate: bitwise_right_shift.Tensor_out

- func: bitwise_right_shift.Tensor_out(Tensor self, Tensor other, *, Tensor(a!) out) -> Tensor(a!)
  device_check: NoCheck   # TensorIterator
  structured: True
  structured_inherits: TensorIteratorBase
  dispatch:
    CPU, CUDA: bitwise_right_shift_out

- func: bitwise_right_shift.Tensor_Scalar(Tensor self, Scalar other) -> Tensor
  device_check: NoCheck   # TensorIterator
  variants: method, function
  dispatch:
    CompositeExplicitAutograd: bitwise_right_shift

- func: bitwise_right_shift_.Tensor_Scalar(Tensor(a!) self, Scalar other) -> Tensor(a!)
  device_check: NoCheck   # TensorIterator
  variants: method
  dispatch:
    CompositeExplicitAutograd: bitwise_right_shift_

- func: bitwise_right_shift.Tensor_Scalar_out(Tensor self, Scalar other, *, Tensor(a!) out) -> Tensor(a!)
  device_check: NoCheck   # TensorIterator
  variants: function
  dispatch:
    CompositeExplicitAutograd: bitwise_right_shift_out

- func: bitwise_right_shift.Scalar_Tensor(Scalar self, Tensor other) -> Tensor
  device_check: NoCheck   # TensorIterator
  variants: function
  dispatch:
    CompositeExplicitAutograd: bitwise_right_shift

- func: tril_(Tensor(a!) self, int diagonal=0) -> Tensor(a!)
  structured_delegate: tril.out
  variants: method

- func: triu_(Tensor(a!) self, int diagonal=0) -> Tensor(a!)
  structured_delegate: triu.out
  variants: method

- func: digamma_(Tensor(a!) self) -> Tensor(a!)
  device_check: NoCheck   # TensorIterator
  structured_delegate: digamma.out
  variants: method

- func: lerp_.Scalar(Tensor(a!) self, Tensor end, Scalar weight) -> Tensor(a!)
  device_check: NoCheck   # TensorIterator
  variants: method
  structured_delegate: lerp.Scalar_out

- func: lerp_.Tensor(Tensor(a!) self, Tensor end, Tensor weight) -> Tensor(a!)
  device_check: NoCheck   # TensorIterator
  variants: method
  structured_delegate: lerp.Tensor_out

- func: addbmm_(Tensor(a!) self, Tensor batch1, Tensor batch2, *, Scalar beta=1, Scalar alpha=1) -> Tensor(a!)
  variants: method
  dispatch:
    CPU, CUDA: addbmm_

- func: addbmm.out(Tensor self, Tensor batch1, Tensor batch2, *, Scalar beta=1, Scalar alpha=1, Tensor(a!) out) -> Tensor(a!)
  dispatch:
    CPU, CUDA: addbmm_out

- func: addbmm(Tensor self, Tensor batch1, Tensor batch2, *, Scalar beta=1, Scalar alpha=1) -> Tensor
  variants: method, function
  dispatch:
    CPU, CUDA: addbmm

- func: random_.from(Tensor(a!) self, int from, int? to, *, Generator? generator=None) -> Tensor(a!)
  device_check: NoCheck   # TensorIterator
  variants: method
  dispatch:
    CPU, CUDA: random_
    Meta: random_meta_

- func: random_.to(Tensor(a!) self, int to, *, Generator? generator=None) -> Tensor(a!)
  device_check: NoCheck   # TensorIterator
  variants: method
  dispatch:
    CPU, CUDA: random_
    Meta: random_meta_

- func: random_(Tensor(a!) self, *, Generator? generator=None) -> Tensor(a!)
  device_check: NoCheck   # TensorIterator
  variants: method
  dispatch:
    CPU, CUDA: random_
    Meta: random_meta_

- func: uniform_(Tensor(a!) self, float from=0, float to=1, *, Generator? generator=None) -> Tensor(a!)
  device_check: NoCheck   # TensorIterator
  variants: method
  dispatch:
    CPU, CUDA: uniform_
    Meta: uniform_meta_

- func: cauchy_(Tensor(a!) self, float median=0, float sigma=1, *, Generator? generator=None) -> Tensor(a!)
  device_check: NoCheck   # TensorIterator
  variants: method
  dispatch:
    CPU, CUDA: cauchy_

- func: log_normal_(Tensor(a!) self, float mean=1, float std=2, *, Generator? generator=None) -> Tensor(a!)
  device_check: NoCheck   # TensorIterator
  variants: method
  dispatch:
    CPU, CUDA: log_normal_

- func: exponential_(Tensor(a!) self, float lambd=1, *, Generator? generator=None) -> Tensor(a!)
  device_check: NoCheck   # TensorIterator
  variants: method
  dispatch:
    CPU, CUDA: exponential_

- func: geometric_(Tensor(a!) self, float p, *, Generator? generator=None) -> Tensor(a!)
  device_check: NoCheck   # TensorIterator
  variants: method
  dispatch:
    CPU, CUDA: geometric_

# wrappers for TH functions

- func: diag.out(Tensor self, int diagonal=0, *, Tensor(a!) out) -> Tensor(a!)
  dispatch:
    CPU: diag_cpu_out
    CUDA: diag_cuda_out

- func: diag(Tensor self, int diagonal=0) -> Tensor
  variants: method, function
  dispatch:
    CompositeExplicitAutograd: diag

- func: diag_backward(Tensor grad, int[] input_sizes, int diagonal) -> Tensor
  variants: function
  device_check: NoCheck
  device_guard: False

- func: cross.out(Tensor self, Tensor other, int? dim=None, *, Tensor(a!) out) -> Tensor(a!)

- func: cross(Tensor self, Tensor other, int? dim=None) -> Tensor
  variants: method, function

- func: triu.out(Tensor self, int diagonal=0, *, Tensor(a!) out) -> Tensor(a!)
  structured: True
  dispatch:
    CPU: triu_cpu
    CUDA: triu_cuda

- func: triu(Tensor self, int diagonal=0) -> Tensor
  structured_delegate: triu.out
  variants: method, function

- func: tril.out(Tensor self, int diagonal=0, *, Tensor(a!) out) -> Tensor(a!)
  structured: True
  dispatch:
    CPU: tril_cpu
    CUDA: tril_cuda

- func: tril(Tensor self, int diagonal=0) -> Tensor
  structured_delegate: tril.out
  variants: method, function

- func: tril_indices(int row, int col, int offset=0, *, ScalarType? dtype=long, Layout? layout=None, Device? device=None, bool? pin_memory=None) -> Tensor
  dispatch:
    CPU: tril_indices_cpu
    CUDA: tril_indices_cuda

- func: triu_indices(int row, int col, int offset=0, *, ScalarType? dtype=long, Layout? layout=None, Device? device=None, bool? pin_memory=None) -> Tensor
  dispatch:
    CPU: triu_indices_cpu
    CUDA: triu_indices_cuda

- func: trace(Tensor self) -> Tensor
  variants: method, function
  dispatch:
    CPU: trace_cpu
    CUDA: trace_cuda

- func: trace_backward(Tensor grad, int[] sizes) -> Tensor
  variants: function
  device_check: NoCheck
  device_guard: False

- func: ne.Scalar_out(Tensor self, Scalar other, *, Tensor(a!) out) -> Tensor(a!)
  structured: True
  structured_inherits: TensorIteratorBase
  device_check: NoCheck   # TensorIterator
  dispatch:
    CPU, CUDA: ne_Scalar_out
    QuantizedCPU: ne_out_quantized_cpu

- func: ne.Scalar(Tensor self, Scalar other) -> Tensor
  structured_delegate: ne.Scalar_out
  device_check: NoCheck   # TensorIterator
  variants: method, function
  dispatch:
    QuantizedCPU: ne_quantized_cpu

- func: ne.Tensor_out(Tensor self, Tensor other, *, Tensor(a!) out) -> Tensor(a!)
  structured: True
  structured_inherits: TensorIteratorBase
  device_check: NoCheck   # TensorIterator
  dispatch:
    CPU, CUDA: ne_Tensor_out
    QuantizedCPU: ne_out_quantized_cpu

- func: ne.Tensor(Tensor self, Tensor other) -> Tensor
  structured_delegate: ne.Tensor_out
  device_check: NoCheck   # TensorIterator
  variants: method, function
  dispatch:
    QuantizedCPU: ne_quantized_cpu

- func: ne_.Scalar(Tensor(a!) self, Scalar other) -> Tensor(a!)
  structured_delegate: ne.Scalar_out
  device_check: NoCheck   # TensorIterator
  variants: method
  dispatch:
    CompositeExplicitAutograd: ne_

- func: ne_.Tensor(Tensor(a!) self, Tensor other) -> Tensor(a!)
  structured_delegate: ne.Tensor_out
  device_check: NoCheck   # TensorIterator
  variants: method
  dispatch:
    CompositeExplicitAutograd: ne_

# not_equal, alias for torch.ne
- func: not_equal.Scalar_out(Tensor self, Scalar other, *, Tensor(a!) out) -> Tensor(a!)

- func: not_equal.Scalar(Tensor self, Scalar other) -> Tensor
  variants: method, function

- func: not_equal.Tensor_out(Tensor self, Tensor other, *, Tensor(a!) out) -> Tensor(a!)

- func: not_equal.Tensor(Tensor self, Tensor other) -> Tensor
  variants: method, function

- func: not_equal_.Scalar(Tensor(a!) self, Scalar other) -> Tensor(a!)
  variants: method

- func: not_equal_.Tensor(Tensor(a!) self, Tensor other) -> Tensor(a!)
  variants: method

- func: eq.Scalar_out(Tensor self, Scalar other, *, Tensor(a!) out) -> Tensor(a!)
  structured: True
  structured_inherits: TensorIteratorBase
  device_check: NoCheck   # TensorIterator
  dispatch:
    CPU, CUDA: eq_Scalar_out
    QuantizedCPU: eq_out_quantized_cpu

- func: eq.Scalar(Tensor self, Scalar other) -> Tensor
  structured_delegate: eq.Scalar_out
  device_check: NoCheck   # TensorIterator
  variants: method, function
  dispatch:
    QuantizedCPU: eq_quantized_cpu

- func: eq.Tensor_out(Tensor self, Tensor other, *, Tensor(a!) out) -> Tensor(a!)
  structured: True
  structured_inherits: TensorIteratorBase
  device_check: NoCheck   # TensorIterator
  dispatch:
    CPU, CUDA: eq_Tensor_out
    QuantizedCPU: eq_out_quantized_cpu

- func: eq.Tensor(Tensor self, Tensor other) -> Tensor
  structured_delegate: eq.Tensor_out
  device_check: NoCheck   # TensorIterator
  variants: method, function
  dispatch:
    QuantizedCPU: eq_quantized_cpu

- func: ge.Scalar_out(Tensor self, Scalar other, *, Tensor(a!) out) -> Tensor(a!)
  structured: True
  structured_inherits: TensorIteratorBase
  device_check: NoCheck   # TensorIterator
  dispatch:
    CPU, CUDA: ge_Scalar_out
    QuantizedCPU: ge_out_quantized_cpu

- func: ge.Scalar(Tensor self, Scalar other) -> Tensor
  structured_delegate: ge.Scalar_out
  device_check: NoCheck   # TensorIterator
  variants: method, function
  dispatch:
    QuantizedCPU: ge_quantized_cpu

- func: ge.Tensor_out(Tensor self, Tensor other, *, Tensor(a!) out) -> Tensor(a!)
  structured: True
  structured_inherits: TensorIteratorBase
  device_check: NoCheck   # TensorIterator
  dispatch:
    CPU, CUDA: ge_Tensor_out
    QuantizedCPU: ge_out_quantized_cpu

- func: ge.Tensor(Tensor self, Tensor other) -> Tensor
  structured_delegate: ge.Tensor_out
  device_check: NoCheck   # TensorIterator
  variants: method, function
  dispatch:
    QuantizedCPU: ge_quantized_cpu

- func: ge_.Scalar(Tensor(a!) self, Scalar other) -> Tensor(a!)
  structured_delegate: ge.Scalar_out
  device_check: NoCheck   # TensorIterator
  variants: method
  dispatch:
    CompositeExplicitAutograd: ge_

- func: ge_.Tensor(Tensor(a!) self, Tensor other) -> Tensor(a!)
  structured_delegate: ge.Tensor_out
  device_check: NoCheck   # TensorIterator
  variants: method
  dispatch:
    CompositeExplicitAutograd: ge_

# greater_equal, alias for torch.ge
- func: greater_equal.Scalar_out(Tensor self, Scalar other, *, Tensor(a!) out) -> Tensor(a!)

- func: greater_equal.Scalar(Tensor self, Scalar other) -> Tensor
  variants: method, function

- func: greater_equal.Tensor_out(Tensor self, Tensor other, *, Tensor(a!) out) -> Tensor(a!)

- func: greater_equal.Tensor(Tensor self, Tensor other) -> Tensor
  variants: method, function

- func: greater_equal_.Scalar(Tensor(a!) self, Scalar other) -> Tensor(a!)
  variants: method

- func: greater_equal_.Tensor(Tensor(a!) self, Tensor other) -> Tensor(a!)
  variants: method

- func: le.Scalar_out(Tensor self, Scalar other, *, Tensor(a!) out) -> Tensor(a!)
  structured: True
  structured_inherits: TensorIteratorBase
  device_check: NoCheck   # TensorIterator
  dispatch:
    CPU, CUDA: le_Scalar_out
    QuantizedCPU: le_out_quantized_cpu

- func: le.Scalar(Tensor self, Scalar other) -> Tensor
  structured_delegate: le.Scalar_out
  device_check: NoCheck   # TensorIterator
  variants: method, function
  dispatch:
    QuantizedCPU: le_quantized_cpu

- func: le.Tensor_out(Tensor self, Tensor other, *, Tensor(a!) out) -> Tensor(a!)
  structured: True
  structured_inherits: TensorIteratorBase
  device_check: NoCheck   # TensorIterator
  dispatch:
    CPU, CUDA: le_Tensor_out
    QuantizedCPU: le_out_quantized_cpu

- func: le.Tensor(Tensor self, Tensor other) -> Tensor
  structured_delegate: le.Tensor_out
  device_check: NoCheck   # TensorIterator
  variants: method, function
  dispatch:
    QuantizedCPU: le_quantized_cpu

- func: le_.Scalar(Tensor(a!) self, Scalar other) -> Tensor(a!)
  structured_delegate: le.Scalar_out
  device_check: NoCheck   # TensorIterator
  variants: method
  dispatch:
    CompositeExplicitAutograd: le_

- func: le_.Tensor(Tensor(a!) self, Tensor other) -> Tensor(a!)
  structured_delegate: le.Tensor_out
  device_check: NoCheck   # TensorIterator
  variants: method
  dispatch:
    CompositeExplicitAutograd: le_

# less_equal, alias for torch.le
- func: less_equal.Scalar_out(Tensor self, Scalar other, *, Tensor(a!) out) -> Tensor(a!)

- func: less_equal.Scalar(Tensor self, Scalar other) -> Tensor
  variants: method, function

- func: less_equal.Tensor_out(Tensor self, Tensor other, *, Tensor(a!) out) -> Tensor(a!)

- func: less_equal.Tensor(Tensor self, Tensor other) -> Tensor
  variants: method, function

- func: less_equal_.Scalar(Tensor(a!) self, Scalar other) -> Tensor(a!)
  variants: method

- func: less_equal_.Tensor(Tensor(a!) self, Tensor other) -> Tensor(a!)
  variants: method

- func: gt.Scalar_out(Tensor self, Scalar other, *, Tensor(a!) out) -> Tensor(a!)
  structured: True
  structured_inherits: TensorIteratorBase
  device_check: NoCheck   # TensorIterator
  dispatch:
    CPU, CUDA: gt_Scalar_out
    QuantizedCPU: gt_out_quantized_cpu

- func: gt.Scalar(Tensor self, Scalar other) -> Tensor
  structured_delegate: gt.Scalar_out
  device_check: NoCheck   # TensorIterator
  variants: method, function
  dispatch:
    QuantizedCPU: gt_quantized_cpu

- func: gt.Tensor_out(Tensor self, Tensor other, *, Tensor(a!) out) -> Tensor(a!)
  structured: True
  structured_inherits: TensorIteratorBase
  device_check: NoCheck   # TensorIterator
  dispatch:
    CPU, CUDA: gt_Tensor_out
    QuantizedCPU: gt_out_quantized_cpu

- func: gt.Tensor(Tensor self, Tensor other) -> Tensor
  structured_delegate: gt.Tensor_out
  device_check: NoCheck   # TensorIterator
  variants: method, function
  dispatch:
    QuantizedCPU: gt_quantized_cpu

- func: gt_.Scalar(Tensor(a!) self, Scalar other) -> Tensor(a!)
  structured_delegate: gt.Scalar_out
  device_check: NoCheck   # TensorIterator
  variants: method
  dispatch:
    CompositeExplicitAutograd: gt_

- func: gt_.Tensor(Tensor(a!) self, Tensor other) -> Tensor(a!)
  structured_delegate: gt.Tensor_out
  device_check: NoCheck   # TensorIterator
  variants: method
  dispatch:
    CompositeExplicitAutograd: gt_

#  greater, alias for torch.gt
- func: greater.Scalar_out(Tensor self, Scalar other, *, Tensor(a!) out) -> Tensor(a!)

- func: greater.Scalar(Tensor self, Scalar other) -> Tensor
  variants: method, function

- func: greater.Tensor_out(Tensor self, Tensor other, *, Tensor(a!) out) -> Tensor(a!)

- func: greater.Tensor(Tensor self, Tensor other) -> Tensor
  variants: method, function

- func: greater_.Scalar(Tensor(a!) self, Scalar other) -> Tensor(a!)
  variants: method

- func: greater_.Tensor(Tensor(a!) self, Tensor other) -> Tensor(a!)
  variants: method

- func: lt.Scalar_out(Tensor self, Scalar other, *, Tensor(a!) out) -> Tensor(a!)
  structured: True
  structured_inherits: TensorIteratorBase
  device_check: NoCheck   # TensorIterator
  dispatch:
    CPU, CUDA: lt_Scalar_out
    QuantizedCPU: lt_out_quantized_cpu

- func: lt.Scalar(Tensor self, Scalar other) -> Tensor
  structured_delegate: lt.Scalar_out
  device_check: NoCheck   # TensorIterator
  variants: method, function
  dispatch:
    QuantizedCPU: lt_quantized_cpu

- func: lt.Tensor_out(Tensor self, Tensor other, *, Tensor(a!) out) -> Tensor(a!)
  structured: True
  structured_inherits: TensorIteratorBase
  device_check: NoCheck   # TensorIterator
  dispatch:
    CPU, CUDA: lt_Tensor_out
    QuantizedCPU: lt_out_quantized_cpu

- func: lt.Tensor(Tensor self, Tensor other) -> Tensor
  structured_delegate: lt.Tensor_out
  device_check: NoCheck   # TensorIterator
  variants: method, function
  dispatch:
    QuantizedCPU: lt_quantized_cpu

- func: lt_.Scalar(Tensor(a!) self, Scalar other) -> Tensor(a!)
  structured_delegate: lt.Scalar_out
  device_check: NoCheck   # TensorIterator
  variants: method
  dispatch:
    CompositeExplicitAutograd: lt_

- func: lt_.Tensor(Tensor(a!) self, Tensor other) -> Tensor(a!)
  structured_delegate: lt.Tensor_out
  device_check: NoCheck   # TensorIterator
  variants: method
  dispatch:
    CompositeExplicitAutograd: lt_

#  less, alias for torch.lt
- func: less.Scalar_out(Tensor self, Scalar other, *, Tensor(a!) out) -> Tensor(a!)

- func: less.Scalar(Tensor self, Scalar other) -> Tensor
  variants: method, function

- func: less.Tensor_out(Tensor self, Tensor other, *, Tensor(a!) out) -> Tensor(a!)

- func: less.Tensor(Tensor self, Tensor other) -> Tensor
  variants: method, function

- func: less_.Scalar(Tensor(a!) self, Scalar other) -> Tensor(a!)
  variants: method

- func: less_.Tensor(Tensor(a!) self, Tensor other) -> Tensor(a!)
  variants: method

- func: take.out(Tensor self, Tensor index, *, Tensor(a!) out) -> Tensor(a!)
  dispatch:
    CPU, CUDA: take_out

- func: take(Tensor self, Tensor index) -> Tensor
  variants: method, function
  dispatch:
    CPU, CUDA: take

- func: take_along_dim.out(Tensor self, Tensor indices, int? dim=None, *, Tensor(a!) out) -> Tensor(a!)

- func: take_along_dim(Tensor self, Tensor indices, int? dim=None) -> Tensor
  variants: method, function

- func: index_select.out(Tensor self, int dim, Tensor index, *, Tensor(a!) out) -> Tensor(a!)
  dispatch:
    CPU, QuantizedCPU: index_select_out_cpu_
    CUDA, QuantizedCUDA: index_select_out_cuda

- func: index_select(Tensor self, int dim, Tensor index) -> Tensor
  variants: method, function
  dispatch:
    CPU: index_select_cpu_
    QuantizedCPU: index_select_quantized_cpu_
    CUDA: index_select_cuda
    QuantizedCUDA: index_select_quantized_cuda
    SparseCPU: index_select_sparse
    SparseCUDA: index_select_sparse

- func: index_select.dimname_out(Tensor self, Dimname dim, Tensor index, *, Tensor(a!) out) -> Tensor(a!)

- func: index_select.dimname(Tensor self, Dimname dim, Tensor index) -> Tensor
  variants: method, function

- func: index_select_backward(Tensor grad, int[] self_sizes, int dim, Tensor index) -> Tensor
  variants: function
  device_check: NoCheck
  device_guard: False

- func: masked_select.out(Tensor self, Tensor mask, *, Tensor(a!) out) -> Tensor(a!)
  dispatch:
    CPU: masked_select_out_cpu
    CUDA: masked_select_out_cuda

- func: masked_select(Tensor self, Tensor mask) -> Tensor
  variants: method, function
  dispatch:
    CPU: masked_select_cpu
    CUDA: masked_select_cuda

- func: masked_select_backward(Tensor grad, Tensor input, Tensor mask) -> Tensor
  variants: function
  device_check: NoCheck
  device_guard: False

- func: nonzero.out(Tensor self, *, Tensor(a!) out) -> Tensor(a!)
  dispatch:
    CPU: nonzero_out_cpu
    CUDA: nonzero_out_cuda

- func: nonzero(Tensor self) -> Tensor
  variants: method, function
  dispatch:
    CPU: nonzero_cpu
    CUDA: nonzero_cuda

- func: nonzero_numpy(Tensor self) -> Tensor[]
  variants: method, function

- func: argwhere(Tensor self) -> Tensor
  variants: method, function

- func: gather.out(Tensor self, int dim, Tensor index, *, bool sparse_grad=False, Tensor(a!) out) -> Tensor(a!)
  structured: True
  dispatch:
    CPU, CUDA: gather_out

- func: gather(Tensor self, int dim, Tensor index, *, bool sparse_grad=False) -> Tensor
  variants: method, function
  structured_delegate: gather.out

- func: gather_backward(Tensor grad, Tensor self, int dim, Tensor index, bool sparse_grad) -> Tensor
  variants: function
  device_check: NoCheck
  device_guard: False

- func: gather.dimname_out(Tensor self, Dimname dim, Tensor index, *, bool sparse_grad=False, Tensor(a!) out) -> Tensor(a!)

- func: gather.dimname(Tensor self, Dimname dim, Tensor index, *, bool sparse_grad=False) -> Tensor
  variants: method, function

- func: _gather_sparse_backward(Tensor self, int dim, Tensor index, Tensor grad) -> Tensor

- func: addcmul.out(Tensor self, Tensor tensor1, Tensor tensor2, *, Scalar value=1, Tensor(a!) out) -> Tensor(a!)
  structured: True
  structured_inherits: TensorIteratorBase
  device_check: NoCheck   # TensorIterator
  dispatch:
    CPU, CUDA: addcmul_out

- func: addcmul(Tensor self, Tensor tensor1, Tensor tensor2, *, Scalar value=1) -> Tensor
  structured_delegate: addcmul.out
  device_check: NoCheck   # TensorIterator
  variants: method, function

- func: addcmul_(Tensor(a!) self, Tensor tensor1, Tensor tensor2, *, Scalar value=1) -> Tensor(a!)
  structured_delegate: addcmul.out
  device_check: NoCheck   # TensorIterator
  variants: method

- func: addcdiv.out(Tensor self, Tensor tensor1, Tensor tensor2, *, Scalar value=1, Tensor(a!) out) -> Tensor(a!)
  structured: True
  structured_inherits: TensorIteratorBase
  device_check: NoCheck   # TensorIterator
  dispatch:
    CPU, CUDA: addcdiv_out

- func: addcdiv(Tensor self, Tensor tensor1, Tensor tensor2, *, Scalar value=1) -> Tensor
  structured_delegate: addcdiv.out
  device_check: NoCheck   # TensorIterator
  variants: method, function

- func: addcdiv_(Tensor(a!) self, Tensor tensor1, Tensor tensor2, *, Scalar value=1) -> Tensor(a!)
  structured_delegate: addcdiv.out
  device_check: NoCheck   # TensorIterator
  variants: method

- func: cross_entropy_loss(Tensor self, Tensor target, Tensor? weight=None, int reduction=Mean, int ignore_index=-100, float label_smoothing=0.0) -> Tensor
  python_module: nn

- func: lstsq.X(Tensor self, Tensor A, *, Tensor(a!) X, Tensor(b!) qr) -> (Tensor(a!) solution, Tensor(b!) QR)
  dispatch:
    CPU: legacy_lstsq_out
    CUDA: legacy_lstsq_out_cuda

- func: lstsq(Tensor self, Tensor A) -> (Tensor solution, Tensor QR)
  variants: method, function
  dispatch:
    CPU: legacy_lstsq
    CUDA: legacy_lstsq_cuda

- func: triangular_solve.X(Tensor self, Tensor A, bool upper=True, bool transpose=False, bool unitriangular=False, *, Tensor(a!) X, Tensor(b!) M) -> (Tensor(a!) solution, Tensor(b!) cloned_coefficient)
  structured: True
  dispatch:
    CPU, CUDA: triangular_solve_out
    SparseCsrCPU: triangular_solve_out_sparse_csr_cpu
    SparseCsrCUDA: triangular_solve_out_sparse_csr_cuda

- func: triangular_solve(Tensor self, Tensor A, bool upper=True, bool transpose=False, bool unitriangular=False) -> (Tensor solution, Tensor cloned_coefficient)
  structured_delegate: triangular_solve.X
  variants: method, function

- func: _linalg_check_errors(Tensor info, str api_name, *, bool is_matrix) -> ()
  dispatch:
    CompositeExplicitAutograd: _linalg_check_errors

- func: linalg_solve_triangular.out(Tensor self, Tensor B, *, bool upper, bool left=True, bool unitriangular=False, Tensor(a!) out) -> Tensor(a!)
  python_module: linalg
  dispatch:
    CPU, CUDA: linalg_solve_triangular_out

- func: linalg_solve_triangular(Tensor self, Tensor B, *, bool upper, bool left=True, bool unitriangular=False) -> Tensor
  python_module: linalg
  variants: function
  dispatch:
    CPU, CUDA: linalg_solve_triangular

- func: symeig.e(Tensor self, bool eigenvectors=False, bool upper=True, *, Tensor(a!) e, Tensor(b!) V) -> (Tensor(a!) eigenvalues, Tensor(b!) eigenvectors)
  dispatch:
    CompositeExplicitAutograd: symeig_out

- func: symeig(Tensor self, bool eigenvectors=False, bool upper=True) -> (Tensor eigenvalues, Tensor eigenvectors)
  variants: method, function
  dispatch:
    CompositeExplicitAutograd: symeig

- func: _symeig_helper(Tensor self, bool eigenvectors, bool upper) -> (Tensor, Tensor)
  variants: function
  dispatch:
    CPU: _symeig_helper_cpu
    CUDA: _symeig_helper_cuda

- func: eig.e(Tensor self, bool eigenvectors=False, *, Tensor(a!) e, Tensor(b!) v) -> (Tensor(a!) eigenvalues, Tensor(b!) eigenvectors)
  dispatch:
    CompositeExplicitAutograd: eig_out

- func: eig(Tensor self, bool eigenvectors=False) -> (Tensor eigenvalues, Tensor eigenvectors)
  variants: method, function
  dispatch:
    CompositeExplicitAutograd: eig

- func: svd.U(Tensor self, bool some=True, bool compute_uv=True, *, Tensor(a!) U, Tensor(b!) S, Tensor(c!) V) -> (Tensor(a!) U, Tensor(b!) S, Tensor(c!) V)

- func: svd(Tensor self, bool some=True, bool compute_uv=True) -> (Tensor U, Tensor S, Tensor V)
  variants: method, function

# swapaxes, alias for transpose
- func: swapaxes(Tensor(a) self, int axis0, int axis1) -> Tensor(a)
  variants: function, method
  device_check: NoCheck
  device_guard: False

- func: swapaxes_(Tensor(a!) self, int axis0, int axis1) -> Tensor(a!)
  variants: method
  device_check: NoCheck
  device_guard: False
  tags: inplace_view

# swapdims, alias for transpose
- func: swapdims(Tensor(a) self, int dim0, int dim1) -> Tensor(a)
  variants: function, method
  device_check: NoCheck
  device_guard: False

- func: swapdims_(Tensor(a!) self, int dim0, int dim1) -> Tensor(a!)
  variants: method
  device_check: NoCheck
  device_guard: False
  tags: inplace_view

- func: cholesky.out(Tensor self, bool upper=False, *, Tensor(a!) out) -> Tensor(a!)
  dispatch:
    CPU, CUDA: cholesky_out

- func: cholesky(Tensor self, bool upper=False) -> Tensor
  variants: method, function
  dispatch:
    CPU, CUDA: cholesky

- func: cholesky_solve.out(Tensor self, Tensor input2, bool upper=False, *, Tensor(a!) out) -> Tensor(a!)
  dispatch:
    CompositeExplicitAutograd: cholesky_solve_out

- func: cholesky_solve(Tensor self, Tensor input2, bool upper=False) -> Tensor
  variants: method, function
  dispatch:
    CompositeExplicitAutograd: cholesky_solve

- func: _cholesky_solve_helper(Tensor self, Tensor A, bool upper) -> Tensor
  variants: function
  dispatch:
    CPU: _cholesky_solve_helper_cpu
    CUDA: _cholesky_solve_helper_cuda

- func: solve(Tensor self, Tensor A) -> (Tensor solution, Tensor LU)
  variants: function, method
  dispatch:
    CompositeExplicitAutograd: solve

- func: solve.solution(Tensor self, Tensor A, *, Tensor(a!) solution, Tensor(b!) lu) -> (Tensor(a!) solution, Tensor(b!) LU)
  dispatch:
    CompositeExplicitAutograd: solve_out

- func: _solve_helper(Tensor self, Tensor A) -> (Tensor, Tensor)
  variants: function
  dispatch:
    CPU: _solve_helper_cpu
    CUDA: _solve_helper_cuda

- func: cholesky_inverse(Tensor self, bool upper=False) -> Tensor
  variants: method, function
  dispatch:
    CPU, CUDA: cholesky_inverse

- func: cholesky_inverse.out(Tensor self, bool upper=False, *, Tensor(a!) out) -> Tensor(a!)
  dispatch:
    CPU, CUDA: cholesky_inverse_out

- func: qr.Q(Tensor self, bool some=True, *, Tensor(a!) Q, Tensor(b!) R) -> (Tensor(a!) Q, Tensor(b!) R)

- func: qr(Tensor self, bool some=True) -> (Tensor Q, Tensor R)
  variants: method, function

- func: geqrf.a(Tensor self, *, Tensor(a!) a, Tensor(b!) tau) -> (Tensor(a!) a, Tensor(b!) tau)
  dispatch:
    CPU, CUDA: geqrf_out

- func: geqrf(Tensor self) -> (Tensor a, Tensor tau)
  variants: method, function
  dispatch:
    CPU, CUDA: geqrf

# orgqr, alias for linalg_householder_product
- func: orgqr(Tensor self, Tensor input2) -> Tensor
  variants: method, function

- func: orgqr.out(Tensor self, Tensor input2, *, Tensor(a!) out) -> Tensor(a!)

- func: ormqr.out(Tensor self, Tensor input2, Tensor input3, bool left=True, bool transpose=False, *, Tensor(a!) out) -> Tensor(a!)
  dispatch:
    CPU, CUDA: ormqr_out

- func: ormqr(Tensor self, Tensor input2, Tensor input3, bool left=True, bool transpose=False) -> Tensor
  variants: method, function
  dispatch:
    CPU, CUDA: ormqr

- func: _lu_with_info(Tensor self, bool pivot=True, bool check_errors=True) -> (Tensor LU, Tensor pivots, Tensor info)
  variants: function

- func: lu_solve.out(Tensor self, Tensor LU_data, Tensor LU_pivots, *, Tensor(a!) out) -> Tensor(a!)
  dispatch:
    CPU, CUDA: lu_solve_out

- func: lu_solve(Tensor self, Tensor LU_data, Tensor LU_pivots) -> Tensor
  variants: method, function
  dispatch:
    CPU, CUDA: lu_solve

- func: lu_unpack(Tensor LU_data, Tensor LU_pivots, bool unpack_data=True, bool unpack_pivots=True) -> (Tensor P, Tensor L, Tensor U)
  variants: function
  dispatch:
    CPU, CUDA: lu_unpack

- func: lu_unpack.out(Tensor LU_data, Tensor LU_pivots, bool unpack_data=True, bool unpack_pivots=True, *, Tensor(a!) P, Tensor(b!) L, Tensor(c!) U) -> (Tensor(a!) P, Tensor(b!) L, Tensor(c!) U)
  variants: function
  dispatch:
    CPU, CUDA: lu_unpack_out

# TODO: remove dispatch section when porting TH CUDA to ATen
- func: multinomial.out(Tensor self, int num_samples, bool replacement=False, *, Generator? generator=None, Tensor(a!) out) -> Tensor(a!)
  dispatch:
    CPU, CUDA: multinomial_out

- func: multinomial(Tensor self, int num_samples, bool replacement=False, *, Generator? generator=None) -> Tensor
  variants: method, function
  dispatch:
    CPU, CUDA: multinomial

- func: lgamma.out(Tensor self, *, Tensor(a!) out) -> Tensor(a!)
  device_check: NoCheck   # TensorIterator
  structured: True
  structured_inherits: TensorIteratorBase
  dispatch:
    CPU, CUDA: lgamma_out

- func: lgamma_(Tensor(a!) self) -> Tensor(a!)
  device_check: NoCheck   # TensorIterator
  structured_delegate: lgamma.out
  variants: method

- func: lgamma(Tensor self) -> Tensor
  device_check: NoCheck   # TensorIterator
  structured_delegate: lgamma.out
  variants: method, function

- func: digamma.out(Tensor self, *, Tensor(a!) out) -> Tensor(a!)
  device_check: NoCheck   # TensorIterator
  structured: True
  structured_inherits: TensorIteratorBase
  dispatch:
    CPU, CUDA: digamma_out

- func: digamma(Tensor self) -> Tensor
  device_check: NoCheck   # TensorIterator
  structured_delegate: digamma.out
  variants: method, function

- func: polygamma.out(int n, Tensor self, *, Tensor(a!) out) -> Tensor(a!)
  device_check: NoCheck   # TensorIterator
  structured: True
  structured_inherits: TensorIteratorBase
  dispatch:
    CPU, CUDA: polygamma_out

- func: polygamma(int n, Tensor self) -> Tensor
  device_check: NoCheck   # TensorIterator
  structured_delegate: polygamma.out
  variants: method, function

- func: polygamma_(Tensor(a!) self, int n) -> Tensor(a!)
  device_check: NoCheck   # TensorIterator
  variants: method
  dispatch:
    CompositeExplicitAutograd: polygamma_

- func: erfinv(Tensor self) -> Tensor
  device_check: NoCheck   # TensorIterator
  structured_delegate: erfinv.out
  variants: method, function
  dispatch:
    SparseCPU, SparseCUDA: erfinv_sparse
    SparseCsrCPU, SparseCsrCUDA: erfinv_sparse_csr

- func: erfinv_(Tensor(a!) self) -> Tensor(a!)
  device_check: NoCheck   # TensorIterator
  structured_delegate: erfinv.out
  variants: method
  dispatch:
    SparseCPU, SparseCUDA: erfinv_sparse_
    SparseCsrCPU, SparseCsrCUDA: erfinv_sparse_csr_

- func: erfinv.out(Tensor self, *, Tensor(a!) out) -> Tensor(a!)
  device_check: NoCheck   # TensorIterator
  structured: True
  structured_inherits: TensorIteratorBase
  dispatch:
    CPU, CUDA: erfinv_out
    SparseCPU, SparseCUDA: erfinv_sparse_out
    SparseCsrCPU, SparseCsrCUDA: erfinv_sparse_csr_out

- func: i0(Tensor self) -> Tensor
  structured_delegate: i0.out
  variants: function, method

- func: i0_(Tensor(a!) self) -> Tensor(a!)
  structured_delegate: i0.out
  variants: function, method

- func: i0.out(Tensor self, *, Tensor(a!) out) -> Tensor(a!)
  structured: True
  structured_inherits: TensorIteratorBase
  dispatch:
    CPU, CUDA: i0_out

- func: sign(Tensor self) -> Tensor
  device_check: NoCheck   # TensorIterator
  structured_delegate: sign.out
  variants: function, method
  dispatch:
    CompositeExplicitAutograd: sign
    SparseCPU, SparseCUDA: sign_sparse
    SparseCsrCPU, SparseCsrCUDA: sign_sparse_csr

- func: sign_(Tensor(a!) self) -> Tensor(a!)
  device_check: NoCheck   # TensorIterator
  structured_delegate: sign.out
  variants: method
  dispatch:
    CompositeExplicitAutograd: sign_
    SparseCPU, SparseCUDA: sign_sparse_
    SparseCsrCPU, SparseCsrCUDA: sign_sparse_csr_

- func: sign.out(Tensor self, *, Tensor(a!) out) -> Tensor(a!)
  device_check: NoCheck   # TensorIterator
  structured: True
  structured_inherits: TensorIteratorBase
  dispatch:
    CPU, CUDA: sign_out
    SparseCPU, SparseCUDA: sign_sparse_out
    SparseCsrCPU, SparseCsrCUDA: sign_sparse_csr_out

- func: signbit(Tensor self) -> Tensor
  variants: function, method
  structured_delegate: signbit.out
  dispatch:
    SparseCPU, SparseCUDA: signbit_sparse
    SparseCsrCPU, SparseCsrCUDA: signbit_sparse_csr

- func: signbit.out(Tensor self, *, Tensor(a!) out) -> Tensor(a!)
  structured: True
  structured_inherits: TensorIteratorBase
  dispatch:
    CPU: signbit_out
    CUDA: signbit_out
    SparseCPU, SparseCUDA: signbit_sparse_out
    SparseCsrCPU, SparseCsrCUDA: signbit_sparse_csr_out

- func: dist(Tensor self, Tensor other, Scalar p=2) -> Tensor
  device_check: NoCheck   # TensorIterator
  variants: method, function
  dispatch:
    CompositeExplicitAutograd: dist

- func: atan2.out(Tensor self, Tensor other, *, Tensor(a!) out) -> Tensor(a!)
  device_check: NoCheck   # TensorIterator
  structured: True
  structured_inherits: TensorIteratorBase
  dispatch:
    CPU, CUDA: atan2_out

- func: atan2_(Tensor(a!) self, Tensor other) -> Tensor(a!)
  device_check: NoCheck   # TensorIterator
  structured_delegate: atan2.out
  variants: method

- func: atan2(Tensor self, Tensor other) -> Tensor
  device_check: NoCheck   # TensorIterator
  structured_delegate: atan2.out
  variants: method, function

# arctan2, alias of atan2
- func: arctan2(Tensor self, Tensor other) -> Tensor
  variants: method, function

- func: arctan2.out(Tensor self, Tensor other, *, Tensor(a!) out) -> Tensor(a!)
  device_check: NoCheck   # TensorIterator

- func: arctan2_(Tensor(a!) self, Tensor other) -> Tensor(a!)
  variants: method

- func: lerp.Scalar_out(Tensor self, Tensor end, Scalar weight, *, Tensor(a!) out) -> Tensor(a!)
  device_check: NoCheck   # TensorIterator
  structured: True
  structured_inherits: TensorIteratorBase
  dispatch:
    CPU, CUDA: lerp_Scalar

- func: lerp.Tensor_out(Tensor self, Tensor end, Tensor weight, *, Tensor(a!) out) -> Tensor(a!)
  device_check: NoCheck   # TensorIterator
  structured: True
  structured_inherits: TensorIteratorBase
  dispatch:
    CPU, CUDA: lerp_Tensor

- func: lerp.Scalar(Tensor self, Tensor end, Scalar weight) -> Tensor
  device_check: NoCheck   # TensorIterator
  variants: method, function
  structured_delegate: lerp.Scalar_out

- func: lerp.Tensor(Tensor self, Tensor end, Tensor weight) -> Tensor
  device_check: NoCheck   # TensorIterator
  variants: method, function
  structured_delegate: lerp.Tensor_out

- func: histc.out(Tensor self, int bins=100, Scalar min=0, Scalar max=0, *, Tensor(a!) out) -> Tensor(a!)
  dispatch:
    CPU: histogram_histc_cpu_out
    CUDA: _histc_out_cuda

- func: histc(Tensor self, int bins=100, Scalar min=0, Scalar max=0) -> Tensor
  variants: method, function
  dispatch:
    CPU: histogram_histc_cpu
    CUDA: _histc_cuda

- func: histogram.bins_tensor_out(Tensor self, Tensor bins, *, Tensor? weight=None, bool density=False, Tensor(a!) hist, Tensor(b!) bin_edges) -> (Tensor(a!) hist, Tensor(b!) bin_edges)
  dispatch:
    CPU: histogram_out_cpu

- func: histogram.bins_tensor(Tensor self, Tensor bins, *, Tensor? weight=None, bool density=False) -> (Tensor hist, Tensor bin_edges)
  variants: method, function
  dispatch:
    CPU: histogram_cpu

- func: histogram.bin_ct_out(Tensor self, int bins=100, *, float[]? range=None, Tensor? weight=None, bool density=False, Tensor(a!) hist, Tensor(b!) bin_edges) -> (Tensor(a!) hist, Tensor(b!) bin_edges)
  dispatch:
    CPU: histogram_out_cpu

- func: histogram.bin_ct(Tensor self, int bins=100, *, float[]? range=None, Tensor? weight=None, bool density=False) -> (Tensor hist, Tensor bin_edges)
  variants: method, function
  dispatch:
    CPU: histogram_cpu

- func: _histogramdd_bin_edges(Tensor self, int[] bins, *, float[]? range=None, Tensor? weight=None, bool density=False) -> Tensor[]
  dispatch:
    CPU: histogramdd_bin_edges_cpu

- func: _histogramdd_from_bin_cts(Tensor self, int[] bins, *, float[]? range=None, Tensor? weight=None, bool density=False) -> Tensor
  dispatch:
    CPU: histogramdd_cpu

- func: _histogramdd_from_bin_tensors(Tensor self, Tensor[] bins, *, Tensor? weight=None, bool density=False) -> Tensor
  dispatch:
    CPU: histogramdd_cpu

- func: histogramdd(Tensor self, int[] bins, float[]? range=None, Tensor? weight=None, bool density=False) -> (Tensor hist, Tensor[] bin_edges)

- func: histogramdd.int_bins(Tensor self, int bins, float[]? range=None, Tensor? weight=None, bool density=False) -> (Tensor hist, Tensor[] bin_edges)

- func: histogramdd.TensorList_bins(Tensor self, Tensor[] bins, float[]? range=None, Tensor? weight=None, bool density=False) -> (Tensor hist, Tensor[] bin_edges)

- func: fmod.Scalar_out(Tensor self, Scalar other, *, Tensor(a!) out) -> Tensor(a!)
  device_check: NoCheck   # TensorIterator
  dispatch:
    CompositeExplicitAutograd: fmod_out

- func: fmod.Scalar(Tensor self, Scalar other) -> Tensor
  device_check: NoCheck   # TensorIterator
  variants: method, function
  dispatch:
    CompositeExplicitAutograd: fmod

- func: fmod_.Scalar(Tensor(a!) self, Scalar other) -> Tensor(a!)
  device_check: NoCheck   # TensorIterator
  variants: method
  dispatch:
    CompositeExplicitAutograd: fmod_

- func: fmod.Tensor_out(Tensor self, Tensor other, *, Tensor(a!) out) -> Tensor(a!)
  device_check: NoCheck   # TensorIterator
  structured: True
  structured_inherits: TensorIteratorBase
  dispatch:
    CPU, CUDA: fmod_out

- func: fmod.Tensor(Tensor self, Tensor other) -> Tensor
  device_check: NoCheck   # TensorIterator
  structured_delegate: fmod.Tensor_out
  variants: method, function


- func: fmod_.Tensor(Tensor(a!) self, Tensor other) -> Tensor(a!)
  device_check: NoCheck   # TensorIterator
  variants: method
  structured_delegate: fmod.Tensor_out

- func: hypot.out(Tensor self, Tensor other, *, Tensor(a!) out) -> Tensor(a!)
  structured: True
  structured_inherits: TensorIteratorBase
  dispatch:
    CPU, CUDA: hypot_out

- func: hypot(Tensor self, Tensor other) -> Tensor
  structured_delegate: hypot.out
  variants: method, function

- func: hypot_(Tensor(a!) self, Tensor other) -> Tensor(a!)
  structured_delegate: hypot.out
  variants: method
  dispatch:
    CompositeExplicitAutograd: hypot_

- func: igamma.out(Tensor self, Tensor other, *, Tensor(a!) out) -> Tensor(a!)
  structured: True
  structured_inherits: TensorIteratorBase
  dispatch:
    CPU, CUDA: igamma_out

- func: igamma(Tensor self, Tensor other) -> Tensor
  structured_delegate: igamma.out
  variants: method, function

- func: igamma_(Tensor(a!) self, Tensor other) -> Tensor(a!)
  structured_delegate: igamma.out
  variants: method

- func: igammac.out(Tensor self, Tensor other, *, Tensor(a!) out) -> Tensor(a!)
  structured: True
  structured_inherits: TensorIteratorBase
  dispatch:
    CPU, CUDA: igammac_out

- func: igammac(Tensor self, Tensor other) -> Tensor
  structured_delegate: igammac.out
  variants: method, function

- func: igammac_(Tensor(a!) self, Tensor other) -> Tensor(a!)
  structured_delegate: igammac.out
  variants: method

- func: nextafter.out(Tensor self, Tensor other, *, Tensor(a!) out) -> Tensor(a!)
  structured: True
  structured_inherits: TensorIteratorBase
  dispatch:
    CPU, CUDA: nextafter_out

- func: nextafter(Tensor self, Tensor other) -> Tensor
  structured_delegate: nextafter.out
  variants: method, function

- func: nextafter_(Tensor(a!) self, Tensor other) -> Tensor(a!)
  structured_delegate: nextafter.out
  variants: method
  dispatch:
    CompositeExplicitAutograd: nextafter_

- func: remainder.Scalar_out(Tensor self, Scalar other, *, Tensor(a!) out) -> Tensor(a!)
  dispatch:
    CompositeExplicitAutograd: remainder_out

- func: remainder.Scalar(Tensor self, Scalar other) -> Tensor
  variants: method, function
  dispatch:
    CompositeExplicitAutograd: remainder

- func: remainder_.Scalar(Tensor(a!) self, Scalar other) -> Tensor(a!)
  variants: method
  dispatch:
    CompositeExplicitAutograd: remainder_

- func: remainder.Tensor_out(Tensor self, Tensor other, *, Tensor(a!) out) -> Tensor(a!)
  device_check: NoCheck   # TensorIterator
  structured: True
  structured_inherits: TensorIteratorBase
  dispatch:
    CPU, CUDA: remainder_out

- func: remainder.Tensor(Tensor self, Tensor other) -> Tensor
  device_check: NoCheck   # TensorIterator
  structured_delegate: remainder.Tensor_out
  variants: method, function

- func: remainder_.Tensor(Tensor(a!) self, Tensor other) -> Tensor(a!)
  device_check: NoCheck   # TensorIterator
  structured_delegate: remainder.Tensor_out
  variants: method

- func: remainder.Scalar_Tensor(Scalar self, Tensor other) -> Tensor
  device_check: NoCheck   # TensorIterator
  variants: function
  dispatch:
    CPU, CUDA: remainder

- func: min(Tensor self) -> Tensor
  device_check: NoCheck   # TensorIterator
  variants: method, function
  dispatch:
    CPU, CUDA: min
    QuantizedCPU: min_quantized_cpu

- func: fmin(Tensor self, Tensor other) -> Tensor
  structured_delegate: fmin.out
  device_check: NoCheck   # TensorIterator
  variants: method, function

- func: fmin.out(Tensor self, Tensor other, *, Tensor(a!) out) -> Tensor(a!)
  structured: True
  structured_inherits: TensorIteratorBase
  device_check: NoCheck   # TensorIterator
  dispatch:
    CPU, CUDA: fmin_out

- func: max(Tensor self) -> Tensor
  device_check: NoCheck   # TensorIterator
  variants: method, function
  dispatch:
    CPU, CUDA: max
    QuantizedCPU: max_quantized_cpu

- func: fmax(Tensor self, Tensor other) -> Tensor
  structured_delegate: fmax.out
  device_check: NoCheck   # TensorIterator
  variants: method, function

- func: fmax.out(Tensor self, Tensor other, *, Tensor(a!) out) -> Tensor(a!)
  structured: True
  structured_inherits: TensorIteratorBase
  device_check: NoCheck   # TensorIterator
  dispatch:
    CPU, CUDA: fmax_out

- func: maximum(Tensor self, Tensor other) -> Tensor
  structured_delegate: maximum.out
  device_check: NoCheck   # TensorIterator
  variants: method, function

- func: maximum.out(Tensor self, Tensor other, *, Tensor(a!) out) -> Tensor(a!)
  structured: True
  structured_inherits: TensorIteratorBase
  device_check: NoCheck   # TensorIterator
  dispatch:
    CPU, CUDA: maximum_out

# binary max, alias of maximum
# NOTE: max is not an alias for maximum, since there is also unary max
- func: max.other(Tensor self, Tensor other) -> Tensor
  device_check: NoCheck   # TensorIterator
  variants: method, function

- func: max.out(Tensor self, Tensor other, *, Tensor(a!) out) -> Tensor(a!)
  device_check: NoCheck   # TensorIterator

- func: minimum(Tensor self, Tensor other) -> Tensor
  structured_delegate: minimum.out
  device_check: NoCheck   # TensorIterator
  variants: method, function

- func: minimum.out(Tensor self, Tensor other, *, Tensor(a!) out) -> Tensor(a!)
  structured: True
  structured_inherits: TensorIteratorBase
  device_check: NoCheck   # TensorIterator
  dispatch:
    CPU, CUDA: minimum_out

# binary min, alias for minimum
# NOTE: min is not an alias for minimum, since there is also unary min
- func: min.out(Tensor self, Tensor other, *, Tensor(a!) out) -> Tensor(a!)
  device_check: NoCheck   # TensorIterator

- func: min.other(Tensor self, Tensor other) -> Tensor
  device_check: NoCheck   # TensorIterator
  variants: method, function

- func: quantile(Tensor self, Tensor q, int? dim=None, bool keepdim=False, *, str interpolation='linear') -> Tensor
  variants: method, function

- func: quantile.out(Tensor self, Tensor q, int? dim=None, bool keepdim=False, *, str interpolation='linear', Tensor(a!) out) -> Tensor(a!)

- func: quantile.scalar(Tensor self, float q, int? dim=None, bool keepdim=False, *, str interpolation='linear') -> Tensor
  variants: method, function

- func: quantile.scalar_out(Tensor self, float q, int? dim=None, bool keepdim=False, *, str interpolation='linear', Tensor(a!) out) -> Tensor(a!)

- func: nanquantile(Tensor self, Tensor q, int? dim=None, bool keepdim=False, *, str interpolation='linear') -> Tensor
  variants: method, function

- func: nanquantile.out(Tensor self, Tensor q, int? dim=None, bool keepdim=False, *, str interpolation='linear', Tensor(a!) out) -> Tensor(a!)

- func: nanquantile.scalar(Tensor self, float q, int? dim=None, bool keepdim=False, *, str interpolation='linear') -> Tensor
  variants: method, function

- func: nanquantile.scalar_out(Tensor self, float q, int? dim=None, bool keepdim=False, *, str interpolation='linear', Tensor(a!) out) -> Tensor(a!)

- func: sort.values(Tensor self, int dim=-1, bool descending=False, *, Tensor(a!) values, Tensor(b!) indices) -> (Tensor(a!) values, Tensor(b!) indices)
  device_check: NoCheck   # TensorIterator
  dispatch:
    CompositeExplicitAutograd: sort_out

- func: sort.values_stable(Tensor self, *, bool? stable, int dim=-1, bool descending=False, Tensor(a!) values, Tensor(b!) indices) -> (Tensor(a!) values, Tensor(b!) indices)
  structured: True
  dispatch:
    CPU, CUDA: sort_stable_out

- func: sort(Tensor self, int dim=-1, bool descending=False) -> (Tensor values, Tensor indices)
  device_check: NoCheck   # TensorIterator
  variants: method, function
  dispatch:
    CompositeExplicitAutograd: sort

- func: sort.stable(Tensor self, *, bool? stable, int dim=-1, bool descending=False) -> (Tensor values, Tensor indices)
  structured_delegate: sort.values_stable
  variants: method, function
  dispatch:
    QuantizedCPU: sort_quantized_cpu_stable

- func: sort.dimname_values(Tensor self, Dimname dim, bool descending=False, *, Tensor(a!) values, Tensor(b!) indices) -> (Tensor(a!) values, Tensor(b!) indices)

- func: sort.dimname_values_stable(Tensor self, *, bool? stable, Dimname dim, bool descending=False, Tensor(a!) values, Tensor(b!) indices) -> (Tensor(a!) values, Tensor(b!) indices)

- func: sort.dimname(Tensor self, Dimname dim, bool descending=False) -> (Tensor values, Tensor indices)
  variants: method, function

- func: sort.dimname_stable(Tensor self, *, bool? stable, Dimname dim, bool descending=False) -> (Tensor values, Tensor indices)
  variants: method, function

- func: msort.out(Tensor self, *, Tensor(a!) out) -> Tensor(a!)

- func: msort(Tensor self) -> Tensor
  variants: method, function

- func: argsort(Tensor self, int dim=-1, bool descending=False) -> Tensor
  device_check: NoCheck   # TensorIterator
  variants: method, function

- func: argsort.dimname(Tensor self, Dimname dim, bool descending=False) -> Tensor
  variants: method, function

- func: topk.values(Tensor self, int k, int dim=-1, bool largest=True, bool sorted=True, *, Tensor(a!) values, Tensor(b!) indices) -> (Tensor(a!) values, Tensor(b!) indices)
  structured: True
  dispatch:
    CPU: topk_out_cpu
    CUDA: topk_out_cuda

- func: topk(Tensor self, int k, int dim=-1, bool largest=True, bool sorted=True) -> (Tensor values, Tensor indices)
  variants: method, function
  structured_delegate: topk.values
  dispatch:
    QuantizedCPU: topk_quantized_cpu

- func: all(Tensor self) -> Tensor
  device_check: NoCheck   # TensorIterator
  structured_delegate: all.all_out
  variants: method, function

- func: all.all_out(Tensor self, *, Tensor(a!) out) -> Tensor(a!)
  device_check: NoCheck
  structured: True
  dispatch:
    CPU, CUDA: all_all_out

- func: any(Tensor self) -> Tensor
  device_check: NoCheck   # TensorIterator
  structured_delegate: any.all_out
  variants: method, function
  dispatch:
    SparseCPU, SparseCUDA: any_sparse

- func: any.all_out(Tensor self, *, Tensor(a!) out) -> Tensor(a!)
  device_check: NoCheck
  structured: True
  dispatch:
    CPU, CUDA: any_all_out

- func: renorm.out(Tensor self, Scalar p, int dim, Scalar maxnorm, *, Tensor(a!) out) -> Tensor(a!)
  device_check: NoCheck   # TensorIterator
  structured: True
  dispatch:
    CPU, CUDA: renorm_out

- func: renorm(Tensor self, Scalar p, int dim, Scalar maxnorm) -> Tensor
  device_check: NoCheck   # TensorIterator
  variants: method, function
  structured_delegate: renorm.out

- func: renorm_(Tensor(a!) self, Scalar p, int dim, Scalar maxnorm) -> Tensor(a!)
  device_check: NoCheck   # TensorIterator
  variants: method
  structured_delegate: renorm.out

- func: unfold(Tensor(a) self, int dimension, int size, int step) -> Tensor(a)
  variants: method
  device_check: NoCheck
  device_guard: False
  dispatch:
    CPU, CUDA, Meta: unfold
    QuantizedCPU, QuantizedCUDA: unfold

- func: unfold_backward(Tensor grad_in, int[] input_sizes, int dim, int size, int step) -> Tensor
  variants: function
  dispatch:
    CPU, CUDA: unfold_backward

- func: equal(Tensor self, Tensor other) -> bool
  variants: method, function
  dispatch:
    CPU: cpu_equal
    CUDA: cuda_equal
    QuantizedCPU: equal_quantized_cpu

- func: pow.Tensor_Tensor_out(Tensor self, Tensor exponent, *, Tensor(a!) out) -> Tensor(a!)
  device_check: NoCheck   # TensorIterator
  structured: True
  structured_inherits: TensorIteratorBase
  dispatch:
    CPU, CUDA: pow_Tensor_Tensor_out

- func: pow.Tensor_Tensor(Tensor self, Tensor exponent) -> Tensor
  device_check: NoCheck   # TensorIterator
  structured_delegate: pow.Tensor_Tensor_out
  variants: method, function

- func: pow.Scalar_out(Scalar self, Tensor exponent, *, Tensor(a!) out) -> Tensor(a!)
  device_check: NoCheck   # TensorIterator
  structured: True
  dispatch:
    CPU, CUDA: pow_Scalar_out

- func: pow.Scalar(Scalar self, Tensor exponent) -> Tensor
  device_check: NoCheck   # TensorIterator
  structured_delegate: pow.Scalar_out

- func: pow.Tensor_Scalar_out(Tensor self, Scalar exponent, *, Tensor(a!) out) -> Tensor(a!)
  device_check: NoCheck   # TensorIterator
  structured: True
  structured_inherits: TensorIteratorBase
  dispatch:
    CPU, CUDA: pow_Tensor_Scalar_out
    SparseCPU, SparseCUDA: pow_out_sparse_scalar

- func: pow.Tensor_Scalar(Tensor self, Scalar exponent) -> Tensor
  device_check: NoCheck   # TensorIterator
  structured_delegate: pow.Tensor_Scalar_out
  variants: function, method
  dispatch:
    SparseCPU, SparseCUDA: pow_sparse_scalar

- func: pow_.Scalar(Tensor(a!) self, Scalar exponent) -> Tensor(a!)
  device_check: NoCheck   # TensorIterator
  structured_delegate: pow.Tensor_Scalar_out
  variants: method

- func: pow_.Tensor(Tensor(a!) self, Tensor exponent) -> Tensor(a!)
  device_check: NoCheck   # TensorIterator
  structured_delegate: pow.Tensor_Tensor_out
  variants: method

- func: float_power.Tensor_Tensor_out(Tensor self, Tensor exponent, *, Tensor(a!) out) -> Tensor(a!)

- func: float_power.Tensor_Tensor(Tensor self, Tensor exponent) -> Tensor
  variants: function, method

- func: float_power.Scalar_out(Scalar self, Tensor exponent, *, Tensor(a!) out) -> Tensor(a!)

- func: float_power.Scalar(Scalar self, Tensor exponent) -> Tensor

- func: float_power.Tensor_Scalar_out(Tensor self, Scalar exponent, *, Tensor(a!) out) -> Tensor(a!)

- func: float_power.Tensor_Scalar(Tensor self, Scalar exponent) -> Tensor
  variants: function, method

- func: float_power_.Scalar(Tensor(a!) self, Scalar exponent) -> Tensor(a!)
  variants: method

- func: float_power_.Tensor(Tensor(a!) self, Tensor exponent) -> Tensor(a!)
  variants: method

- func: normal_(Tensor(a!) self, float mean=0, float std=1, *, Generator? generator=None) -> Tensor(a!)
  device_check: NoCheck   # TensorIterator
  variants: method
  dispatch:
    CPU, CUDA: normal_
    Meta: normal_meta_
    SparseCsrCPU, SparseCsrCUDA: normal_sparse_csr_

- func: normal.Tensor_float_out(Tensor mean, float std=1, *, Generator? generator=None, Tensor(a!) out) -> Tensor(a!)
  dispatch:
    CPU, CUDA: normal_out
    Meta: normal_out_meta

- func: normal.Tensor_float(Tensor mean, float std=1, *, Generator? generator=None) -> Tensor
  dispatch:
    CPU, CUDA: normal
    Meta: normal_meta

- func: normal.float_Tensor_out(float mean, Tensor std, *, Generator? generator=None, Tensor(a!) out) -> Tensor(a!)
  dispatch:
    CPU, CUDA: normal_out
    Meta: normal_out_meta

- func: normal.float_Tensor(float mean, Tensor std, *, Generator? generator=None) -> Tensor
  dispatch:
    CPU, CUDA: normal
    Meta: normal_meta

- func: normal.Tensor_Tensor_out(Tensor mean, Tensor std, *, Generator? generator=None, Tensor(a!) out) -> Tensor(a!)
  dispatch:
    CPU, CUDA: normal_out
    Meta: normal_out_meta

- func: normal.Tensor_Tensor(Tensor mean, Tensor std, *, Generator? generator=None) -> Tensor
  dispatch:
    CPU, CUDA: normal
    Meta: normal_meta

- func: normal.float_float(float mean, float std, int[] size, *, Generator? generator=None, ScalarType? dtype=None, Layout? layout=None, Device? device=None, bool? pin_memory=None) -> Tensor

- func: normal.float_float_out(float mean, float std, int[] size, *, Generator? generator=None, Tensor(a!) out) -> Tensor(a!)

- func: alias(Tensor(a) self) -> Tensor(a)
  variants: method, function
  dispatch:
    CompositeExplicitAutograd: alias

- func: _amp_foreach_non_finite_check_and_unscale_(Tensor(a!)[] self, Tensor(b!) found_inf, Tensor inv_scale) -> ()
  variants: function
  dispatch:
    CUDA: _amp_foreach_non_finite_check_and_unscale_cuda_

- func: _amp_update_scale_(Tensor(a!) self, Tensor(b!) growth_tracker, Tensor found_inf, float scale_growth_factor, float scale_backoff_factor, int growth_interval) -> Tensor(a!)
  variants: function
  dispatch:
    CUDA: _amp_update_scale_cuda_

- func: _foreach_add.Scalar(Tensor[] tensors, Scalar scalar) -> Tensor[]
  device_check: NoCheck   # foreach kernels fall back to slow path when tensor are on different devices
  variants: function
  dispatch:
    CPU: foreach_tensor_add_scalar_kernel_slow
    CUDA: foreach_tensor_add_scalar_kernel_cuda

- func: _foreach_add_.Scalar(Tensor(a!)[] self, Scalar scalar) -> ()
  device_check: NoCheck   # foreach kernels fall back to slow path when tensor are on different devices
  variants: function
  dispatch:
    CPU: foreach_tensor_add_scalar_kernel_slow_
    CUDA: foreach_tensor_add_scalar_kernel_cuda_

- func: _foreach_sub.Scalar(Tensor[] tensors, Scalar scalar) -> Tensor[]
  device_check: NoCheck   # foreach kernels fall back to slow path when tensor are on different devices
  variants: function
  dispatch:
    CPU: foreach_tensor_sub_scalar_kernel_slow
    CUDA: foreach_tensor_sub_scalar_kernel_cuda

- func: _foreach_sub_.Scalar(Tensor(a!)[] self, Scalar scalar) -> ()
  device_check: NoCheck   # foreach kernels fall back to slow path when tensor are on different devices
  variants: function
  dispatch:
    CPU: foreach_tensor_sub_scalar_kernel_slow_
    CUDA: foreach_tensor_sub_scalar_kernel_cuda_

- func: _foreach_mul.Scalar(Tensor[] tensors, Scalar scalar) -> Tensor[]
  device_check: NoCheck   # foreach kernels fall back to slow path when tensor are on different devices
  variants: function
  dispatch:
    CPU: foreach_tensor_mul_scalar_kernel_slow
    CUDA: foreach_tensor_mul_scalar_kernel_cuda

- func: _foreach_mul_.Scalar(Tensor(a!)[] self, Scalar scalar) -> ()
  device_check: NoCheck   # foreach kernels fall back to slow path when tensor are on different devices
  variants: function
  dispatch:
    CPU: foreach_tensor_mul_scalar_kernel_slow_
    CUDA: foreach_tensor_mul_scalar_kernel_cuda_

- func: _foreach_div.Scalar(Tensor[] tensors, Scalar scalar) -> Tensor[]
  device_check: NoCheck   # foreach kernels fall back to slow path when tensor are on different devices
  variants: function
  dispatch:
    CPU: foreach_tensor_div_scalar_kernel_slow
    CUDA: foreach_tensor_div_scalar_kernel_cuda

- func: _foreach_div_.Scalar(Tensor(a!)[] self, Scalar scalar) -> ()
  device_check: NoCheck   # foreach kernels fall back to slow path when tensor are on different devices
  variants: function
  dispatch:
    CPU: foreach_tensor_div_scalar_kernel_slow_
    CUDA: foreach_tensor_div_scalar_kernel_cuda_

- func: _foreach_add.List(Tensor[] tensors1, Tensor[] tensors2, *, Scalar alpha=1) -> Tensor[]
  device_check: NoCheck   # foreach kernels fall back to slow path when tensor are on different devices
  variants: function
  dispatch:
    CPU: foreach_tensor_add_list_kernel_slow
    CUDA: foreach_tensor_add_list_kernel_cuda

- func: _foreach_add_.List(Tensor(a!)[] self, Tensor[] other, *, Scalar alpha=1) -> ()
  device_check: NoCheck   # foreach kernels fall back to slow path when tensor are on different devices
  variants: function
  dispatch:
    CPU: foreach_tensor_add_list_kernel_slow_
    CUDA: foreach_tensor_add_list_kernel_cuda_

- func: _foreach_sub.List(Tensor[] tensors1, Tensor[] tensors2, *, Scalar alpha=1) -> Tensor[]
  device_check: NoCheck   # foreach kernels fall back to slow path when tensor are on different devices
  variants: function
  dispatch:
    CPU: foreach_tensor_sub_list_kernel_slow
    CUDA: foreach_tensor_sub_list_kernel_cuda

- func: _foreach_sub_.List(Tensor(a!)[] self, Tensor[] other, *, Scalar alpha=1) -> ()
  device_check: NoCheck   # foreach kernels fall back to slow path when tensor are on different devices
  variants: function
  dispatch:
    CPU: foreach_tensor_sub_list_kernel_slow_
    CUDA: foreach_tensor_sub_list_kernel_cuda_

- func: _foreach_mul.List(Tensor[] tensors1, Tensor[] tensors2) -> Tensor[]
  device_check: NoCheck   # foreach kernels fall back to slow path when tensor are on different devices
  variants: function
  dispatch:
    CPU: foreach_tensor_mul_list_kernel_slow
    CUDA: foreach_tensor_mul_list_kernel_cuda

- func: _foreach_mul_.List(Tensor(a!)[] self, Tensor[] other) -> ()
  device_check: NoCheck   # foreach kernels fall back to slow path when tensor are on different devices
  variants: function
  dispatch:
    CPU: foreach_tensor_mul_list_kernel_slow_
    CUDA: foreach_tensor_mul_list_kernel_cuda_

- func: _foreach_div.List(Tensor[] tensors1, Tensor[] tensors2) -> Tensor[]
  device_check: NoCheck   # foreach kernels fall back to slow path when tensor are on different devices
  variants: function
  dispatch:
    CPU: foreach_tensor_div_list_kernel_slow
    CUDA: foreach_tensor_div_list_kernel_cuda

- func: _foreach_div_.List(Tensor(a!)[] self, Tensor[] other) -> ()
  device_check: NoCheck   # foreach kernels fall back to slow path when tensor are on different devices
  variants: function
  dispatch:
    CPU: foreach_tensor_div_list_kernel_slow_
    CUDA: foreach_tensor_div_list_kernel_cuda_

- func: _foreach_add.ScalarList(Tensor[] tensors, Scalar[] scalars) -> Tensor[]
  device_check: NoCheck   # foreach kernels fall back to slow path when tensor are on different devices
  variants: function
  dispatch:
    CPU: foreach_tensor_add_scalarlist_kernel_slow
    CUDA: foreach_tensor_add_scalarlist_kernel_cuda

- func: _foreach_add_.ScalarList(Tensor(a!)[] self, Scalar[] scalars) -> ()
  device_check: NoCheck   # foreach kernels fall back to slow path when tensor are on different devices
  variants: function
  dispatch:
    CPU: foreach_tensor_add_scalarlist_kernel_slow_
    CUDA: foreach_tensor_add_scalarlist_kernel_cuda_

- func: _foreach_sub.ScalarList(Tensor[] tensors, Scalar[] scalars) -> Tensor[]
  device_check: NoCheck   # foreach kernels fall back to slow path when tensor are on different devices
  variants: function
  dispatch:
    CPU: foreach_tensor_sub_scalarlist_kernel_slow
    CUDA: foreach_tensor_sub_scalarlist_kernel_cuda

- func: _foreach_sub_.ScalarList(Tensor(a!)[] self, Scalar[] scalars) -> ()
  device_check: NoCheck   # foreach kernels fall back to slow path when tensor are on different devices
  variants: function
  dispatch:
    CPU: foreach_tensor_sub_scalarlist_kernel_slow_
    CUDA: foreach_tensor_sub_scalarlist_kernel_cuda_

- func: _foreach_div.ScalarList(Tensor[] tensors, Scalar[] scalars) -> Tensor[]
  device_check: NoCheck   # foreach kernels fall back to slow path when tensor are on different devices
  variants: function
  dispatch:
    CPU: foreach_tensor_div_scalarlist_kernel_slow
    CUDA: foreach_tensor_div_scalarlist_kernel_cuda

- func: _foreach_div_.ScalarList(Tensor(a!)[] self, Scalar[] scalars) -> ()
  device_check: NoCheck   # foreach kernels fall back to slow path when tensor are on different devices
  variants: function
  dispatch:
    CPU: foreach_tensor_div_scalarlist_kernel_slow_
    CUDA: foreach_tensor_div_scalarlist_kernel_cuda_

- func: _foreach_mul.ScalarList(Tensor[] tensors, Scalar[] scalars) -> Tensor[]
  device_check: NoCheck   # foreach kernels fall back to slow path when tensor are on different devices
  variants: function
  dispatch:
    CPU: foreach_tensor_mul_scalarlist_kernel_slow
    CUDA: foreach_tensor_mul_scalarlist_kernel_cuda

- func: _foreach_mul_.ScalarList(Tensor(a!)[] self, Scalar[] scalars) -> ()
  device_check: NoCheck   # foreach kernels fall back to slow path when tensor are on different devices
  variants: function
  dispatch:
    CPU: foreach_tensor_mul_scalarlist_kernel_slow_
    CUDA: foreach_tensor_mul_scalarlist_kernel_cuda_

- func: _foreach_exp(Tensor[] tensors) -> Tensor[]
  device_check: NoCheck   # foreach kernels fall back to slow path when tensor are on different devices
  variants: function
  dispatch:
    CPU: foreach_tensor_exp_slow
    CUDA: foreach_tensor_exp_cuda

- func: _foreach_zero_(Tensor(a!)[] self) -> ()
  device_check: NoCheck   # foreach kernels fall back to slow path when tensor are on different devices
  variants: function
  dispatch:
    CPU: foreach_tensor_zero_slow_
    CUDA: foreach_tensor_zero_cuda_

- func: _foreach_exp_(Tensor(a!)[] self) -> ()
  device_check: NoCheck   # foreach kernels fall back to slow path when tensor are on different devices
  variants: function
  dispatch:
    CPU: foreach_tensor_exp_slow_
    CUDA: foreach_tensor_exp_cuda_

- func: _foreach_sqrt(Tensor[] tensors) -> Tensor[]
  device_check: NoCheck   # foreach kernels fall back to slow path when tensor are on different devices
  variants: function
  dispatch:
    CPU: foreach_tensor_sqrt_slow
    CUDA: foreach_tensor_sqrt_cuda

- func: _foreach_sqrt_(Tensor(a!)[] self) -> ()
  device_check: NoCheck   # foreach kernels fall back to slow path when tensor are on different devices
  variants: function
  dispatch:
    CPU: foreach_tensor_sqrt_slow_
    CUDA: foreach_tensor_sqrt_cuda_

- func: _foreach_abs(Tensor[] tensors) -> Tensor[]
  device_check: NoCheck   # foreach kernels fall back to slow path when tensor are on different devices
  variants: function
  dispatch:
    CPU: foreach_tensor_abs_slow
    CUDA: foreach_tensor_abs_cuda

- func: _foreach_abs_(Tensor(a!)[] self) -> ()
  device_check: NoCheck   # foreach kernels fall back to slow path when tensor are on different devices
  variants: function
  dispatch:
    CPU: foreach_tensor_abs_slow_
    CUDA: foreach_tensor_abs_cuda_

- func: _foreach_acos(Tensor[] tensors) -> Tensor[]
  device_check: NoCheck   # foreach kernels fall back to slow path when tensor are on different devices
  variants: function
  dispatch:
    CPU: foreach_tensor_acos_slow
    CUDA: foreach_tensor_acos_cuda

- func: _foreach_acos_(Tensor(a!)[] self) -> ()
  device_check: NoCheck   # foreach kernels fall back to slow path when tensor are on different devices
  variants: function
  dispatch:
    CPU: foreach_tensor_acos_slow_
    CUDA: foreach_tensor_acos_cuda_

- func: _foreach_asin(Tensor[] tensors) -> Tensor[]
  device_check: NoCheck   # foreach kernels fall back to slow path when tensor are on different devices
  variants: function
  dispatch:
    CPU: foreach_tensor_asin_slow
    CUDA: foreach_tensor_asin_cuda

- func: _foreach_asin_(Tensor(a!)[] self) -> ()
  device_check: NoCheck   # foreach kernels fall back to slow path when tensor are on different devices
  variants: function
  dispatch:
    CPU: foreach_tensor_asin_slow_
    CUDA: foreach_tensor_asin_cuda_

- func: _foreach_atan(Tensor[] tensors) -> Tensor[]
  device_check: NoCheck   # foreach kernels fall back to slow path when tensor are on different devices
  variants: function
  dispatch:
    CPU: foreach_tensor_atan_slow
    CUDA: foreach_tensor_atan_cuda

- func: _foreach_atan_(Tensor(a!)[] self) -> ()
  device_check: NoCheck   # foreach kernels fall back to slow path when tensor are on different devices
  variants: function
  dispatch:
    CPU: foreach_tensor_atan_slow_
    CUDA: foreach_tensor_atan_cuda_

- func: _foreach_ceil(Tensor[] tensors) -> Tensor[]
  device_check: NoCheck   # foreach kernels fall back to slow path when tensor are on different devices
  variants: function
  dispatch:
    CPU: foreach_tensor_ceil_slow
    CUDA: foreach_tensor_ceil_cuda

- func: _foreach_ceil_(Tensor(a!)[] self) -> ()
  device_check: NoCheck   # foreach kernels fall back to slow path when tensor are on different devices
  variants: function
  dispatch:
    CPU: foreach_tensor_ceil_slow_
    CUDA: foreach_tensor_ceil_cuda_

- func: _foreach_cos(Tensor[] tensors) -> Tensor[]
  device_check: NoCheck   # foreach kernels fall back to slow path when tensor are on different devices
  variants: function
  dispatch:
    CPU: foreach_tensor_cos_slow
    CUDA: foreach_tensor_cos_cuda

- func: _foreach_cos_(Tensor(a!)[] self) -> ()
  device_check: NoCheck   # foreach kernels fall back to slow path when tensor are on different devices
  variants: function
  dispatch:
    CPU: foreach_tensor_cos_slow_
    CUDA: foreach_tensor_cos_cuda_

- func: _foreach_cosh(Tensor[] tensors) -> Tensor[]
  device_check: NoCheck   # foreach kernels fall back to slow path when tensor are on different devices
  variants: function
  dispatch:
    CPU: foreach_tensor_cosh_slow
    CUDA: foreach_tensor_cosh_cuda

- func: _foreach_cosh_(Tensor(a!)[] self) -> ()
  device_check: NoCheck   # foreach kernels fall back to slow path when tensor are on different devices
  variants: function
  dispatch:
    CPU: foreach_tensor_cosh_slow_
    CUDA: foreach_tensor_cosh_cuda_

- func: _foreach_erf(Tensor[] tensors) -> Tensor[]
  device_check: NoCheck   # foreach kernels fall back to slow path when tensor are on different devices
  variants: function
  dispatch:
    CPU: foreach_tensor_erf_slow
    CUDA: foreach_tensor_erf_cuda

- func: _foreach_erf_(Tensor(a!)[] self) -> ()
  device_check: NoCheck   # foreach kernels fall back to slow path when tensor are on different devices
  variants: function
  dispatch:
    CPU: foreach_tensor_erf_slow_
    CUDA: foreach_tensor_erf_cuda_

- func: _foreach_erfc(Tensor[] tensors) -> Tensor[]
  device_check: NoCheck   # foreach kernels fall back to slow path when tensor are on different devices
  variants: function
  dispatch:
    CPU: foreach_tensor_erfc_slow
    CUDA: foreach_tensor_erfc_cuda

- func: _foreach_erfc_(Tensor(a!)[] self) -> ()
  device_check: NoCheck   # foreach kernels fall back to slow path when tensor are on different devices
  variants: function
  dispatch:
    CPU: foreach_tensor_erfc_slow_
    CUDA: foreach_tensor_erfc_cuda_

- func: _foreach_expm1(Tensor[] tensors) -> Tensor[]
  device_check: NoCheck   # foreach kernels fall back to slow path when tensor are on different devices
  variants: function
  dispatch:
    CPU: foreach_tensor_expm1_slow
    CUDA: foreach_tensor_expm1_cuda

- func: _foreach_expm1_(Tensor(a!)[] self) -> ()
  device_check: NoCheck   # foreach kernels fall back to slow path when tensor are on different devices
  variants: function
  dispatch:
    CPU: foreach_tensor_expm1_slow_
    CUDA: foreach_tensor_expm1_cuda_

- func: _foreach_floor(Tensor[] tensors) -> Tensor[]
  device_check: NoCheck   # foreach kernels fall back to slow path when tensor are on different devices
  variants: function
  dispatch:
    CPU: foreach_tensor_floor_slow
    CUDA: foreach_tensor_floor_cuda

- func: _foreach_floor_(Tensor(a!)[] self) -> ()
  device_check: NoCheck   # foreach kernels fall back to slow path when tensor are on different devices
  variants: function
  dispatch:
    CPU: foreach_tensor_floor_slow_
    CUDA: foreach_tensor_floor_cuda_

- func: _foreach_log(Tensor[] tensors) -> Tensor[]
  device_check: NoCheck   # foreach kernels fall back to slow path when tensor are on different devices
  variants: function
  dispatch:
    CPU: foreach_tensor_log_slow
    CUDA: foreach_tensor_log_cuda

- func: _foreach_log_(Tensor(a!)[] self) -> ()
  device_check: NoCheck   # foreach kernels fall back to slow path when tensor are on different devices
  variants: function
  dispatch:
    CPU: foreach_tensor_log_slow_
    CUDA: foreach_tensor_log_cuda_

- func: _foreach_log10(Tensor[] tensors) -> Tensor[]
  device_check: NoCheck   # foreach kernels fall back to slow path when tensor are on different devices
  variants: function
  dispatch:
    CPU: foreach_tensor_log10_slow
    CUDA: foreach_tensor_log10_cuda

- func: _foreach_log10_(Tensor(a!)[] self) -> ()
  device_check: NoCheck   # foreach kernels fall back to slow path when tensor are on different devices
  variants: function
  dispatch:
    CPU: foreach_tensor_log10_slow_
    CUDA: foreach_tensor_log10_cuda_

- func: _foreach_log1p(Tensor[] tensors) -> Tensor[]
  device_check: NoCheck   # foreach kernels fall back to slow path when tensor are on different devices
  variants: function
  dispatch:
    CPU: foreach_tensor_log1p_slow
    CUDA: foreach_tensor_log1p_cuda

- func: _foreach_log1p_(Tensor(a!)[] self) -> ()
  device_check: NoCheck   # foreach kernels fall back to slow path when tensor are on different devices
  variants: function
  dispatch:
    CPU: foreach_tensor_log1p_slow_
    CUDA: foreach_tensor_log1p_cuda_

- func: _foreach_log2(Tensor[] tensors) -> Tensor[]
  device_check: NoCheck   # foreach kernels fall back to slow path when tensor are on different devices
  variants: function
  dispatch:
    CPU: foreach_tensor_log2_slow
    CUDA: foreach_tensor_log2_cuda

- func: _foreach_log2_(Tensor(a!)[] self) -> ()
  device_check: NoCheck   # foreach kernels fall back to slow path when tensor are on different devices
  variants: function
  dispatch:
    CPU: foreach_tensor_log2_slow_
    CUDA: foreach_tensor_log2_cuda_

- func: _foreach_neg(Tensor[] tensors) -> Tensor[]
  device_check: NoCheck   # foreach kernels fall back to slow path when tensor are on different devices
  variants: function
  dispatch:
    CPU: foreach_tensor_neg_slow
    CUDA: foreach_tensor_neg_cuda

- func: _foreach_neg_(Tensor(a!)[] self) -> ()
  device_check: NoCheck   # foreach kernels fall back to slow path when tensor are on different devices
  variants: function
  dispatch:
    CPU: foreach_tensor_neg_slow_
    CUDA: foreach_tensor_neg_cuda_

- func: _foreach_tan(Tensor[] tensors) -> Tensor[]
  device_check: NoCheck   # foreach kernels fall back to slow path when tensor are on different devices
  variants: function
  dispatch:
    CPU: foreach_tensor_tan_slow
    CUDA: foreach_tensor_tan_cuda

- func: _foreach_tan_(Tensor(a!)[] self) -> ()
  device_check: NoCheck   # foreach kernels fall back to slow path when tensor are on different devices
  variants: function
  dispatch:
    CPU: foreach_tensor_tan_slow_
    CUDA: foreach_tensor_tan_cuda_

- func: _foreach_tanh(Tensor[] tensors) -> Tensor[]
  device_check: NoCheck   # foreach kernels fall back to slow path when tensor are on different devices
  variants: function
  dispatch:
    CPU: foreach_tensor_tanh_slow
    CUDA: foreach_tensor_tanh_cuda

- func: _foreach_tanh_(Tensor(a!)[] self) -> ()
  device_check: NoCheck   # foreach kernels fall back to slow path when tensor are on different devices
  variants: function
  dispatch:
    CPU: foreach_tensor_tanh_slow_
    CUDA: foreach_tensor_tanh_cuda_

- func: _foreach_sin(Tensor[] tensors) -> Tensor[]
  device_check: NoCheck   # foreach kernels fall back to slow path when tensor are on different devices
  variants: function
  dispatch:
    CPU: foreach_tensor_sin_slow
    CUDA: foreach_tensor_sin_cuda

- func: _foreach_sin_(Tensor(a!)[] self) -> ()
  device_check: NoCheck   # foreach kernels fall back to slow path when tensor are on different devices
  variants: function
  dispatch:
    CPU: foreach_tensor_sin_slow_
    CUDA: foreach_tensor_sin_cuda_

- func: _foreach_sinh(Tensor[] tensors) -> Tensor[]
  device_check: NoCheck   # foreach kernels fall back to slow path when tensor are on different devices
  variants: function
  dispatch:
    CPU: foreach_tensor_sinh_slow
    CUDA: foreach_tensor_sinh_cuda

- func: _foreach_sinh_(Tensor(a!)[] self) -> ()
  device_check: NoCheck   # foreach kernels fall back to slow path when tensor are on different devices
  variants: function
  dispatch:
    CPU: foreach_tensor_sinh_slow_
    CUDA: foreach_tensor_sinh_cuda_

- func: _foreach_round(Tensor[] tensors) -> Tensor[]
  device_check: NoCheck   # foreach kernels fall back to slow path when tensor are on different devices
  variants: function
  dispatch:
    CPU: foreach_tensor_round_slow
    CUDA: foreach_tensor_round_cuda

- func: _foreach_round_(Tensor(a!)[] self) -> ()
  device_check: NoCheck   # foreach kernels fall back to slow path when tensor are on different devices
  variants: function
  dispatch:
    CPU: foreach_tensor_round_slow_
    CUDA: foreach_tensor_round_cuda_

- func: _foreach_lgamma(Tensor[] tensors) -> Tensor[]
  device_check: NoCheck   # foreach kernels fall back to slow path when tensor are on different devices
  variants: function
  dispatch:
    CPU: foreach_tensor_lgamma_slow
    CUDA: foreach_tensor_lgamma_cuda

- func: _foreach_lgamma_(Tensor(a!)[] self) -> ()
  device_check: NoCheck   # foreach kernels fall back to slow path when tensor are on different devices
  variants: function
  dispatch:
    CPU: foreach_tensor_lgamma_slow_
    CUDA: foreach_tensor_lgamma_cuda_

- func: _foreach_frac(Tensor[] tensors) -> Tensor[]
  device_check: NoCheck   # foreach kernels fall back to slow path when tensor are on different devices
  variants: function
  dispatch:
    CPU: foreach_tensor_frac_slow
    CUDA: foreach_tensor_frac_cuda

- func: _foreach_frac_(Tensor(a!)[] self) -> ()
  device_check: NoCheck   # foreach kernels fall back to slow path when tensor are on different devices
  variants: function
  dispatch:
    CPU: foreach_tensor_frac_slow_
    CUDA: foreach_tensor_frac_cuda_

- func: _foreach_reciprocal(Tensor[] tensors) -> Tensor[]
  device_check: NoCheck   # foreach kernels fall back to slow path when tensor are on different devices
  variants: function
  dispatch:
    CPU: foreach_tensor_reciprocal_slow
    CUDA: foreach_tensor_reciprocal_cuda

- func: _foreach_reciprocal_(Tensor(a!)[] self) -> ()
  device_check: NoCheck   # foreach kernels fall back to slow path when tensor are on different devices
  variants: function
  dispatch:
    CPU: foreach_tensor_reciprocal_slow_
    CUDA: foreach_tensor_reciprocal_cuda_

- func: _foreach_sigmoid(Tensor[] tensors) -> Tensor[]
  device_check: NoCheck   # foreach kernels fall back to slow path when tensor are on different devices
  variants: function
  dispatch:
    CPU: foreach_tensor_sigmoid_slow
    CUDA: foreach_tensor_sigmoid_cuda

- func: _foreach_sigmoid_(Tensor(a!)[] self) -> ()
  device_check: NoCheck   # foreach kernels fall back to slow path when tensor are on different devices
  variants: function
  dispatch:
    CPU: foreach_tensor_sigmoid_slow_
    CUDA: foreach_tensor_sigmoid_cuda_

- func: _foreach_trunc(Tensor[] tensors) -> Tensor[]
  device_check: NoCheck   # foreach kernels fall back to slow path when tensor are on different devices
  variants: function
  dispatch:
    CPU: foreach_tensor_trunc_slow
    CUDA: foreach_tensor_trunc_cuda

- func: _foreach_trunc_(Tensor(a!)[] self) -> ()
  device_check: NoCheck   # foreach kernels fall back to slow path when tensor are on different devices
  variants: function
  dispatch:
    CPU: foreach_tensor_trunc_slow_
    CUDA: foreach_tensor_trunc_cuda_

- func: _foreach_addcdiv_.Scalar(Tensor(a!)[] self, Tensor[] tensor1, Tensor[] tensor2, Scalar value=1) -> ()
  device_check: NoCheck   # foreach kernels fall back to slow path when tensor are on different devices
  variants: function
  dispatch:
    CPU: foreach_tensor_addcdiv_scalar_slow_
    CUDA: foreach_tensor_addcdiv_scalar_cuda_

- func: _foreach_addcmul_.Scalar(Tensor(a!)[] self, Tensor[] tensor1, Tensor[] tensor2, Scalar value=1) -> ()
  device_check: NoCheck   # foreach kernels fall back to slow path when tensor are on different devices
  variants: function
  dispatch:
    CPU: foreach_tensor_addcmul_scalar_slow_
    CUDA: foreach_tensor_addcmul_scalar_cuda_

- func: _foreach_addcdiv_.ScalarList(Tensor(a!)[] self, Tensor[] tensor1, Tensor[] tensor2, Scalar[] scalars) -> ()
  device_check: NoCheck   # foreach kernels fall back to slow path when tensor are on different devices
  variants: function
  dispatch:
    CPU: foreach_tensor_addcdiv_scalarlist_slow_
    CUDA: foreach_tensor_addcdiv_scalarlist_cuda_

- func: _foreach_addcmul_.ScalarList(Tensor(a!)[] self, Tensor[] tensor1, Tensor[] tensor2, Scalar[] scalars) -> ()
  device_check: NoCheck   # foreach kernels fall back to slow path when tensor are on different devices
  variants: function
  dispatch:
    CPU: foreach_tensor_addcmul_scalarlist_slow_
    CUDA: foreach_tensor_addcmul_scalarlist_cuda_

- func: _foreach_addcdiv.Scalar(Tensor[] input, Tensor[] tensor1, Tensor[] tensor2, Scalar value=1) -> Tensor[]
  device_check: NoCheck   # foreach kernels fall back to slow path when tensor are on different devices
  variants: function
  dispatch:
    CPU: foreach_tensor_addcdiv_scalar_slow
    CUDA: foreach_tensor_addcdiv_scalar_cuda

- func: _foreach_addcmul.Scalar(Tensor[] input, Tensor[] tensor1, Tensor[] tensor2, Scalar value=1) -> Tensor[]
  device_check: NoCheck   # foreach kernels fall back to slow path when tensor are on different devices
  variants: function
  dispatch:
    CPU: foreach_tensor_addcmul_scalar_slow
    CUDA: foreach_tensor_addcmul_scalar_cuda

- func: _foreach_addcdiv.ScalarList(Tensor[] input, Tensor[] tensor1, Tensor[] tensor2, Scalar[] scalars) -> Tensor[]
  device_check: NoCheck   # foreach kernels fall back to slow path when tensor are on different devices
  variants: function
  dispatch:
    CPU: foreach_tensor_addcdiv_scalarlist_slow
    CUDA: foreach_tensor_addcdiv_scalarlist_cuda

- func: _foreach_addcmul.ScalarList(Tensor[] input, Tensor[] tensor1, Tensor[] tensor2, Scalar[] scalars) -> Tensor[]
  device_check: NoCheck   # foreach kernels fall back to slow path when tensor are on different devices
  variants: function
  dispatch:
    CPU: foreach_tensor_addcmul_scalarlist_slow
    CUDA: foreach_tensor_addcmul_scalarlist_cuda

- func: _foreach_maximum.List(Tensor[] tensors1, Tensor[] tensors2) -> Tensor[]
  device_check: NoCheck   # foreach kernels fall back to slow path when tensor are on different devices
  variants: function
  dispatch:
    CPU: foreach_tensor_maximum_slow
    CUDA: foreach_tensor_maximum_cuda

- func: _foreach_minimum.List(Tensor[] tensors1, Tensor[] tensors2) -> Tensor[]
  device_check: NoCheck   # foreach kernels fall back to slow path when tensor are on different devices
  variants: function
  dispatch:
    CPU: foreach_tensor_minimum_slow
    CUDA: foreach_tensor_minimum_cuda

- func: _foreach_norm.Scalar(Tensor[] tensors, Scalar ord=2) -> Tensor[]
  device_check: NoCheck   # foreach kernels fall back to slow path when tensor are on different devices
  variants: function
  dispatch:
    CPU: foreach_tensor_norm_slow
    CUDA: foreach_tensor_norm_cuda

- func: bucketize.Tensor(Tensor self, Tensor boundaries, *, bool out_int32=False, bool right=False) -> Tensor
  dispatch:
    CPU: bucketize_cpu
    CUDA: bucketize_cuda

- func: bucketize.Tensor_out(Tensor self, Tensor boundaries, *, bool out_int32=False, bool right=False, Tensor(a!) out) -> Tensor(a!)
  dispatch:
    CPU: bucketize_out_cpu
    CUDA: bucketize_out_cuda

- func: bucketize.Scalar(Scalar self, Tensor boundaries, *, bool out_int32=False, bool right=False) -> Tensor
  dispatch:
    CPU: bucketize_cpu
    CUDA: bucketize_cuda

- func: searchsorted.Tensor(Tensor sorted_sequence, Tensor self, *, bool out_int32=False, bool right=False, str? side=None, Tensor? sorter=None) -> Tensor
  dispatch:
    CPU: searchsorted_cpu
    CUDA: searchsorted_cuda

# [Note about _torch_cuda_cu_linker_symbol_op and torch_cuda_cu]
# This is a DUMMY function to force the linking against torch_cuda_cu on Windows.
# Otherwise, the Windows linker will optimize and not include torch_cuda_cu even when we
# want it to be included. This is similar to what we do with warp_size for torch_cuda_cpp,
# described as the solution to this issue: https://github.com/pytorch/pytorch/issues/31611
# This op should NOT be used or exposed or edited or else Windows builds (with BUILD_SPLIT_CUDA) will break.
- func: _torch_cuda_cu_linker_symbol_op(Tensor self) -> Tensor
  dispatch:
    CUDA: _torch_cuda_cu_linker_symbol_op_cuda

- func: searchsorted.Tensor_out(Tensor sorted_sequence, Tensor self, *, bool out_int32=False, bool right=False, str? side=None, Tensor? sorter=None, Tensor(a!) out) -> Tensor(a!)
  dispatch:
    CPU: searchsorted_out_cpu
    CUDA: searchsorted_out_cuda

- func: searchsorted.Scalar(Tensor sorted_sequence, Scalar self, *, bool out_int32=False, bool right=False, str? side=None, Tensor? sorter=None) -> Tensor
  dispatch:
    CPU: searchsorted_cpu
    CUDA: searchsorted_cuda

- func: _convert_indices_from_coo_to_csr(Tensor self, int size, *, bool out_int32=False) -> Tensor
  structured_delegate: _convert_indices_from_coo_to_csr.out

- func: _convert_indices_from_coo_to_csr.out(Tensor self, int size, *, bool out_int32=False, Tensor(a!) out) -> Tensor(a!)
  structured: True
  dispatch:
    CPU: _convert_indices_from_coo_to_csr_structured_cpu
    CUDA: _convert_indices_from_coo_to_csr_structured_cuda

- func: _convert_indices_from_csr_to_coo(Tensor crow_indices, Tensor col_indices, *, bool out_int32=False, bool transpose=False) -> Tensor
  structured_delegate: _convert_indices_from_csr_to_coo.out

- func: _convert_indices_from_csr_to_coo.out(Tensor crow_indices, Tensor col_indices, *, bool out_int32=False, bool transpose=False, Tensor(a!) out) -> Tensor(a!)
  structured: True
  dispatch:
    CPU: _convert_indices_from_csr_to_coo_structured_cpu
    CUDA: _convert_indices_from_csr_to_coo_structured_cuda

- func: _csr_to_block_csr(Tensor self, int[2] block_size) -> Tensor
  python_module: sparse

## NN wrappers

- func: mse_loss.out(Tensor self, Tensor target, int reduction=Mean, *, Tensor(a!) out) -> Tensor(a!)
  device_check: NoCheck   # TensorIterator
  structured: True
  structured_inherits: TensorIteratorBase
  python_module: nn
  dispatch:
    CPU, CUDA: mse_loss_out

- func: mse_loss(Tensor self, Tensor target, int reduction=Mean) -> Tensor
  device_check: NoCheck   # TensorIterator
  structured_delegate: mse_loss.out
  python_module: nn

- func: mse_loss_backward.grad_input(Tensor grad_output, Tensor self, Tensor target, int reduction, *, Tensor(a!) grad_input) -> Tensor(a!)
  python_module: nn
  dispatch:
    CPU, CUDA: mse_loss_backward_out

- func: mse_loss_backward(Tensor grad_output, Tensor self, Tensor target, int reduction) -> Tensor
  python_module: nn
  dispatch:
    CPU, CUDA: mse_loss_backward

- func: l1_loss.out(Tensor self, Tensor target, int reduction=Mean, *, Tensor(a!) out) -> Tensor(a!)
  python_module: nn
  dispatch:
    CompositeExplicitAutograd: l1_loss_out

- func: l1_loss(Tensor self, Tensor target, int reduction=Mean) -> Tensor
  python_module: nn
  dispatch:
    CompositeExplicitAutograd: l1_loss

- func: l1_loss_backward.grad_input(Tensor grad_output, Tensor self, Tensor target, int reduction, *, Tensor(a!) grad_input) -> Tensor(a!)
  python_module: nn
  dispatch:
    CPU, CUDA: l1_loss_backward_out

- func: l1_loss_backward(Tensor grad_output, Tensor self, Tensor target, int reduction) -> Tensor
  python_module: nn
  dispatch:
    CompositeExplicitAutograd: l1_loss_backward

- func: multi_margin_loss.out(Tensor self, Tensor target, Scalar p=1, Scalar margin=1, Tensor? weight=None, int reduction=Mean, *, Tensor(a!) out) -> Tensor(a!)
  python_module: nn
  dispatch:
    CPU: multi_margin_loss_cpu_out
    CUDA: multi_margin_loss_cuda_out

- func: multi_margin_loss(Tensor self, Tensor target, Scalar p=1, Scalar margin=1, Tensor? weight=None, int reduction=Mean) -> Tensor
  python_module: nn
  dispatch:
    CPU: multi_margin_loss_cpu
    CUDA: multi_margin_loss_cuda

- func: multi_margin_loss_backward.grad_input(Tensor grad_output, Tensor self, Tensor target, Scalar p, Scalar margin, Tensor? weight=None, int reduction=Mean, *, Tensor(a!) grad_input) -> Tensor(a!)
  python_module: nn
  dispatch:
    CPU: multi_margin_loss_cpu_backward_out
    CUDA: multi_margin_loss_cuda_backward_out

- func: multi_margin_loss_backward(Tensor grad_output, Tensor self, Tensor target, Scalar p, Scalar margin, Tensor? weight=None, int reduction=Mean) -> Tensor
  python_module: nn
  dispatch:
    CPU: multi_margin_loss_cpu_backward
    CUDA: multi_margin_loss_cuda_backward

- func: multilabel_margin_loss.out(Tensor self, Tensor target, int reduction=Mean, *, Tensor(a!) out) -> Tensor(a!)
  python_module: nn

- func: multilabel_margin_loss(Tensor self, Tensor target, int reduction=Mean) -> Tensor
  python_module: nn

- func: multilabel_margin_loss_forward.output(Tensor self, Tensor target, int reduction, *, Tensor(a!) output, Tensor(b!) is_target) -> (Tensor(a!), Tensor(b!))
  python_module: nn
  dispatch:
    CPU: multilabel_margin_loss_forward_out_cpu
    CUDA: multilabel_margin_loss_forward_out_cuda

- func: multilabel_margin_loss_forward(Tensor self, Tensor target, int reduction) -> (Tensor output, Tensor is_target)
  python_module: nn
  dispatch:
    CPU: multilabel_margin_loss_forward_cpu
    CUDA: multilabel_margin_loss_forward_cuda

- func: multilabel_margin_loss_backward.grad_input(Tensor grad_output, Tensor self, Tensor target, int reduction, Tensor is_target, *, Tensor(a!) grad_input) -> Tensor(a!)
  python_module: nn
  dispatch:
    CPU: multilabel_margin_loss_backward_cpu_out
    CUDA: multilabel_margin_loss_backward_cuda_out

- func: multilabel_margin_loss_backward(Tensor grad_output, Tensor self, Tensor target, int reduction, Tensor is_target) -> Tensor
  python_module: nn
  dispatch:
    CPU: multilabel_margin_loss_backward_cpu
    CUDA: multilabel_margin_loss_backward_cuda

- func: nll_loss.out(Tensor self, Tensor target, Tensor? weight=None, int reduction=Mean, int ignore_index=-100, *, Tensor(a!) out) -> Tensor(a!)
  python_module: nn

- func: nll_loss_nd(Tensor self, Tensor target, Tensor? weight=None, int reduction=Mean, int ignore_index=-100) -> Tensor
  python_module: nn

- func: nll_loss(Tensor self, Tensor target, Tensor? weight=None, int reduction=Mean, int ignore_index=-100) -> Tensor
  python_module: nn

- func: nll_loss_forward.output(Tensor self, Tensor target, Tensor? weight, int reduction, int ignore_index, *, Tensor(a!) output, Tensor(b!) total_weight) -> (Tensor(a!), Tensor(b!))
  python_module: nn
  structured: True
  dispatch:
    CPU: nll_loss_forward_out_cpu
    CUDA: nll_loss_forward_out_cuda

- func: nll_loss_forward(Tensor self, Tensor target, Tensor? weight, int reduction, int ignore_index) -> (Tensor output, Tensor total_weight)
  python_module: nn
  structured_delegate: nll_loss_forward.output

- func: nll_loss_backward.grad_input(Tensor grad_output, Tensor self, Tensor target, Tensor? weight, int reduction, int ignore_index, Tensor total_weight, *, Tensor(a!) grad_input) -> Tensor(a!)
  python_module: nn
  structured: True
  dispatch:
    CPU: nll_loss_backward_out_cpu
    CUDA: nll_loss_backward_out_cuda

- func: nll_loss_backward(Tensor grad_output, Tensor self, Tensor target, Tensor? weight, int reduction, int ignore_index, Tensor total_weight) -> Tensor
  python_module: nn
  structured_delegate: nll_loss_backward.grad_input

- func: nll_loss2d.out(Tensor self, Tensor target, Tensor? weight=None, int reduction=Mean, int ignore_index=-100, *, Tensor(a!) out) -> Tensor(a!)
  python_module: nn

- func: nll_loss2d(Tensor self, Tensor target, Tensor? weight=None, int reduction=Mean, int ignore_index=-100) -> Tensor
  python_module: nn

- func: nll_loss2d_forward.output(Tensor self, Tensor target, Tensor? weight, int reduction, int ignore_index, *, Tensor(a!) output, Tensor(b!) total_weight) -> (Tensor(a!), Tensor(b!))
  python_module: nn
  dispatch:
    CPU: nll_loss2d_forward_out_cpu
    CUDA: nll_loss2d_forward_out_cuda

- func: nll_loss2d_forward(Tensor self, Tensor target, Tensor? weight, int reduction, int ignore_index) -> (Tensor output, Tensor total_weight)
  python_module: nn
  dispatch:
    CPU: nll_loss2d_forward_cpu
    CUDA: nll_loss2d_forward_cuda

- func: nll_loss2d_backward.grad_input(Tensor grad_output, Tensor self, Tensor target, Tensor? weight, int reduction, int ignore_index, Tensor total_weight, *, Tensor(a!) grad_input) -> Tensor(a!)
  python_module: nn
  dispatch:
    CPU: nll_loss2d_backward_out_cpu
    CUDA: nll_loss2d_backward_out_cuda

- func: nll_loss2d_backward(Tensor grad_output, Tensor self, Tensor target, Tensor? weight, int reduction, int ignore_index, Tensor total_weight) -> Tensor
  python_module: nn
  dispatch:
    CPU: nll_loss2d_backward_cpu
    CUDA: nll_loss2d_backward_cuda

- func: smooth_l1_loss.out(Tensor self, Tensor target, int reduction=Mean, float beta=1.0, *, Tensor(a!) out) -> Tensor(a!)
  device_check: NoCheck   # TensorIterator
  structured: True
  structured_inherits: TensorIteratorBase
  python_module: nn
  dispatch:
    CPU, CUDA: smooth_l1_loss_out

- func: smooth_l1_loss(Tensor self, Tensor target, int reduction=Mean, float beta=1.0) -> Tensor
  device_check: NoCheck   # TensorIterator
  structured_delegate: smooth_l1_loss.out
  python_module: nn

- func: smooth_l1_loss_backward.grad_input(Tensor grad_output, Tensor self, Tensor target, int reduction, float beta, *, Tensor(a!) grad_input) -> Tensor(a!)
  python_module: nn
  dispatch:
    CPU: smooth_l1_loss_backward_out
    CUDA: smooth_l1_loss_backward_out

- func: smooth_l1_loss_backward(Tensor grad_output, Tensor self, Tensor target, int reduction, float beta) -> Tensor
  python_module: nn
  dispatch:
    CompositeExplicitAutograd: smooth_l1_loss_backward

- func: huber_loss.out(Tensor self, Tensor target, int reduction=Mean, float delta=1.0, *, Tensor(a!) out) -> Tensor(a!)
  python_module: nn
  dispatch:
    CPU, CUDA: huber_loss_out

- func: huber_loss(Tensor self, Tensor target, int reduction=Mean, float delta=1.0) -> Tensor
  python_module: nn
  dispatch:
    CPU, CUDA: huber_loss

- func: huber_loss_backward.out(Tensor grad_output, Tensor self, Tensor target, int reduction, float delta, *, Tensor(a!) grad_input) -> Tensor(a!)
  python_module: nn
  dispatch:
    CPU, CUDA: huber_loss_backward_out

- func: huber_loss_backward(Tensor grad_output, Tensor self, Tensor target, int reduction, float delta) -> Tensor
  python_module: nn
  dispatch:
    CompositeExplicitAutograd: huber_loss_backward

- func: soft_margin_loss.out(Tensor self, Tensor target, int reduction=Mean, *, Tensor(a!) out) -> Tensor(a!)
  python_module: nn
  dispatch:
    CompositeExplicitAutograd: soft_margin_loss_out

- func: soft_margin_loss(Tensor self, Tensor target, int reduction=Mean) -> Tensor
  python_module: nn
  dispatch:
    CompositeExplicitAutograd: soft_margin_loss

- func: soft_margin_loss_backward.grad_input(Tensor grad_output, Tensor self, Tensor target, int reduction, *, Tensor(a!) grad_input) -> Tensor(a!)
  python_module: nn
  dispatch:
    CompositeExplicitAutograd: soft_margin_loss_backward_out

- func: soft_margin_loss_backward(Tensor grad_output, Tensor self, Tensor target, int reduction) -> Tensor
  python_module: nn
  dispatch:
    CompositeExplicitAutograd: soft_margin_loss_backward

- func: elu.out(Tensor self, Scalar alpha=1, Scalar scale=1, Scalar input_scale=1, *, Tensor(a!) out) -> Tensor(a!)
  structured: True
  structured_inherits: TensorIteratorBase
  device_check: NoCheck   # TensorIterator
  python_module: nn
  dispatch:
    CPU, CUDA: elu_out

- func: elu(Tensor self, Scalar alpha=1, Scalar scale=1, Scalar input_scale=1) -> Tensor
  structured_delegate: elu.out
  device_check: NoCheck   # TensorIterator
  python_module: nn

- func: elu_backward.grad_input(Tensor grad_output, Scalar alpha, Scalar scale, Scalar input_scale, bool is_result, Tensor self_or_result, *, Tensor(a!) grad_input) -> Tensor(a!)
  structured: True
  structured_inherits: TensorIteratorBase
  python_module: nn
  dispatch:
    CPU, CUDA: elu_backward_out

- func: elu_backward(Tensor grad_output, Scalar alpha, Scalar scale, Scalar input_scale, bool is_result, Tensor self_or_result) -> Tensor
  structured_delegate: elu_backward.grad_input
  python_module: nn

- func: elu_(Tensor(a!) self, Scalar alpha=1, Scalar scale=1, Scalar input_scale=1) -> Tensor(a!)
  structured_delegate: elu.out
  device_check: NoCheck   # TensorIterator
  python_module: nn
  dispatch:
    CompositeExplicitAutograd: elu_

- func: glu.out(Tensor self, int dim=-1, *, Tensor(a!) out) -> Tensor(a!)
  structured: True
  structured_inherits: TensorIteratorBase
  python_module: nn
  dispatch:
    CPU, CUDA: glu_out

- func: glu(Tensor self, int dim=-1) -> Tensor
  structured_delegate: glu.out
  device_check: NoCheck   # TensorIterator
  python_module: nn

- func: glu_backward.grad_input(Tensor grad_output, Tensor self, int dim, *, Tensor(a!) grad_input) -> Tensor(a!)
  python_module: nn
  dispatch:
    CPU: glu_backward_cpu_out
    CUDA: glu_backward_cuda_out

- func: glu_backward(Tensor grad_output, Tensor self, int dim) -> Tensor
  python_module: nn
  dispatch:
    CPU: glu_backward_cpu
    CUDA: glu_backward_cuda

- func: hardsigmoid.out(Tensor self, *, Tensor(a!) out) -> Tensor(a!)
  structured: True
  structured_inherits: TensorIteratorBase
  device_check: NoCheck   # TensorIterator
  python_module: nn
  dispatch:
    CPU, CUDA: hardsigmoid_out
    QuantizedCPU: hardsigmoid_out_quantized_cpu

- func: hardsigmoid(Tensor self) -> Tensor
  structured_delegate: hardsigmoid.out
  device_check: NoCheck   # TensorIterator
  python_module: nn
  dispatch:
    QuantizedCPU: hardsigmoid_quantized_cpu

- func: hardsigmoid_(Tensor(a!) self) -> Tensor(a!)
  structured_delegate: hardsigmoid.out
  device_check: NoCheck   # TensorIterator
  python_module: nn

- func: hardsigmoid_backward.grad_input(Tensor grad_output, Tensor self, *, Tensor(a!) grad_input) -> Tensor(a!)
  structured: True
  structured_inherits: TensorIteratorBase
  python_module: nn
  dispatch:
    CPU, CUDA: hardsigmoid_backward_out

- func: hardsigmoid_backward(Tensor grad_output, Tensor self) -> Tensor
  structured_delegate: hardsigmoid_backward.grad_input
  python_module: nn

- func: hardtanh.out(Tensor self, Scalar min_val=-1, Scalar max_val=1, *, Tensor(a!) out) -> Tensor(a!)
  device_check: NoCheck   # TensorIterator
  python_module: nn
  dispatch:
    CPU, CUDA: hardtanh_out
    QuantizedCPU: hardtanh_out_quantized_cpu

- func: hardtanh(Tensor self, Scalar min_val=-1, Scalar max_val=1) -> Tensor
  device_check: NoCheck   # TensorIterator
  python_module: nn
  dispatch:
    CPU, CUDA: hardtanh
    QuantizedCPU: hardtanh_quantized_cpu

- func: hardtanh_backward.grad_input(Tensor grad_output, Tensor self, Scalar min_val, Scalar max_val, *, Tensor(a!) grad_input) -> Tensor(a!)
  python_module: nn
  dispatch:
    CPU, CUDA: hardtanh_backward_out

- func: hardtanh_backward(Tensor grad_output, Tensor self, Scalar min_val, Scalar max_val) -> Tensor
  python_module: nn
  dispatch:
    CPU, CUDA: hardtanh_backward

- func: hardtanh_(Tensor(a!) self, Scalar min_val=-1, Scalar max_val=1) -> Tensor(a!)
  device_check: NoCheck   # TensorIterator
  python_module: nn
  dispatch:
    CPU, CUDA: hardtanh_
    QuantizedCPU: hardtanh_quantized_cpu_

- func: hardswish.out(Tensor self, *, Tensor(a!) out) -> Tensor(a!)
  device_check: NoCheck   # TensorIterator
  python_module: nn
  dispatch:
    CPU, CUDA: hardswish_out

- func: hardswish(Tensor self) -> Tensor
  device_check: NoCheck   # TensorIterator
  python_module: nn
  dispatch:
    CPU, CUDA: hardswish

- func: hardswish_(Tensor(a!) self) -> Tensor(a!)
  device_check: NoCheck   # TensorIterator
  python_module: nn
  dispatch:
    CPU, CUDA: hardswish_

- func: hardswish_backward(Tensor grad_output, Tensor self) -> Tensor
  python_module: nn
  dispatch:
    CPU, CUDA: hardswish_backward

- func: leaky_relu.out(Tensor self, Scalar negative_slope=0.01, *, Tensor(a!) out) -> Tensor(a!)
  structured: True
  structured_inherits: TensorIteratorBase
  device_check: NoCheck   # TensorIterator
  python_module: nn
  dispatch:
    CPU, CUDA: leaky_relu_out
    QuantizedCPU: leaky_relu_out_quantized_cpu

- func: leaky_relu(Tensor self, Scalar negative_slope=0.01) -> Tensor
  structured_delegate: leaky_relu.out
  device_check: NoCheck   # TensorIterator
  python_module: nn
  dispatch:
    QuantizedCPU: leaky_relu_quantized_cpu

- func: leaky_relu_backward.grad_input(Tensor grad_output, Tensor self, Scalar negative_slope, bool self_is_result, *, Tensor(a!) grad_input) -> Tensor(a!)
  structured: True
  structured_inherits: TensorIteratorBase
  python_module: nn
  dispatch:
    CPU, CUDA: leaky_relu_backward_out

- func: leaky_relu_backward(Tensor grad_output, Tensor self, Scalar negative_slope, bool self_is_result) -> Tensor
  structured_delegate: leaky_relu_backward.grad_input
  python_module: nn

- func: leaky_relu_(Tensor(a!) self, Scalar negative_slope=0.01) -> Tensor(a!)
  structured_delegate: leaky_relu.out
  device_check: NoCheck   # TensorIterator
  python_module: nn
  dispatch:
    QuantizedCPU: leaky_relu_quantized_cpu_

- func: log_sigmoid.out(Tensor self, *, Tensor(a!) out) -> Tensor(a!)
  device_check: NoCheck   # TensorIterator
  python_module: nn

- func: log_sigmoid(Tensor self) -> Tensor
  device_check: NoCheck   # TensorIterator
  python_module: nn

- func: log_sigmoid_forward.output(Tensor self, *, Tensor(a!) output, Tensor(b!) buffer) -> (Tensor(a!), Tensor(b!))
  device_check: NoCheck   # TensorIterator
  python_module: nn
  dispatch:
    CPU: log_sigmoid_forward_out_cpu
    CUDA: log_sigmoid_forward_out_cuda

- func: log_sigmoid_forward(Tensor self) -> (Tensor output, Tensor buffer)
  device_check: NoCheck   # TensorIterator
  python_module: nn
  dispatch:
    CPU: log_sigmoid_forward_cpu
    CUDA: log_sigmoid_forward_cuda

- func: log_sigmoid_backward.grad_input(Tensor grad_output, Tensor self, Tensor buffer, *, Tensor(a!) grad_input) -> Tensor(a!)
  python_module: nn
  dispatch:
    CPU: log_sigmoid_backward_cpu_out
    CUDA: log_sigmoid_backward_cuda_out

- func: log_sigmoid_backward(Tensor grad_output, Tensor self, Tensor buffer) -> Tensor
  python_module: nn
  dispatch:
    CPU: log_sigmoid_backward_cpu
    CUDA: log_sigmoid_backward_cuda

- func: rrelu_with_noise.out(Tensor self, Tensor noise, Scalar lower=0.125, Scalar upper=0.3333333333333333, bool training=False, Generator? generator=None, *, Tensor(a!) out) -> Tensor(a!)
  python_module: nn
  dispatch:
    CPU: rrelu_with_noise_out_cpu
    CUDA: rrelu_with_noise_out_cuda

- func: rrelu_with_noise(Tensor self, Tensor noise, Scalar lower=0.125, Scalar upper=0.3333333333333333, bool training=False, Generator? generator=None) -> Tensor
  python_module: nn
  dispatch:
    CPU: rrelu_with_noise_cpu
    CUDA: rrelu_with_noise_cuda

- func: rrelu_with_noise_backward(Tensor grad_output, Tensor self, Tensor noise, Scalar lower, Scalar upper, bool training, bool self_is_result) -> Tensor
  python_module: nn
  dispatch:
    CompositeExplicitAutograd: rrelu_with_noise_backward

- func: rrelu_with_noise_(Tensor(a!) self, Tensor noise, Scalar lower=0.125, Scalar upper=0.3333333333333333, bool training=False, Generator? generator=None) -> Tensor(a!)
  python_module: nn
  dispatch:
    CPU: rrelu_with_noise_cpu_
    CUDA: rrelu_with_noise_cuda_

- func: softplus.out(Tensor self, Scalar beta=1, Scalar threshold=20, *, Tensor(a!) out) -> Tensor(a!)
  structured: True
  structured_inherits: TensorIteratorBase
  device_check: NoCheck   # TensorIterator
  python_module: nn
  dispatch:
    CPU, CUDA: softplus_out

- func: softplus(Tensor self, Scalar beta=1, Scalar threshold=20) -> Tensor
  structured_delegate: softplus.out
  device_check: NoCheck   # TensorIterator
  python_module: nn

- func: softplus_backward.grad_input(Tensor grad_output, Tensor self, Scalar beta, Scalar threshold, *, Tensor(a!) grad_input) -> Tensor(a!)
  structured: True
  structured_inherits: TensorIteratorBase
  python_module: nn
  dispatch:
    CPU, CUDA: softplus_backward_out

- func: softplus_backward(Tensor grad_output, Tensor self, Scalar beta, Scalar threshold) -> Tensor
  structured_delegate: softplus_backward.grad_input
  python_module: nn

- func: softshrink.out(Tensor self, Scalar lambd=0.5, *, Tensor(a!) out) -> Tensor(a!)
  structured: True
  structured_inherits: TensorIteratorBase
  device_check: NoCheck   # TensorIterator
  python_module: nn
  dispatch:
    CPU, CUDA: softshrink_out

- func: softshrink(Tensor self, Scalar lambd=0.5) -> Tensor
  structured_delegate: softshrink.out
  device_check: NoCheck   # TensorIterator
  python_module: nn

- func: softshrink_backward.grad_input(Tensor grad_output, Tensor self, Scalar lambd, *, Tensor(a!) grad_input) -> Tensor(a!)
  structured: True
  structured_inherits: TensorIteratorBase
  python_module: nn
  dispatch:
    CPU, CUDA: softshrink_backward_out

- func: softshrink_backward(Tensor grad_output, Tensor self, Scalar lambd) -> Tensor
  structured_delegate: softshrink_backward.grad_input
  python_module: nn

- func: adaptive_avg_pool2d.out(Tensor self, int[2] output_size, *, Tensor(a!) out) -> Tensor(a!)
  python_module: nn
  dispatch:
    CPU: adaptive_avg_pool2d_out_cpu
    CUDA: adaptive_avg_pool2d_out_cuda
    MkldnnCPU: mkldnn_adaptive_avg_pool2d_out

- func: adaptive_avg_pool2d(Tensor self, int[2] output_size) -> Tensor
  python_module: nn

- func: mkldnn_adaptive_avg_pool2d(Tensor self, int[2] output_size) -> Tensor
  dispatch:
    MkldnnCPU: mkldnn_adaptive_avg_pool2d

- func: mkldnn_adaptive_avg_pool2d_backward(Tensor grad_output, Tensor self) -> Tensor
  dispatch:
    MkldnnCPU: mkldnn_adaptive_avg_pool2d_backward

- func: _adaptive_avg_pool2d(Tensor self, int[2] output_size) -> Tensor
  dispatch:
    CPU: adaptive_avg_pool2d_cpu
    CUDA: adaptive_avg_pool2d_cuda
    QuantizedCPU: adaptive_avg_pool2d_quantized_cpu

- func: _adaptive_avg_pool2d_backward(Tensor grad_output, Tensor self) -> Tensor
  python_module: nn
  dispatch:
    CPU: adaptive_avg_pool2d_backward_cpu
    CUDA: adaptive_avg_pool2d_backward_cuda

- func: adaptive_avg_pool3d.out(Tensor self, int[3] output_size, *, Tensor(a!) out) -> Tensor(a!)
  python_module: nn
  dispatch:
    CPU: adaptive_avg_pool3d_out_cpu
    CUDA: adaptive_avg_pool3d_out_cuda
    QuantizedCPU: adaptive_avg_pool3d_out_quantized_cpu

- func: adaptive_avg_pool3d(Tensor self, int[3] output_size) -> Tensor
  python_module: nn

- func: _adaptive_avg_pool3d(Tensor self, int[3] output_size) -> Tensor
  dispatch:
    CPU: adaptive_avg_pool3d_cpu
    CUDA: adaptive_avg_pool3d_cuda
    QuantizedCPU: adaptive_avg_pool3d_quantized_cpu

- func: adaptive_avg_pool3d_backward.grad_input(Tensor grad_output, Tensor self, *, Tensor(a!) grad_input) -> Tensor(a!)
  python_module: nn
  dispatch:
    CPU: adaptive_avg_pool3d_backward_out_cpu
    CUDA: adaptive_avg_pool3d_backward_out_cuda

- func: _adaptive_avg_pool3d_backward(Tensor grad_output, Tensor self) -> Tensor
  python_module: nn
  dispatch:
    CPU: adaptive_avg_pool3d_backward_cpu
    CUDA: adaptive_avg_pool3d_backward_cuda

# Return: (Tensor output, Tensor indices)
- func: adaptive_max_pool2d.out(Tensor self, int[2] output_size, *, Tensor(a!) out, Tensor(b!) indices) -> (Tensor(a!), Tensor(b!))
  python_module: nn
  structured: True
  dispatch:
    CPU: adaptive_max_pool2d_out_cpu
    CUDA: adaptive_max_pool2d_out_cuda

# Return: (Tensor output, Tensor indices)
- func: adaptive_max_pool2d(Tensor self, int[2] output_size) -> (Tensor, Tensor)
  python_module: nn
  structured_delegate: adaptive_max_pool2d.out

- func: adaptive_max_pool2d_backward.grad_input(Tensor grad_output, Tensor self, Tensor indices, *, Tensor(a!) grad_input) -> Tensor(a!)
  python_module: nn
  structured: True
  dispatch:
    CPU: adaptive_max_pool2d_backward_out_cpu
    CUDA: adaptive_max_pool2d_backward_out_cuda

- func: adaptive_max_pool2d_backward(Tensor grad_output, Tensor self, Tensor indices) -> Tensor
  python_module: nn
  structured_delegate: adaptive_max_pool2d_backward.grad_input

# Return: (Tensor output, Tensor indices)
- func: adaptive_max_pool3d.out(Tensor self, int[3] output_size, *, Tensor(a!) out, Tensor(b!) indices) -> (Tensor(a!), Tensor(b!))
  python_module: nn
  structured: True
  dispatch:
    CPU: adaptive_max_pool3d_out_cpu
    CUDA: adaptive_max_pool3d_out_cuda

# Return: (Tensor output, Tensor indices)
- func: adaptive_max_pool3d(Tensor self, int[3] output_size) -> (Tensor, Tensor)
  python_module: nn
  structured_delegate: adaptive_max_pool3d.out

- func: adaptive_max_pool3d_backward.grad_input(Tensor grad_output, Tensor self, Tensor indices, *, Tensor(a!) grad_input) -> Tensor(a!)
  python_module: nn
  structured: True
  dispatch:
    CPU: adaptive_max_pool3d_backward_out_cpu
    CUDA: adaptive_max_pool3d_backward_out_cuda

- func: adaptive_max_pool3d_backward(Tensor grad_output, Tensor self, Tensor indices) -> Tensor
  python_module: nn
  structured_delegate: adaptive_max_pool3d_backward.grad_input

- func: avg_pool2d.out(Tensor self, int[2] kernel_size, int[2] stride=[], int[2] padding=0, bool ceil_mode=False, bool count_include_pad=True, int? divisor_override=None, *, Tensor(a!) out) -> Tensor(a!)
  python_module: nn
  structured: True
  precomputed:
  - kernel_size -> int kH, int kW
  - stride -> int dH, int dW
  - padding -> int padH, int padW
  dispatch:
    CPU: avg_pool2d_out_cpu
    CUDA: avg_pool2d_out_cuda
    MkldnnCPU: mkldnn_avg_pool2d_out

- func: avg_pool2d(Tensor self, int[2] kernel_size, int[2] stride=[], int[2] padding=0, bool ceil_mode=False, bool count_include_pad=True, int? divisor_override=None) -> Tensor
  python_module: nn
  structured_delegate: avg_pool2d.out
  dispatch:
    MkldnnCPU: mkldnn_avg_pool2d
    QuantizedCPU: avg_pool2d_quantized_cpu

- func: avg_pool2d_backward.grad_input(Tensor grad_output, Tensor self, int[2] kernel_size, int[2] stride, int[2] padding, bool ceil_mode, bool count_include_pad, int? divisor_override, *, Tensor(a!) grad_input) -> Tensor(a!)
  python_module: nn
  structured: True
  dispatch:
    CPU: avg_pool2d_backward_out_cpu
    CUDA: avg_pool2d_backward_out_cuda
    MkldnnCPU: mkldnn_avg_pool2d_backward_out

- func: avg_pool2d_backward(Tensor grad_output, Tensor self, int[2] kernel_size, int[2] stride, int[2] padding, bool ceil_mode, bool count_include_pad, int? divisor_override) -> Tensor
  python_module: nn
  structured_delegate: avg_pool2d_backward.grad_input
  dispatch:
    MkldnnCPU: mkldnn_avg_pool2d_backward

- func: avg_pool3d.out(Tensor self, int[3] kernel_size, int[3] stride=[], int[3] padding=0, bool ceil_mode=False, bool count_include_pad=True, int? divisor_override=None, *, Tensor(a!) out) -> Tensor(a!)
  python_module: nn
  structured: True
  dispatch:
    CPU: avg_pool3d_out_cpu
    CUDA: avg_pool3d_out_cuda
    MkldnnCPU: mkldnn_avg_pool3d_out

- func: avg_pool3d(Tensor self, int[3] kernel_size, int[3] stride=[], int[3] padding=0, bool ceil_mode=False, bool count_include_pad=True, int? divisor_override=None) -> Tensor
  python_module: nn
  structured_delegate: avg_pool3d.out
  dispatch:
    MkldnnCPU: mkldnn_avg_pool3d
    QuantizedCPU: avg_pool3d_quantized_cpu

- func: avg_pool3d_backward.grad_input(Tensor grad_output, Tensor self, int[3] kernel_size, int[3] stride, int[3] padding, bool ceil_mode, bool count_include_pad, int? divisor_override, *, Tensor(a!) grad_input) -> Tensor(a!)
  python_module: nn
  structured: True
  dispatch:
    CPU: avg_pool3d_backward_out_cpu
    CUDA: avg_pool3d_backward_out_cuda
    MkldnnCPU: mkldnn_avg_pool3d_backward_out

- func: avg_pool3d_backward(Tensor grad_output, Tensor self, int[3] kernel_size, int[3] stride, int[3] padding, bool ceil_mode, bool count_include_pad, int? divisor_override) -> Tensor
  python_module: nn
  structured_delegate: avg_pool3d_backward.grad_input
  dispatch:
    MkldnnCPU: mkldnn_avg_pool3d_backward

# Return: (Tensor output, Tensor indices)
- func: fractional_max_pool2d.output(Tensor self, int[2] kernel_size, int[2] output_size, Tensor random_samples, *, Tensor(a!) output, Tensor(b!) indices) -> (Tensor(a!), Tensor(b!))
  python_module: nn
  structured: True
  dispatch:
    CPU: fractional_max_pool2d_out_cpu
    CUDA: fractional_max_pool2d_out_cuda

# Return: (Tensor output, Tensor indices)
- func: fractional_max_pool2d(Tensor self, int[2] kernel_size, int[2] output_size, Tensor random_samples) -> (Tensor, Tensor)
  python_module: nn
  structured_delegate: fractional_max_pool2d.output

- func: fractional_max_pool2d_backward.grad_input(Tensor grad_output, Tensor self, int[2] kernel_size, int[2] output_size, Tensor indices, *, Tensor(a!) grad_input) -> Tensor(a!)
  python_module: nn
  structured: True
  dispatch:
    CPU: fractional_max_pool2d_backward_cpu
    CUDA: fractional_max_pool2d_backward_cuda

- func: fractional_max_pool2d_backward(Tensor grad_output, Tensor self, int[2] kernel_size, int[2] output_size, Tensor indices) -> Tensor
  python_module: nn
  structured_delegate: fractional_max_pool2d_backward.grad_input

# Return: (Tensor output, Tensor indices)
- func: fractional_max_pool3d.output(Tensor self, int[3] kernel_size, int[3] output_size, Tensor random_samples, *, Tensor(a!) output, Tensor(b!) indices) -> (Tensor(a!), Tensor(b!))
  python_module: nn
  structured: True
  precomputed:
  - kernel_size -> int poolSizeT, int poolSizeH, int poolSizeW
  - output_size -> int outputT, int outputH, int outputW
  - int numBatch, int numPlanes, int inputT, int inputH, int inputW
  dispatch:
    CPU: fractional_max_pool3d_out_cpu
    CUDA: fractional_max_pool3d_out_cuda

# Return: (Tensor output, Tensor indices)
- func: fractional_max_pool3d(Tensor self, int[3] kernel_size, int[3] output_size, Tensor random_samples) -> (Tensor, Tensor)
  python_module: nn
  structured_delegate: fractional_max_pool3d.output

- func: fractional_max_pool3d_backward.grad_input(Tensor grad_output, Tensor self, int[3] kernel_size, int[3] output_size, Tensor indices, *, Tensor(a!) grad_input) -> Tensor(a!)
  python_module: nn
  dispatch:
    CPU: fractional_max_pool3d_backward_out_cpu
    CUDA: fractional_max_pool3d_backward_out_cuda

- func: fractional_max_pool3d_backward(Tensor grad_output, Tensor self, int[3] kernel_size, int[3] output_size, Tensor indices) -> Tensor
  python_module: nn
  dispatch:
    CPU: fractional_max_pool3d_backward_cpu
    CUDA: fractional_max_pool3d_backward_cuda

# Return: (Tensor output, Tensor indices)
- func: max_pool2d_with_indices.out(Tensor self, int[2] kernel_size, int[2] stride=[], int[2] padding=0, int[2] dilation=1, bool ceil_mode=False, *, Tensor(a!) out, Tensor(b!) indices) -> (Tensor(a!), Tensor(b!))
  python_module: nn
  structured: True
  dispatch:
    CPU: max_pool2d_with_indices_out_cpu
    CUDA: max_pool2d_with_indices_out_cuda

# Return: (Tensor output, Tensor indices)
- func: max_pool2d_with_indices(Tensor self, int[2] kernel_size, int[2] stride=[], int[2] padding=0, int[2] dilation=1, bool ceil_mode=False) -> (Tensor, Tensor)
  python_module: nn
  structured_delegate: max_pool2d_with_indices.out

- func: max_pool2d_with_indices_backward.grad_input(Tensor grad_output, Tensor self, int[2] kernel_size, int[2] stride, int[2] padding, int[2] dilation, bool ceil_mode, Tensor indices, *, Tensor(a!) grad_input) -> Tensor(a!)
  python_module: nn
  structured: True
  dispatch:
    CPU: max_pool2d_with_indices_backward_out_cpu
    CUDA: max_pool2d_with_indices_backward_out_cuda

- func: max_pool2d_with_indices_backward(Tensor grad_output, Tensor self, int[2] kernel_size, int[2] stride, int[2] padding, int[2] dilation, bool ceil_mode, Tensor indices) -> Tensor
  python_module: nn
  structured_delegate: max_pool2d_with_indices_backward.grad_input

# Return: (Tensor output, Tensor indices)
- func: max_pool3d_with_indices.out(Tensor self, int[3] kernel_size, int[3] stride=[], int[3] padding=0, int[3] dilation=1, bool ceil_mode=False, *, Tensor(a!) out, Tensor(b!) indices) -> (Tensor(a!), Tensor(b!))
  python_module: nn
  dispatch:
    CPU: max_pool3d_with_indices_out_cpu
    CUDA: max_pool3d_with_indices_out_cuda

# Return: (Tensor output, Tensor indices)
- func: max_pool3d_with_indices(Tensor self, int[3] kernel_size, int[3] stride=[], int[3] padding=0, int[3] dilation=1, bool ceil_mode=False) -> (Tensor, Tensor)
  python_module: nn
  dispatch:
    CPU: max_pool3d_with_indices_cpu
    CUDA: max_pool3d_with_indices_cuda

- func: max_pool3d_with_indices_backward.grad_input(Tensor grad_output, Tensor self, int[3] kernel_size, int[3] stride, int[3] padding, int[3] dilation, bool ceil_mode, Tensor indices, *, Tensor(a!) grad_input) -> Tensor(a!)
  python_module: nn
  dispatch:
    CPU: max_pool3d_with_indices_backward_out_cpu
    CUDA: max_pool3d_with_indices_backward_out_cuda

- func: max_pool3d_with_indices_backward(Tensor grad_output, Tensor self, int[3] kernel_size, int[3] stride, int[3] padding, int[3] dilation, bool ceil_mode, Tensor indices) -> Tensor
  python_module: nn
  dispatch:
    CPU: max_pool3d_with_indices_backward_cpu
    CUDA: max_pool3d_with_indices_backward_cuda

- func: max_unpool2d.out(Tensor self, Tensor indices, int[2] output_size, *, Tensor(a!) out) -> Tensor(a!)
  python_module: nn
  dispatch:
    CPU: max_unpooling2d_forward_out_cpu
    CUDA: max_unpooling2d_forward_out_cuda

- func: max_unpool2d(Tensor self, Tensor indices, int[2] output_size) -> Tensor
  python_module: nn
  dispatch:
    CPU: max_unpooling2d_forward_cpu
    CUDA: max_unpooling2d_forward_cuda

- func: max_unpool2d_backward.grad_input(Tensor grad_output, Tensor self, Tensor indices, int[2] output_size, *, Tensor(a!) grad_input) -> Tensor(a!)
  python_module: nn
  dispatch:
    CPU: max_unpooling2d_backward_out_cpu
    CUDA: max_unpooling2d_backward_out_cuda

- func: max_unpool2d_backward(Tensor grad_output, Tensor self, Tensor indices, int[2] output_size) -> Tensor
  python_module: nn
  dispatch:
    CPU: max_unpooling2d_backward_cpu
    CUDA: max_unpooling2d_backward_cuda

- func: max_unpool3d.out(Tensor self, Tensor indices, int[3] output_size, int[3] stride, int[3] padding, *, Tensor(a!) out) -> Tensor(a!)
  python_module: nn
  dispatch:
    CPU: max_unpooling3d_forward_out_cpu
    CUDA: max_unpooling3d_forward_out_cuda

- func: max_unpool3d(Tensor self, Tensor indices, int[3] output_size, int[3] stride, int[3] padding) -> Tensor
  python_module: nn
  dispatch:
    CPU: max_unpooling3d_forward_cpu
    CUDA: max_unpooling3d_forward_cuda

- func: max_unpool3d_backward.grad_input(Tensor grad_output, Tensor self, Tensor indices, int[3] output_size, int[3] stride, int[3] padding, *, Tensor(a!) grad_input) -> Tensor(a!)
  python_module: nn
  dispatch:
    CPU: max_unpooling3d_backward_out_cpu
    CUDA: max_unpooling3d_backward_out_cuda

- func: max_unpool3d_backward(Tensor grad_output, Tensor self, Tensor indices, int[3] output_size, int[3] stride, int[3] padding) -> Tensor
  python_module: nn
  dispatch:
    CPU: max_unpooling3d_backward_cpu
    CUDA: max_unpooling3d_backward_cuda

- func: reflection_pad1d.out(Tensor self, int[2] padding, *, Tensor(a!) out) -> Tensor(a!)
  python_module: nn
  structured: True
  dispatch:
    CPU: reflection_pad1d_out_cpu
    QuantizedCPU: reflection_pad1d_out_quantized_cpu
    CUDA: reflection_pad1d_out_cuda

- func: reflection_pad1d(Tensor self, int[2] padding) -> Tensor
  python_module: nn
  structured_delegate: reflection_pad1d.out

- func: reflection_pad1d_backward.grad_input(Tensor grad_output, Tensor self, int[2] padding, *, Tensor(a!) grad_input) -> Tensor(a!)
  python_module: nn
  structured: True
  dispatch:
    CPU: reflection_pad1d_backward_out_cpu
    CUDA: reflection_pad1d_backward_out_cuda

- func: reflection_pad1d_backward(Tensor grad_output, Tensor self, int[2] padding) -> Tensor
  python_module: nn
  structured_delegate: reflection_pad1d_backward.grad_input

- func: reflection_pad2d.out(Tensor self, int[4] padding, *, Tensor(a!) out) -> Tensor(a!)
  python_module: nn
  dispatch:
    CPU, QuantizedCPU: reflection_pad2d_out_cpu
    CUDA: reflection_pad2d_out_cuda

- func: reflection_pad2d(Tensor self, int[4] padding) -> Tensor
  python_module: nn
  dispatch:
    CPU: reflection_pad2d_cpu
    QuantizedCPU: reflection_pad2d_quantized_cpu
    CUDA: reflection_pad2d_cuda

- func: reflection_pad2d_backward.grad_input(Tensor grad_output, Tensor self, int[4] padding, *, Tensor(a!) grad_input) -> Tensor(a!)
  python_module: nn
  dispatch:
    CPU: reflection_pad2d_backward_out_cpu
    CUDA: reflection_pad2d_backward_out_cuda

- func: reflection_pad2d_backward(Tensor grad_output, Tensor self, int[4] padding) -> Tensor
  python_module: nn
  dispatch:
    CPU: reflection_pad2d_backward_cpu
    CUDA: reflection_pad2d_backward_cuda

- func: reflection_pad3d.out(Tensor self, int[6] padding, *, Tensor(a!) out) -> Tensor(a!)
  python_module: nn
  structured: True
  dispatch:
    CPU: reflection_pad3d_out_cpu
    CUDA: reflection_pad3d_out_cuda

- func: reflection_pad3d(Tensor self, int[6] padding) -> Tensor
  python_module: nn
  structured_delegate: reflection_pad3d.out

- func: reflection_pad3d_backward.grad_input(Tensor grad_output, Tensor self, int[6] padding, *, Tensor(a!) grad_input) -> Tensor(a!)
  python_module: nn
  structured: True
  dispatch:
    CPU: reflection_pad3d_backward_out_cpu
    CUDA: reflection_pad3d_backward_out_cuda

- func: reflection_pad3d_backward(Tensor grad_output, Tensor self, int[6] padding) -> Tensor
  python_module: nn
  structured_delegate: reflection_pad3d_backward.grad_input

- func: replication_pad1d.out(Tensor self, int[2] padding, *, Tensor(a!) out) -> Tensor(a!)
  python_module: nn
  structured: True
  dispatch:
    CPU: replication_pad1d_out_cpu
    CUDA: replication_pad1d_out_cuda

- func: replication_pad1d(Tensor self, int[2] padding) -> Tensor
  python_module: nn
  structured_delegate: replication_pad1d.out

- func: replication_pad1d_backward.grad_input(Tensor grad_output, Tensor self, int[2] padding, *, Tensor(a!) grad_input) -> Tensor(a!)
  python_module: nn
  structured: True
  dispatch:
    CPU: replication_pad1d_backward_out_cpu
    CUDA: replication_pad1d_backward_out_cuda

- func: replication_pad1d_backward(Tensor grad_output, Tensor self, int[2] padding) -> Tensor
  python_module: nn
  structured_delegate: replication_pad1d_backward.grad_input

- func: replication_pad2d.out(Tensor self, int[4] padding, *, Tensor(a!) out) -> Tensor(a!)
  python_module: nn
  structured: True
  dispatch:
    CPU: replication_pad2d_out_cpu
    CUDA: replication_pad2d_out_cuda

- func: replication_pad2d(Tensor self, int[4] padding) -> Tensor
  python_module: nn
  structured_delegate: replication_pad2d.out

- func: replication_pad2d_backward.grad_input(Tensor grad_output, Tensor self, int[4] padding, *, Tensor(a!) grad_input) -> Tensor(a!)
  python_module: nn
  dispatch:
    CPU: replication_pad2d_backward_out_cpu
    CUDA: replication_pad2d_backward_out_cuda

- func: replication_pad2d_backward(Tensor grad_output, Tensor self, int[4] padding) -> Tensor
  python_module: nn
  dispatch:
    CPU: replication_pad2d_backward_cpu
    CUDA: replication_pad2d_backward_cuda

- func: replication_pad3d.out(Tensor self, int[6] padding, *, Tensor(a!) out) -> Tensor(a!)
  python_module: nn
  structured: True
  dispatch:
    CPU: replication_pad3d_out_cpu
    CUDA: replication_pad3d_out_cuda

- func: replication_pad3d(Tensor self, int[6] padding) -> Tensor
  python_module: nn
  structured_delegate: replication_pad3d.out

- func: replication_pad3d_backward.grad_input(Tensor grad_output, Tensor self, int[6] padding, *, Tensor(a!) grad_input) -> Tensor(a!)
  python_module: nn
  dispatch:
    CPU: replication_pad3d_backward_out_cpu
    CUDA: replication_pad3d_backward_out_cuda

- func: replication_pad3d_backward(Tensor grad_output, Tensor self, int[6] padding) -> Tensor
  python_module: nn
  dispatch:
    CPU: replication_pad3d_backward_cpu
    CUDA: replication_pad3d_backward_cuda

- func: _pad_circular(Tensor self, int[] pad) -> Tensor
  python_module: nn

- func: _pad_enum(Tensor self, int[] pad, int mode, float? value=None) -> Tensor
  python_module: nn

- func: pad(Tensor self, int[] pad, str mode="constant", float? value=None) -> Tensor
  python_module: nn

- func: upsample_linear1d.vec(Tensor input, int[]? output_size, bool align_corners, float[]? scale_factors) -> Tensor
  python_module: nn
  dispatch:
    CompositeExplicitAutograd: upsample_linear1d

- func: upsample_linear1d_backward.vec(Tensor grad_output, int[]? output_size, int[] input_size, bool align_corners, float[]? scale_factors) -> Tensor
  python_module: nn
  dispatch:
    CompositeExplicitAutograd: upsample_linear1d_backward

- func: upsample_bilinear2d.vec(Tensor input, int[]? output_size, bool align_corners, float[]? scale_factors) -> Tensor
  python_module: nn
  dispatch:
    CompositeExplicitAutograd: upsample_bilinear2d

- func: upsample_bilinear2d_backward.vec(Tensor grad_output, int[]? output_size, int[] input_size, bool align_corners, float[]? scale_factors) -> Tensor
  python_module: nn
  dispatch:
    CompositeExplicitAutograd: upsample_bilinear2d_backward

- func: _upsample_bilinear2d_aa.vec(Tensor input, int[]? output_size, bool align_corners, float[]? scale_factors) -> Tensor
  python_module: nn
  dispatch:
    CompositeExplicitAutograd: _upsample_bilinear2d_aa

- func: _upsample_bilinear2d_aa_backward.vec(Tensor grad_output, int[]? output_size, int[] input_size, bool align_corners, float[]? scale_factors) -> Tensor
  python_module: nn
  dispatch:
    CompositeExplicitAutograd: _upsample_bilinear2d_aa_backward

- func: upsample_trilinear3d.vec(Tensor input, int[]? output_size, bool align_corners, float[]? scale_factors) -> Tensor
  python_module: nn
  dispatch:
    CompositeExplicitAutograd: upsample_trilinear3d

- func: upsample_trilinear3d_backward.vec(Tensor grad_output, int[]? output_size, int[] input_size, bool align_corners, float[]? scale_factors) -> Tensor
  python_module: nn
  dispatch:
    CompositeExplicitAutograd: upsample_trilinear3d_backward

- func: upsample_bicubic2d.vec(Tensor input, int[]? output_size, bool align_corners, float[]? scale_factors) -> Tensor
  python_module: nn
  dispatch:
    CompositeExplicitAutograd: upsample_bicubic2d

- func: upsample_bicubic2d_backward.vec(Tensor grad_output, int[]? output_size, int[] input_size, bool align_corners, float[]? scale_factors) -> Tensor
  python_module: nn
  dispatch:
    CompositeExplicitAutograd: upsample_bicubic2d_backward

- func: _upsample_bicubic2d_aa.vec(Tensor input, int[]? output_size, bool align_corners, float[]? scale_factors) -> Tensor
  python_module: nn
  dispatch:
    CompositeExplicitAutograd: _upsample_bicubic2d_aa

- func: _upsample_bicubic2d_aa_backward.vec(Tensor grad_output, int[]? output_size, int[] input_size, bool align_corners, float[]? scale_factors) -> Tensor
  python_module: nn
  dispatch:
    CompositeExplicitAutograd: _upsample_bicubic2d_aa_backward

- func: upsample_nearest1d.vec(Tensor input, int[]? output_size, float[]? scale_factors) -> Tensor
  python_module: nn
  dispatch:
    CompositeExplicitAutograd: upsample_nearest1d

- func: _upsample_nearest_exact1d.vec(Tensor input, int[]? output_size, float[]? scale_factors) -> Tensor
  python_module: nn
  dispatch:
    CompositeExplicitAutograd: _upsample_nearest_exact1d

- func: upsample_nearest1d_backward.vec(Tensor grad_output, int[]? output_size, int[] input_size, float[]? scale_factors) -> Tensor
  python_module: nn
  dispatch:
    CompositeExplicitAutograd: upsample_nearest1d_backward

- func: _upsample_nearest_exact1d_backward.vec(Tensor grad_output, int[]? output_size, int[] input_size, float[]? scale_factors) -> Tensor
  python_module: nn
  dispatch:
    CompositeExplicitAutograd: _upsample_nearest_exact1d_backward

- func: upsample_nearest2d.vec(Tensor input, int[]? output_size, float[]? scale_factors) -> Tensor
  python_module: nn
  dispatch:
    CompositeExplicitAutograd: upsample_nearest2d

- func: _upsample_nearest_exact2d.vec(Tensor input, int[]? output_size, float[]? scale_factors) -> Tensor
  python_module: nn
  dispatch:
    CompositeExplicitAutograd: _upsample_nearest_exact2d

- func: upsample_nearest2d_backward.vec(Tensor grad_output, int[]? output_size, int[] input_size, float[]? scale_factors) -> Tensor
  python_module: nn
  dispatch:
    CompositeExplicitAutograd: upsample_nearest2d_backward

- func: _upsample_nearest_exact2d_backward.vec(Tensor grad_output, int[]? output_size, int[] input_size, float[]? scale_factors) -> Tensor
  python_module: nn
  dispatch:
    CompositeExplicitAutograd: _upsample_nearest_exact2d_backward

- func: upsample_nearest3d.vec(Tensor input, int[]? output_size, float[]? scale_factors) -> Tensor
  python_module: nn
  dispatch:
    CPU: upsample_nearest3d_cpu
    CUDA: upsample_nearest3d_cuda
    QuantizedCPU: upsample_nearest3d_quantized_cpu

- func: _upsample_nearest_exact3d.vec(Tensor input, int[]? output_size, float[]? scale_factors) -> Tensor
  python_module: nn
  dispatch:
    CPU: _upsample_nearest_exact3d_cpu
    CUDA: _upsample_nearest_exact3d_cuda
    QuantizedCPU: _upsample_nearest_exact3d_quantized_cpu

- func: upsample_nearest3d_backward.vec(Tensor grad_output, int[]? output_size, int[] input_size, float[]? scale_factors) -> Tensor
  python_module: nn
  dispatch:
    CPU: upsample_nearest3d_backward_cpu
    CUDA: upsample_nearest3d_backward_cuda

- func: _upsample_nearest_exact3d_backward.vec(Tensor grad_output, int[]? output_size, int[] input_size, float[]? scale_factors) -> Tensor
  python_module: nn
  dispatch:
    CPU: _upsample_nearest_exact3d_backward_cpu
    CUDA: _upsample_nearest_exact3d_backward_cuda

# NOTE: all of the non-"vec" upsample overloads are only kept for backward compatibility.
- func: upsample_linear1d.out(Tensor self, int[1] output_size, bool align_corners, float? scales=None, *, Tensor(a!) out) -> Tensor(a!)
  python_module: nn
  structured: True
  dispatch:
    CPU: upsample_linear1d_out_cpu
    CUDA: upsample_linear1d_out_cuda

- func: upsample_linear1d(Tensor self, int[1] output_size, bool align_corners, float? scales=None) -> Tensor
  python_module: nn
  structured_delegate: upsample_linear1d.out

- func: upsample_linear1d_backward.grad_input(Tensor grad_output, int[1] output_size, int[3] input_size, bool align_corners, float? scales=None, *, Tensor(a!) grad_input) -> Tensor(a!)
  python_module: nn
  structured: True
  dispatch:
    CPU: upsample_linear1d_backward_out_cpu
    CUDA: upsample_linear1d_backward_out_cuda

- func: upsample_linear1d_backward(Tensor grad_output, int[1] output_size, int[3] input_size, bool align_corners, float? scales=None) -> Tensor
  python_module: nn
  structured_delegate: upsample_linear1d_backward.grad_input

- func: upsample_bilinear2d.out(Tensor self, int[2] output_size, bool align_corners, float? scales_h=None, float? scales_w=None, *, Tensor(a!) out) -> Tensor(a!)
  python_module: nn
  structured: True
  dispatch:
    CPU: upsample_bilinear2d_out_cpu
    CUDA: upsample_bilinear2d_out_cuda

- func: upsample_bilinear2d(Tensor self, int[2] output_size, bool align_corners, float? scales_h=None, float? scales_w=None) -> Tensor
  python_module: nn
  structured_delegate: upsample_bilinear2d.out
  dispatch:
    QuantizedCPU: upsample_bilinear2d_quantized_cpu

- func: upsample_bilinear2d_backward.grad_input(Tensor grad_output, int[2] output_size, int[4] input_size, bool align_corners, float? scales_h=None, float? scales_w=None, *, Tensor(a!) grad_input) -> Tensor(a!)
  python_module: nn
  structured: True
  dispatch:
    CPU: upsample_bilinear2d_backward_out_cpu
    CUDA: upsample_bilinear2d_backward_out_cuda

- func: upsample_bilinear2d_backward(Tensor grad_output, int[2] output_size, int[4] input_size, bool align_corners, float? scales_h=None, float? scales_w=None) -> Tensor
  python_module: nn
  structured_delegate: upsample_bilinear2d_backward.grad_input

- func: _upsample_bilinear2d_aa.out(Tensor self, int[2] output_size, bool align_corners, float? scales_h=None, float? scales_w=None, *, Tensor(a!) out) -> Tensor(a!)
  python_module: nn
  structured: True
  dispatch:
    CPU: _upsample_bilinear2d_aa_out_cpu
    CUDA: _upsample_bilinear2d_aa_out_cuda

- func: _upsample_bilinear2d_aa(Tensor self, int[2] output_size, bool align_corners, float? scales_h=None, float? scales_w=None) -> Tensor
  python_module: nn
  structured_delegate: _upsample_bilinear2d_aa.out

- func: _upsample_bilinear2d_aa_backward.grad_input(Tensor grad_output, int[2] output_size, int[4] input_size, bool align_corners, float? scales_h=None, float? scales_w=None, *, Tensor(a!) grad_input) -> Tensor(a!)
  python_module: nn
  structured: True
  dispatch:
    CPU: _upsample_bilinear2d_aa_backward_out_cpu
    CUDA: _upsample_bilinear2d_aa_backward_out_cuda

- func: _upsample_bilinear2d_aa_backward(Tensor grad_output, int[2] output_size, int[4] input_size, bool align_corners, float? scales_h=None, float? scales_w=None) -> Tensor
  python_module: nn
  structured_delegate: _upsample_bilinear2d_aa_backward.grad_input

- func: upsample_bicubic2d.out(Tensor self, int[2] output_size, bool align_corners, float? scales_h=None, float? scales_w=None, *, Tensor(a!) out) -> Tensor(a!)
  python_module: nn
  structured: True
  dispatch:
    CPU: upsample_bicubic2d_out_cpu
    CUDA: upsample_bicubic2d_out_cuda

- func: upsample_bicubic2d(Tensor self, int[2] output_size, bool align_corners, float? scales_h=None, float? scales_w=None) -> Tensor
  python_module: nn
  structured_delegate: upsample_bicubic2d.out

- func: upsample_bicubic2d_backward.grad_input(Tensor grad_output, int[2] output_size, int[4] input_size, bool align_corners, float? scales_h=None, float? scales_w=None, *, Tensor(a!) grad_input) -> Tensor(a!)
  python_module: nn
  structured: True
  dispatch:
    CPU: upsample_bicubic2d_backward_out_cpu
    CUDA: upsample_bicubic2d_backward_out_cuda

- func: upsample_bicubic2d_backward(Tensor grad_output, int[2] output_size, int[4] input_size, bool align_corners, float? scales_h=None, float? scales_w=None) -> Tensor
  python_module: nn
  structured_delegate: upsample_bicubic2d_backward.grad_input

- func: _upsample_bicubic2d_aa.out(Tensor self, int[2] output_size, bool align_corners, float? scales_h=None, float? scales_w=None, *, Tensor(a!) out) -> Tensor(a!)
  python_module: nn
  structured: True
  dispatch:
    CPU: _upsample_bicubic2d_aa_out_cpu
    CUDA: _upsample_bicubic2d_aa_out_cuda

- func: _upsample_bicubic2d_aa(Tensor self, int[2] output_size, bool align_corners, float? scales_h=None, float? scales_w=None) -> Tensor
  python_module: nn
  structured_delegate: _upsample_bicubic2d_aa.out

- func: _upsample_bicubic2d_aa_backward.grad_input(Tensor grad_output, int[2] output_size, int[4] input_size, bool align_corners, float? scales_h=None, float? scales_w=None, *, Tensor(a!) grad_input) -> Tensor(a!)
  python_module: nn
  structured: True
  dispatch:
    CPU: _upsample_bicubic2d_aa_backward_out_cpu
    CUDA: _upsample_bicubic2d_aa_backward_out_cuda

- func: _upsample_bicubic2d_aa_backward(Tensor grad_output, int[2] output_size, int[4] input_size, bool align_corners, float? scales_h=None, float? scales_w=None) -> Tensor
  python_module: nn
  structured_delegate: _upsample_bicubic2d_aa_backward.grad_input

- func: upsample_trilinear3d.out(Tensor self, int[3] output_size, bool align_corners, float? scales_d=None, float? scales_h=None, float? scales_w=None, *, Tensor(a!) out) -> Tensor(a!)
  python_module: nn
  structured: True
  dispatch:
    CPU: upsample_trilinear3d_out_cpu
    CUDA: upsample_trilinear3d_out_cuda

- func: upsample_trilinear3d(Tensor self, int[3] output_size, bool align_corners, float? scales_d=None, float? scales_h=None, float? scales_w=None) -> Tensor
  python_module: nn
  structured_delegate: upsample_trilinear3d.out

- func: upsample_trilinear3d_backward.grad_input(Tensor grad_output, int[3] output_size, int[5] input_size, bool align_corners, float? scales_d=None, float? scales_h=None, float? scales_w=None, *, Tensor(a!) grad_input) -> Tensor(a!)
  python_module: nn
  structured: True
  dispatch:
    CPU: upsample_trilinear3d_backward_out_cpu
    CUDA: upsample_trilinear3d_backward_out_cuda

- func: upsample_trilinear3d_backward(Tensor grad_output, int[3] output_size, int[5] input_size, bool align_corners, float? scales_d=None, float? scales_h=None, float? scales_w=None) -> Tensor
  python_module: nn
  structured_delegate: upsample_trilinear3d_backward.grad_input

- func: upsample_nearest1d.out(Tensor self, int[1] output_size, float? scales=None, *, Tensor(a!) out) -> Tensor(a!)
  python_module: nn
  structured: True
  dispatch:
    CPU: upsample_nearest1d_out_cpu
    CUDA: upsample_nearest1d_out_cuda

- func: _upsample_nearest_exact1d.out(Tensor self, int[1] output_size, float? scales=None, *, Tensor(a!) out) -> Tensor(a!)
  python_module: nn
  structured: True
  dispatch:
    CPU: _upsample_nearest_exact1d_out_cpu
    CUDA: _upsample_nearest_exact1d_out_cuda

- func: upsample_nearest1d(Tensor self, int[1] output_size, float? scales=None) -> Tensor
  python_module: nn
  structured_delegate: upsample_nearest1d.out

- func: _upsample_nearest_exact1d(Tensor self, int[1] output_size, float? scales=None) -> Tensor
  python_module: nn
  structured_delegate: _upsample_nearest_exact1d.out

- func: upsample_nearest1d_backward.grad_input(Tensor grad_output, int[1] output_size, int[3] input_size, float? scales=None, *, Tensor(a!) grad_input) -> Tensor(a!)
  python_module: nn
  structured: True
  dispatch:
    CPU: upsample_nearest1d_backward_out_cpu
    CUDA: upsample_nearest1d_backward_out_cuda

- func: _upsample_nearest_exact1d_backward.grad_input(Tensor grad_output, int[1] output_size, int[3] input_size, float? scales=None, *, Tensor(a!) grad_input) -> Tensor(a!)
  python_module: nn
  structured: True
  dispatch:
    CPU: _upsample_nearest_exact1d_backward_out_cpu
    CUDA: _upsample_nearest_exact1d_backward_out_cuda

- func: upsample_nearest1d_backward(Tensor grad_output, int[1] output_size, int[3] input_size, float? scales=None) -> Tensor
  python_module: nn
  structured_delegate: upsample_nearest1d_backward.grad_input

- func: _upsample_nearest_exact1d_backward(Tensor grad_output, int[1] output_size, int[3] input_size, float? scales=None) -> Tensor
  python_module: nn
  structured_delegate: _upsample_nearest_exact1d_backward.grad_input

- func: upsample_nearest2d.out(Tensor self, int[2] output_size, float? scales_h=None, float? scales_w=None, *, Tensor(a!) out) -> Tensor(a!)
  python_module: nn
  structured: True
  dispatch:
    CPU: upsample_nearest2d_out_cpu
    CUDA: upsample_nearest2d_out_cuda

- func: _upsample_nearest_exact2d.out(Tensor self, int[2] output_size, float? scales_h=None, float? scales_w=None, *, Tensor(a!) out) -> Tensor(a!)
  python_module: nn
  structured: True
  dispatch:
    CPU: _upsample_nearest_exact2d_out_cpu
    CUDA: _upsample_nearest_exact2d_out_cuda

- func: upsample_nearest2d(Tensor self, int[2] output_size, float? scales_h=None, float? scales_w=None) -> Tensor
  python_module: nn
  structured_delegate: upsample_nearest2d.out
  dispatch:
    QuantizedCPU: upsample_nearest2d_quantized_cpu

- func: _upsample_nearest_exact2d(Tensor self, int[2] output_size, float? scales_h=None, float? scales_w=None) -> Tensor
  python_module: nn
  structured_delegate: _upsample_nearest_exact2d.out
  dispatch:
    QuantizedCPU: _upsample_nearest_exact2d_quantized_cpu

- func: upsample_nearest2d_backward.grad_input(Tensor grad_output, int[2] output_size, int[4] input_size, float? scales_h=None, float? scales_w=None, *, Tensor(a!) grad_input) -> Tensor(a!)
  python_module: nn
  structured: True
  dispatch:
    CPU: upsample_nearest2d_backward_out_cpu
    CUDA: upsample_nearest2d_backward_out_cuda

- func: _upsample_nearest_exact2d_backward.grad_input(Tensor grad_output, int[2] output_size, int[4] input_size, float? scales_h=None, float? scales_w=None, *, Tensor(a!) grad_input) -> Tensor(a!)
  python_module: nn
  structured: True
  dispatch:
    CPU: _upsample_nearest_exact2d_backward_out_cpu
    CUDA: _upsample_nearest_exact2d_backward_out_cuda

- func: upsample_nearest2d_backward(Tensor grad_output, int[2] output_size, int[4] input_size, float? scales_h=None, float? scales_w=None) -> Tensor
  python_module: nn
  structured_delegate: upsample_nearest2d_backward.grad_input

- func: _upsample_nearest_exact2d_backward(Tensor grad_output, int[2] output_size, int[4] input_size, float? scales_h=None, float? scales_w=None) -> Tensor
  python_module: nn
  structured_delegate: _upsample_nearest_exact2d_backward.grad_input

- func: upsample_nearest3d.out(Tensor self, int[3] output_size, float? scales_d=None, float? scales_h=None, float? scales_w=None, *, Tensor(a!) out) -> Tensor(a!)
  python_module: nn
  structured: True
  dispatch:
    CPU: upsample_nearest3d_out_cpu
    CUDA: upsample_nearest3d_out_cuda

- func: _upsample_nearest_exact3d.out(Tensor self, int[3] output_size, float? scales_d=None, float? scales_h=None, float? scales_w=None, *, Tensor(a!) out) -> Tensor(a!)
  python_module: nn
  structured: True
  dispatch:
    CPU: _upsample_nearest_exact3d_out_cpu
    CUDA: _upsample_nearest_exact3d_out_cuda

- func: upsample_nearest3d(Tensor self, int[3] output_size, float? scales_d=None, float? scales_h=None, float? scales_w=None) -> Tensor
  python_module: nn
  structured_delegate: upsample_nearest3d.out
  dispatch:
    QuantizedCPU: upsample_nearest3d_quantized_cpu

- func: _upsample_nearest_exact3d(Tensor self, int[3] output_size, float? scales_d=None, float? scales_h=None, float? scales_w=None) -> Tensor
  python_module: nn
  structured_delegate: _upsample_nearest_exact3d.out
  dispatch:
    QuantizedCPU: _upsample_nearest_exact3d_quantized_cpu

- func: upsample_nearest3d_backward.grad_input(Tensor grad_output, int[3] output_size, int[5] input_size, float? scales_d=None, float? scales_h=None, float? scales_w=None, *, Tensor(a!) grad_input) -> Tensor(a!)
  python_module: nn
  structured: True
  dispatch:
    CPU: upsample_nearest3d_backward_out_cpu
    CUDA: upsample_nearest3d_backward_out_cuda

- func: _upsample_nearest_exact3d_backward.grad_input(Tensor grad_output, int[3] output_size, int[5] input_size, float? scales_d=None, float? scales_h=None, float? scales_w=None, *, Tensor(a!) grad_input) -> Tensor(a!)
  python_module: nn
  structured: True
  dispatch:
    CPU: _upsample_nearest_exact3d_backward_out_cpu
    CUDA: _upsample_nearest_exact3d_backward_out_cuda

- func: upsample_nearest3d_backward(Tensor grad_output, int[3] output_size, int[5] input_size, float? scales_d=None, float? scales_h=None, float? scales_w=None) -> Tensor
  python_module: nn
  structured_delegate: upsample_nearest3d_backward.grad_input

- func: _upsample_nearest_exact3d_backward(Tensor grad_output, int[3] output_size, int[5] input_size, float? scales_d=None, float? scales_h=None, float? scales_w=None) -> Tensor
  python_module: nn
  structured_delegate: _upsample_nearest_exact3d_backward.grad_input

- func: sigmoid_backward.grad_input(Tensor grad_output, Tensor output, *, Tensor(a!) grad_input) -> Tensor(a!)
  python_module: nn
  structured: True
  structured_inherits: TensorIteratorBase
  dispatch:
    CPU, CUDA: sigmoid_backward_out

- func: sigmoid_backward(Tensor grad_output, Tensor output) -> Tensor
  python_module: nn
  structured_delegate: sigmoid_backward.grad_input

- func: logit_backward.grad_input(Tensor grad_output, Tensor self, float? eps=None, *, Tensor(a!) grad_input) -> Tensor(a!)
  python_module: nn
  structured: True
  structured_inherits: TensorIteratorBase
  dispatch:
    CPU, CUDA: logit_backward_out

- func: logit_backward(Tensor grad_output, Tensor self, float? eps=None) -> Tensor
  python_module: nn
  structured_delegate: logit_backward.grad_input

- func: tanh_backward.grad_input(Tensor grad_output, Tensor output, *, Tensor(a!) grad_input) -> Tensor(a!)
  python_module: nn
  structured: True
  structured_inherits: TensorIteratorBase
  dispatch:
    CPU, CUDA: tanh_backward_out

- func: tanh_backward(Tensor grad_output, Tensor output) -> Tensor
  python_module: nn
  structured_delegate: tanh_backward.grad_input

# What's a thnn_conv_ versus a slow_conv_?
#
# Historically, we have inefficient implementations of convolutions
# coming from the THNN/THCUNN library.  These convolutions typically
# operated by computing the Toeplitz matrix and then doing a matrix
# multiply with the input; this is very memory inefficient!  However,
# occasionally, we really don't have anything better, so it's helpful
# to have these fallbacks when there is no more optimized implementation
# in cudnn or mkldnn, etc.  Both thnn_ and slow_ convolutions fall
# into this bucket.
#
# The difference between these two designations, is that thnn_ refers
# to a convolution that is still written in the "legacy" style; that is,
# C code in the THNN/ or THCUNN/ directory.  A slow_ convolution is
# one that is written in the native style: modern C++.  Algorithmically,
# these are the same thing, but we give them different prefixes to
# make the operational distinction clear.

- func: slow_conv_transpose2d.out(Tensor self, Tensor weight, int[2] kernel_size, Tensor? bias=None, int[2] stride=1, int[2] padding=0, int[2] output_padding=0, int[2] dilation=1, *, Tensor(a!) out) -> Tensor(a!)
  python_module: nn
  structured: True
  dispatch:
    CPU: slow_conv_transpose2d_structured_cpu
    CUDA: slow_conv_transpose2d_structured_cuda

- func: slow_conv_transpose2d(Tensor self, Tensor weight, int[2] kernel_size, Tensor? bias=None, int[2] stride=1, int[2] padding=0, int[2] output_padding=0, int[2] dilation=1) -> Tensor
  python_module: nn
  structured_delegate: slow_conv_transpose2d.out

- func: slow_conv_transpose3d.out(Tensor self, Tensor weight, int[3] kernel_size, Tensor? bias=None, int[3] stride=1, int[3] padding=0, int[3] output_padding=0, int[3] dilation=1, *, Tensor(a!) out) -> Tensor(a!)
  python_module: nn
  dispatch:
    CPU: slow_conv_transpose3d_out_cpu
    CUDA: slow_conv_transpose3d_out_cuda

- func: slow_conv_transpose3d(Tensor self, Tensor weight, int[3] kernel_size, Tensor? bias=None, int[3] stride=1, int[3] padding=0, int[3] output_padding=0, int[3] dilation=1) -> Tensor
  python_module: nn
  dispatch:
    CPU: slow_conv_transpose3d_cpu
    CUDA: slow_conv_transpose3d_cuda

- func: thnn_conv2d.out(Tensor self, Tensor weight, int[2] kernel_size, Tensor? bias=None, int[2] stride=1, int[2] padding=0, *, Tensor(a!) out) -> Tensor(a!)
  python_module: nn

- func: thnn_conv2d(Tensor self, Tensor weight, int[2] kernel_size, Tensor? bias=None, int[2] stride=1, int[2] padding=0) -> Tensor
  python_module: nn

- func: _slow_conv2d_forward.output(Tensor self, Tensor weight, int[2] kernel_size, Tensor? bias, int[2] stride, int[2] padding, *, Tensor(a!) output) -> Tensor(a!)
  python_module: nn
  dispatch:
    CPU: slow_conv2d_forward_out_cpu
    CUDA: slow_conv2d_forward_out_cuda

- func: _slow_conv2d_forward(Tensor self, Tensor weight, int[2] kernel_size, Tensor? bias, int[2] stride, int[2] padding) -> Tensor
  python_module: nn
  dispatch:
    CPU: slow_conv2d_forward_cpu
    CUDA: slow_conv2d_forward_cuda

- func: _slow_conv2d_backward.grad_input(Tensor grad_output, Tensor self, Tensor weight, int[2] kernel_size, int[2] stride, int[2] padding, *, Tensor(a!) grad_input, Tensor(b!) grad_weight, Tensor(c!) grad_bias) -> (Tensor(a!), Tensor(b!), Tensor(c!))
  python_module: nn
  dispatch:
    CPU: slow_conv2d_backward_out_cpu
    CUDA: slow_conv2d_backward_out_cuda

- func: _slow_conv2d_backward.output_mask(Tensor grad_output, Tensor self, Tensor weight, int[2] kernel_size, int[2] stride, int[2] padding, bool[3] output_mask) -> (Tensor grad_input, Tensor grad_weight, Tensor grad_bias)
  python_module: nn
  dispatch:
    CPU: slow_conv2d_backward_cpu
    CUDA: slow_conv2d_backward_cuda

- func: _conv_depthwise2d.out(Tensor self, Tensor weight, int[2] kernel_size, Tensor? bias, int[2] stride, int[2] padding, int[2] dilation, *, Tensor(a!) out) -> Tensor(a!)
  use_const_ref_for_mutable_tensors: True
  python_module: nn
  dispatch:
    CUDA: conv_depthwise2d_cuda_out

- func: _conv_depthwise2d(Tensor self, Tensor weight, int[2] kernel_size, Tensor? bias, int[2] stride, int[2] padding, int[2] dilation) -> Tensor
  python_module: nn
  dispatch:
    CUDA: conv_depthwise2d_cuda

- func: conv_depthwise3d(Tensor self, Tensor weight, int[3] kernel_size, Tensor? bias, int[3] stride, int[3] padding, int[3] dilation) -> Tensor
  python_module: nn
  dispatch:
    CUDA: conv_depthwise3d_cuda

- func: slow_conv3d.out(Tensor self, Tensor weight, int[3] kernel_size, Tensor? bias=None, int[3] stride=1, int[3] padding=0, *, Tensor(a!) out) -> Tensor(a!)
  python_module: nn

- func: slow_conv3d(Tensor self, Tensor weight, int[3] kernel_size, Tensor? bias=None, int[3] stride=1, int[3] padding=0) -> Tensor
  python_module: nn

- func: slow_conv3d_forward.output(Tensor self, Tensor weight, int[3] kernel_size, Tensor? bias, int[3] stride, int[3] padding, *, Tensor(a!) output) -> Tensor(a!)
  python_module: nn
  dispatch:
    CPU: slow_conv3d_forward_out_cpu

- func: slow_conv3d_forward(Tensor self, Tensor weight, int[3] kernel_size, Tensor? bias, int[3] stride, int[3] padding) -> Tensor
  python_module: nn
  dispatch:
    CPU: slow_conv3d_forward_cpu

- func: slow_conv_dilated2d(Tensor self, Tensor weight, int[2] kernel_size, Tensor? bias=None, int[2] stride=1, int[2] padding=0, int[2] dilation=1) -> Tensor
  python_module: nn
  dispatch:
    CPU: slow_conv_dilated2d_cpu
    CUDA: slow_conv_dilated2d_cuda

- func: slow_conv_dilated3d(Tensor self, Tensor weight, int[3] kernel_size, Tensor? bias=None, int[3] stride=1, int[3] padding=0, int[3] dilation=1) -> Tensor
  python_module: nn
  dispatch:
    CPU: slow_conv_dilated3d_cpu
    CUDA: slow_conv_dilated3d_cuda

- func: col2im.out(Tensor self, int[2] output_size, int[2] kernel_size, int[2] dilation, int[2] padding, int[2] stride, *, Tensor(a!) out) -> Tensor(a!)
  python_module: nn
  dispatch:
    CPU: col2im_out_cpu
    CUDA: col2im_out_cuda

- func: col2im(Tensor self, int[2] output_size, int[2] kernel_size, int[2] dilation, int[2] padding, int[2] stride) -> Tensor
  python_module: nn
  dispatch:
    CPU: col2im_cpu
    CUDA: col2im_cuda

- func: col2im_backward.grad_input(Tensor grad_output, int[2] kernel_size, int[2] dilation, int[2] padding, int[2] stride, *, Tensor(a!) grad_input) -> Tensor(a!)
  python_module: nn
  dispatch:
    CPU: col2im_backward_out_cpu
    CUDA: col2im_backward_out_cuda

- func: col2im_backward(Tensor grad_output, int[2] kernel_size, int[2] dilation, int[2] padding, int[2] stride) -> Tensor
  python_module: nn
  dispatch:
    CPU: col2im_backward_cpu
    CUDA: col2im_backward_cuda

- func: column_stack(Tensor[] tensors) -> Tensor

- func: column_stack.out(Tensor[] tensors, *, Tensor(a!) out) -> Tensor(a!)

- func: im2col.out(Tensor self, int[2] kernel_size, int[2] dilation, int[2] padding, int[2] stride, *, Tensor(a!) out) -> Tensor(a!)
  python_module: nn
  dispatch:
    CPU: im2col_out_cpu
    CUDA: im2col_out_cuda

- func: im2col(Tensor self, int[2] kernel_size, int[2] dilation, int[2] padding, int[2] stride) -> Tensor
  python_module: nn
  dispatch:
    CPU: im2col_cpu
    CUDA: im2col_cuda

- func: im2col_backward.grad_input(Tensor grad_output, int[2] input_size, int[2] kernel_size, int[2] dilation, int[2] padding, int[2] stride, *, Tensor(a!) grad_input) -> Tensor(a!)
  python_module: nn
  dispatch:
    CPU: im2col_backward_out_cpu
    CUDA: im2col_backward_out_cuda

- func: im2col_backward(Tensor grad_output, int[2] input_size, int[2] kernel_size, int[2] dilation, int[2] padding, int[2] stride) -> Tensor
  python_module: nn
  dispatch:
    CPU: im2col_backward_cpu
    CUDA: im2col_backward_cuda

- func: isfinite(Tensor self) -> Tensor
  variants: function, method
  device_check: NoCheck
  device_guard: False

- func: isinf(Tensor self) -> Tensor
  variants: function, method
  device_check: NoCheck
  device_guard: False
  dispatch:
    CompositeExplicitAutograd: isinf
    SparseCPU, SparseCUDA: isinf_sparse
    SparseCsrCPU, SparseCsrCUDA: isinf_sparse_csr

- func: record_stream(Tensor(a!) self, Stream s) -> ()
  variants: method
  dispatch:
    CUDA: record_stream_cuda

- func: isposinf(Tensor self) -> Tensor
  variants: function, method
  structured_delegate: isposinf.out
  dispatch:
    SparseCPU, SparseCUDA: isposinf_sparse
    SparseCsrCPU, SparseCsrCUDA: isposinf_sparse_csr

- func: isposinf.out(Tensor self, *, Tensor(a!) out) -> Tensor(a!)
  structured: True
  structured_inherits: TensorIteratorBase
  dispatch:
    CPU, CUDA: isposinf_out
    SparseCPU, SparseCUDA: isposinf_sparse_out
    SparseCsrCPU, SparseCsrCUDA: isposinf_sparse_csr_out

- func: isneginf(Tensor self) -> Tensor
  variants: function, method
  structured_delegate: isneginf.out
  dispatch:
    SparseCPU, SparseCUDA: isneginf_sparse
    SparseCsrCPU, SparseCsrCUDA: isneginf_sparse_csr

- func: isneginf.out(Tensor self, *, Tensor(a!) out) -> Tensor(a!)
  structured: True
  structured_inherits: TensorIteratorBase
  dispatch:
    CPU, CUDA: isneginf_out
    SparseCPU, SparseCUDA: isneginf_sparse_out
    SparseCsrCPU, SparseCsrCUDA: isneginf_sparse_csr_out

# NOTE [_add_batch_dim and _remove_batch_dim]
# _add_batch_dim and _remove_batch_dim are meant to be used in the implementation
# of the vmap frontend API (see torch/_vmap_internals.py). They are not
# user-facing, hence the leading underscore. Please don't use them them anywhere else.
- func: _add_batch_dim(Tensor self, int batch_dim, int level) -> Tensor
  variants: function

# See NOTE [_add_batch_dim and _remove_batch_dim]
- func: _remove_batch_dim(Tensor self, int level, int batch_size, int out_dim) -> Tensor
  variants: function

## Functions related to the `torch.special` namespace
# Note [special namespace binding]
# Functions in the special python module should have their names start with
#   "special_" underscore and be bound to the desired Python name in
#   torch/special/__init__.py, and the desired C++ name in torch/csrc/api/include/torch/special.h.
#   The "special_" names should be hidden from the user and not documented.

- func: special_entr(Tensor self) -> Tensor
  structured_delegate: special_entr.out
  python_module: special
  variants: function

- func: special_entr.out(Tensor self, *, Tensor(a!) out) -> Tensor(a!)
  structured: True
  structured_inherits: TensorIteratorBase
  python_module: special
  variants: function
  dispatch:
    CPU, CUDA: special_entr_out

- func: special_ndtri(Tensor self) -> Tensor
  structured_delegate: special_ndtri.out
  python_module: special
  variants: function

- func: special_ndtri.out(Tensor self, *, Tensor(a!) out) -> Tensor(a!)
  structured: True
  structured_inherits: TensorIteratorBase
  python_module: special
  variants: function
  dispatch:
    CPU, CUDA: special_ndtri_out

- func: special_log_ndtr(Tensor self) -> Tensor
  structured_delegate: special_log_ndtr.out
  python_module: special
  variants: function

- func: special_log_ndtr.out(Tensor self, *, Tensor(a!) out) -> Tensor(a!)
  structured: True
  structured_inherits: TensorIteratorBase
  python_module: special
  variants: function
  dispatch:
    CPU, CUDA: special_log_ndtr_out

- func: special_expm1(Tensor self) -> Tensor
  python_module: special
  variants: function

- func: special_expm1.out(Tensor self, *, Tensor(a!) out) -> Tensor(a!)
  python_module: special
  variants: function

- func: special_exp2(Tensor self) -> Tensor
  python_module: special
  variants: function

- func: special_exp2.out(Tensor self, *, Tensor(a!) out) -> Tensor(a!)
  python_module: special
  variants: function

- func: special_psi(Tensor self) -> Tensor
  python_module: special
  variants: function

- func: special_psi.out(Tensor self, *, Tensor(a!) out) -> Tensor(a!)
  python_module: special
  variants: function

- func: special_digamma(Tensor self) -> Tensor
  python_module: special
  variants: function

- func: special_digamma.out(Tensor self, *, Tensor(a!) out) -> Tensor(a!)
  python_module: special
  variants: function

- func: special_gammaln(Tensor self) -> Tensor
  python_module: special
  variants: function

- func: special_gammaln.out(Tensor self, *, Tensor(a!) out) -> Tensor(a!)
  python_module: special
  variants: function

- func: special_erf(Tensor self) -> Tensor
  python_module: special
  variants: function

- func: special_erf.out(Tensor self, *, Tensor(a!) out) -> Tensor(a!)
  python_module: special
  variants: function

- func: special_erfc(Tensor self) -> Tensor
  python_module: special
  variants: function

- func: special_erfc.out(Tensor self, *, Tensor(a!) out) -> Tensor(a!)
  python_module: special

- func: special_erfcx(Tensor self) -> Tensor
  python_module: special
  variants: function
  structured_delegate: special_erfcx.out

- func: special_erfcx.out(Tensor self, *, Tensor(a!) out) -> Tensor(a!)
  python_module: special
  structured: True
  structured_inherits: TensorIteratorBase
  dispatch:
    CPU, CUDA: special_erfcx_out

- func: special_erfinv(Tensor self) -> Tensor
  python_module: special
  variants: function

- func: special_erfinv.out(Tensor self, *, Tensor(a!) out) -> Tensor(a!)
  python_module: special

- func: special_ndtr(Tensor self) -> Tensor
  python_module: special
  variants: function

- func: special_ndtr.out(Tensor self, *, Tensor(a!) out) -> Tensor(a!)
  python_module: special
  variants: function

- func: special_xlog1py(Tensor self, Tensor other) -> Tensor
  device_check: NoCheck   # TensorIterator
  python_module: special
  variants: function
  structured_delegate: special_xlog1py.out

- func: special_xlog1py.self_scalar(Scalar self, Tensor other) -> Tensor
  device_check: NoCheck   # TensorIterator
  python_module: special
  variants: function
  dispatch:
    CompositeExplicitAutograd: special_xlog1py

- func: special_xlog1py.other_scalar(Tensor self, Scalar other) -> Tensor
  device_check: NoCheck   # TensorIterator
  python_module: special
  variants: function
  dispatch:
    CompositeExplicitAutograd: special_xlog1py

- func: special_xlog1py.out(Tensor self, Tensor other, *, Tensor(a!) out) -> Tensor(a!)
  device_check: NoCheck   # TensorIterator
  structured: True
  structured_inherits: TensorIteratorBase
  python_module: special
  variants: function
  dispatch:
    CPU, CUDA: special_xlog1py_out

- func: special_xlog1py.self_scalar_out(Scalar self, Tensor other, *, Tensor(a!) out) -> Tensor(a!)
  device_check: NoCheck   # TensorIterator
  python_module: special
  variants: function
  dispatch:
    CompositeExplicitAutograd: special_xlog1py_out

- func: special_xlog1py.other_scalar_out(Tensor self, Scalar other, *, Tensor(a!) out) -> Tensor(a!)
  device_check: NoCheck   # TensorIterator
  python_module: special
  variants: function
  dispatch:
    CompositeExplicitAutograd: special_xlog1py_out

- func: special_xlogy(Tensor self, Tensor other) -> Tensor
  device_check: NoCheck   # TensorIterator
  python_module: special
  variants: function

- func: special_xlogy.self_scalar(Scalar self, Tensor other) -> Tensor
  device_check: NoCheck   # TensorIterator
  python_module: special
  variants: function

- func: special_xlogy.other_scalar(Tensor self, Scalar other) -> Tensor
  device_check: NoCheck   # TensorIterator
  python_module: special
  variants: function

- func: special_xlogy.out(Tensor self, Tensor other, *, Tensor(a!) out) -> Tensor(a!)
  device_check: NoCheck   # TensorIterator
  python_module: special
  variants: function

- func: special_xlogy.self_scalar_out(Scalar self, Tensor other, *, Tensor(a!) out) -> Tensor(a!)
  device_check: NoCheck   # TensorIterator
  python_module: special
  variants: function

- func: special_xlogy.other_scalar_out(Tensor self, Scalar other, *, Tensor(a!) out) -> Tensor(a!)
  device_check: NoCheck   # TensorIterator
  python_module: special
  variants: function

- func: special_zeta(Tensor self, Tensor other) -> Tensor
  device_check: NoCheck   # TensorIterator
  python_module: special
  variants: function
  structured_delegate: special_zeta.out
  dispatch:
    CompositeExplicitAutograd: special_zeta

- func: special_zeta.self_scalar(Scalar self, Tensor other) -> Tensor
  device_check: NoCheck   # TensorIterator
  python_module: special
  variants: function
  dispatch:
    CompositeExplicitAutograd: special_zeta

- func: special_zeta.other_scalar(Tensor self, Scalar other) -> Tensor
  device_check: NoCheck   # TensorIterator
  python_module: special
  variants: function
  dispatch:
    CompositeExplicitAutograd: special_zeta

- func: special_zeta.out(Tensor self, Tensor other, *, Tensor(a!) out) -> Tensor(a!)
  device_check: NoCheck   # TensorIterator
  structured: True
  structured_inherits: TensorIteratorBase
  python_module: special
  variants: function
  dispatch:
    CPU, CUDA: special_zeta_out

- func: special_zeta.self_scalar_out(Scalar self, Tensor other, *, Tensor(a!) out) -> Tensor(a!)
  device_check: NoCheck   # TensorIterator
  python_module: special
  variants: function
  dispatch:
    CompositeExplicitAutograd: special_zeta_out

- func: special_zeta.other_scalar_out(Tensor self, Scalar other, *, Tensor(a!) out) -> Tensor(a!)
  device_check: NoCheck   # TensorIterator
  python_module: special
  variants: function
  dispatch:
    CompositeExplicitAutograd: special_zeta_out

- func: special_i0(Tensor self) -> Tensor
  python_module: special
  variants: function

- func: special_i0.out(Tensor self, *, Tensor(a!) out) -> Tensor(a!)
  python_module: special
  variants: function

- func: special_i0e(Tensor self) -> Tensor
  python_module: special
  variants: function
  structured_delegate: special_i0e.out

- func: special_i0e.out(Tensor self, *, Tensor(a!) out) -> Tensor(a!)
  python_module: special
  structured: True
  structured_inherits: TensorIteratorBase
  dispatch:
    CPU, CUDA: special_i0e_out

- func: special_i1(Tensor self) -> Tensor
  python_module: special
  variants: function
  structured_delegate: special_i1.out

- func: special_i1.out(Tensor self, *, Tensor(a!) out) -> Tensor(a!)
  python_module: special
  structured: True
  structured_inherits: TensorIteratorBase
  dispatch:
    CPU, CUDA: special_i1_out

- func: special_i1e(Tensor self) -> Tensor
  python_module: special
  variants: function
  structured_delegate: special_i1e.out

- func: special_i1e.out(Tensor self, *, Tensor(a!) out) -> Tensor(a!)
  python_module: special
  structured: True
  structured_inherits: TensorIteratorBase
  dispatch:
    CPU, CUDA: special_i1e_out

- func: special_logit(Tensor self, float? eps=None) -> Tensor
  python_module: special
  variants: function

- func: special_logit.out(Tensor self, float? eps=None, *, Tensor(a!) out) -> Tensor(a!)
  python_module: special

- func: special_polygamma(int n, Tensor self) -> Tensor
  python_module: special
  variants: function

- func: special_polygamma.out(int n, Tensor self, *, Tensor(a!) out) -> Tensor(a!)
  python_module: special

- func: special_logsumexp(Tensor self, int[1] dim, bool keepdim=False) -> Tensor
  python_module: special
  variants: function

- func: special_logsumexp.out(Tensor self, int[1] dim, bool keepdim=False, *, Tensor(a!) out) -> Tensor(a!)
  python_module: special

- func: special_expit(Tensor self) -> Tensor
  python_module: special
  variants: function

- func: special_expit.out(Tensor self, *, Tensor(a!) out) -> Tensor(a!)
  python_module: special
  variants: function

- func: special_sinc(Tensor self) -> Tensor
  python_module: special
  variants: function

- func: special_sinc.out(Tensor self, *, Tensor(a!) out) -> Tensor(a!)
  python_module: special
  variants: function

- func: special_round(Tensor self, *, int decimals=0) -> Tensor
  python_module: special
  variants: function

- func: special_round.out(Tensor self, *, int decimals=0, Tensor(a!) out) -> Tensor(a!)
  python_module: special
  variants: function

- func: special_log1p(Tensor self) -> Tensor
  python_module: special
  variants: function

- func: special_log1p.out(Tensor self, *, Tensor(a!) out) -> Tensor(a!)
  python_module: special
  variants: function

- func: special_log_softmax(Tensor self, int dim, *, ScalarType? dtype=None) -> Tensor
  python_module: special
  variants: function

- func: special_gammainc.out(Tensor self, Tensor other, *, Tensor(a!) out) -> Tensor(a!)
  python_module: special
  variants: function

- func: special_gammainc(Tensor self, Tensor other) -> Tensor
  python_module: special
  variants: function

- func: special_gammaincc.out(Tensor self, Tensor other, *, Tensor(a!) out) -> Tensor(a!)
  python_module: special
  variants: function

- func: special_gammaincc(Tensor self, Tensor other) -> Tensor
  python_module: special
  variants: function

- func: special_multigammaln(Tensor self, int p) -> Tensor
  python_module: special
  variants: function

- func: special_multigammaln.out(Tensor self, int p, *, Tensor(a!) out) -> Tensor(a!)
  python_module: special
  variants: function

- func: special_softmax(Tensor self, int dim, ScalarType? dtype=None) -> Tensor
  python_module: special
  variants: function

## Functions related to the fast Fourier transform and the torch.fft namespace
# Note [FFT namespace binding]
# Functions in the fft python module should have their names start with
#   "fft_" underscore and be bound to the desired Python name in
#   torch/fft/__init__.py, and the desired C++ name in torch/csrc/api/include/torch/fft.h.
#   The "fft_" names should be hidden from the user and not documented.
#
# See fft_fft as an example.

# torch.fft.fft
# NOTE: NOT an alias for torch.fft, which has different semantics
- func: fft_fft(Tensor self, int? n=None, int dim=-1, str? norm=None) -> Tensor
  python_module: fft
  variants: function

- func: fft_fft.out(Tensor self, int? n=None, int dim=-1, str? norm=None, *, Tensor(a!) out) -> Tensor(a!)
  python_module: fft
  variants: function

- func: fft_ifft(Tensor self, int? n=None, int dim=-1, str? norm=None) -> Tensor
  python_module: fft
  variants: function

- func: fft_ifft.out(Tensor self, int? n=None, int dim=-1, str? norm=None, *, Tensor(a!) out) -> Tensor(a!)
  python_module: fft
  variants: function

- func: fft_rfft(Tensor self, int? n=None, int dim=-1, str? norm=None) -> Tensor
  python_module: fft
  variants: function

- func: fft_rfft.out(Tensor self, int? n=None, int dim=-1, str? norm=None, *, Tensor(a!) out) -> Tensor(a!)
  python_module: fft
  variants: function

- func: fft_irfft(Tensor self, int? n=None, int dim=-1, str? norm=None) -> Tensor
  python_module: fft
  variants: function

- func: fft_irfft.out(Tensor self, int? n=None, int dim=-1, str? norm=None, *, Tensor(a!) out) -> Tensor(a!)
  python_module: fft
  variants: function

- func: fft_hfft(Tensor self, int? n=None, int dim=-1, str? norm=None) -> Tensor
  python_module: fft
  variants: function

- func: fft_hfft.out(Tensor self, int? n=None, int dim=-1, str? norm=None, *, Tensor(a!) out) -> Tensor(a!)
  python_module: fft
  variants: function

- func: fft_ihfft(Tensor self, int? n=None, int dim=-1, str? norm=None) -> Tensor
  python_module: fft
  variants: function

- func: fft_ihfft.out(Tensor self, int? n=None, int dim=-1, str? norm=None, *, Tensor(a!) out) -> Tensor(a!)
  python_module: fft
  variants: function

- func: fft_fft2(Tensor self, int[1]? s=None, int[1] dim=[-2,-1], str? norm=None) -> Tensor
  python_module: fft
  variants: function

- func: fft_fft2.out(Tensor self, int[1]? s=None, int[1] dim=[-2,-1], str? norm=None, *, Tensor(a!) out) -> Tensor(a!)
  python_module: fft
  variants: function

- func: fft_ifft2(Tensor self, int[1]? s=None, int[1] dim=[-2,-1], str? norm=None) -> Tensor
  python_module: fft
  variants: function

- func: fft_ifft2.out(Tensor self, int[1]? s=None, int[1] dim=[-2,-1], str? norm=None, *, Tensor(a!) out) -> Tensor(a!)
  python_module: fft
  variants: function

- func: fft_rfft2(Tensor self, int[1]? s=None, int[1] dim=[-2,-1], str? norm=None) -> Tensor
  python_module: fft
  variants: function

- func: fft_rfft2.out(Tensor self, int[1]? s=None, int[1] dim=[-2,-1], str? norm=None, *, Tensor(a!) out) -> Tensor(a!)
  python_module: fft
  variants: function

- func: fft_irfft2(Tensor self, int[1]? s=None, int[1] dim=[-2,-1], str? norm=None) -> Tensor
  python_module: fft
  variants: function

- func: fft_irfft2.out(Tensor self, int[1]? s=None, int[1] dim=[-2,-1], str? norm=None, *, Tensor(a!) out) -> Tensor(a!)
  python_module: fft
  variants: function

- func: fft_hfft2(Tensor self, int[1]? s=None, int[1] dim=[-2,-1], str? norm=None) -> Tensor
  use_const_ref_for_mutable_tensors: True
  python_module: fft
  variants: function

- func: fft_hfft2.out(Tensor self, int[1]? s=None, int[1] dim=[-2,-1], str? norm=None, *, Tensor(a!) out) -> Tensor(a!)
  use_const_ref_for_mutable_tensors: True
  python_module: fft
  variants: function

- func: fft_ihfft2(Tensor self, int[1]? s=None, int[1] dim=[-2,-1], str? norm=None) -> Tensor
  use_const_ref_for_mutable_tensors: True
  python_module: fft
  variants: function

- func: fft_ihfft2.out(Tensor self, int[1]? s=None, int[1] dim=[-2,-1], str? norm=None, *, Tensor(a!) out) -> Tensor(a!)
  use_const_ref_for_mutable_tensors: True
  python_module: fft
  variants: function

- func: fft_fftn(Tensor self, int[1]? s=None, int[1]? dim=None, str? norm=None) -> Tensor
  python_module: fft
  variants: function

- func: fft_fftn.out(Tensor self, int[1]? s=None, int[1]? dim=None, str? norm=None, *, Tensor(a!) out) -> Tensor(a!)
  python_module: fft
  variants: function

- func: fft_ifftn(Tensor self, int[1]? s=None, int[1]? dim=None, str? norm=None) -> Tensor
  python_module: fft
  variants: function

- func: fft_ifftn.out(Tensor self, int[1]? s=None, int[1]? dim=None, str? norm=None, *, Tensor(a!) out) -> Tensor(a!)
  python_module: fft
  variants: function

- func: fft_rfftn(Tensor self, int[1]? s=None, int[1]? dim=None, str? norm=None) -> Tensor
  python_module: fft
  variants: function

- func: fft_rfftn.out(Tensor self, int[1]? s=None, int[1]? dim=None, str? norm=None, *, Tensor(a!) out) -> Tensor(a!)
  python_module: fft
  variants: function

- func: fft_irfftn(Tensor self, int[1]? s=None, int[1]? dim=None, str? norm=None) -> Tensor
  python_module: fft
  variants: function

- func: fft_irfftn.out(Tensor self, int[1]? s=None, int[1]? dim=None, str? norm=None, *, Tensor(a!) out) -> Tensor(a!)
  python_module: fft
  variants: function

- func: fft_hfftn(Tensor self, int[1]? s=None, int[1]? dim=None, str? norm=None) -> Tensor
  use_const_ref_for_mutable_tensors: True
  python_module: fft
  variants: function

- func: fft_hfftn.out(Tensor self, int[1]? s=None, int[1]? dim=None, str? norm=None, *, Tensor(a!) out) -> Tensor(a!)
  use_const_ref_for_mutable_tensors: True
  python_module: fft
  variants: function

- func: fft_ihfftn(Tensor self, int[1]? s=None, int[1]? dim=None, str? norm=None) -> Tensor
  use_const_ref_for_mutable_tensors: True
  python_module: fft
  variants: function

- func: fft_ihfftn.out(Tensor self, int[1]? s=None, int[1]? dim=None, str? norm=None, *, Tensor(a!) out) -> Tensor(a!)
  use_const_ref_for_mutable_tensors: True
  python_module: fft
  variants: function

- func: fft_fftfreq(int n, float d=1.0, *, ScalarType? dtype=None, Layout? layout=None, Device? device=None, bool? pin_memory=None) -> Tensor
  python_module: fft
  variants: function

- func: fft_fftfreq.out(int n, float d=1.0, *, Tensor(a!) out) -> Tensor(a!)
  python_module: fft
  variants: function

- func: fft_rfftfreq(int n, float d=1.0, *, ScalarType? dtype=None, Layout? layout=None, Device? device=None, bool? pin_memory=None) -> Tensor
  python_module: fft
  variants: function

- func: fft_rfftfreq.out(int n, float d=1.0, *, Tensor(a!) out) -> Tensor(a!)
  python_module: fft
  variants: function

- func: fft_fftshift(Tensor self, int[1]? dim=None) -> Tensor
  python_module: fft
  variants: function

- func: fft_ifftshift(Tensor self, int[1]? dim=None) -> Tensor
  python_module: fft
  variants: function

## Functions for linear algebra and the torch.linalg namespace
# Note [linalg namespace binding]
# Functions in the linalg python module should have their names start with
#   "linalg_" and be bound to the desired Python name in
#   torch/linalg/__init__.py, and the desired C++ name in torch/csrc/api/include/torch/linalg.h.
#   The "linalg_" names should be hidden from the user and not documented.
#
# See linalg_det as an example.

# "_ex" stands for experimental
- func: linalg_cholesky_ex(Tensor self, *, bool upper=False, bool check_errors=False) -> (Tensor L, Tensor info)
  python_module: linalg
  variants: function
  dispatch:
    CPU, CUDA: linalg_cholesky_ex

- func: linalg_cholesky_ex.L(Tensor self, *, bool upper=False, bool check_errors=False, Tensor(a!) L, Tensor(b!) info) -> (Tensor(a!) L, Tensor(b!) info)
  python_module: linalg
  variants: function
  dispatch:
    CPU, CUDA: linalg_cholesky_ex_out

- func: linalg_cholesky(Tensor self, *, bool upper=False) -> Tensor
  python_module: linalg
  variants: function

- func: linalg_cholesky.out(Tensor self, *, bool upper=False, Tensor(a!) out) -> Tensor(a!)
  python_module: linalg
  variants: function

- func: linalg_cross(Tensor self, Tensor other, *, int dim=-1) -> Tensor
  python_module: linalg
  variants: function
  structured_delegate: linalg_cross.out

- func: linalg_cross.out(Tensor self, Tensor other, *, int dim=-1, Tensor(a!) out) -> Tensor(a!)
  python_module: linalg
  structured: True
  precomputed:
  - dim -> int dim
  dispatch:
    CPU, CUDA: linalg_cross_out

# linalg.lu_factor
- func: linalg_lu_factor(Tensor A, *, bool pivot=True) -> (Tensor LU, Tensor pivots)
  python_module: linalg
  variants: function

- func: linalg_lu_factor.out(Tensor A, *, bool pivot=True, Tensor(a!) LU, Tensor(b!) pivots) -> (Tensor(a!) LU, Tensor(b!) pivots)
  python_module: linalg
  variants: function

- func: linalg_lu_factor_ex(Tensor A, *, bool pivot=True, bool check_errors=False) -> (Tensor LU, Tensor pivots, Tensor info)
  python_module: linalg
  structured_delegate: linalg_lu_factor_ex.out
  variants: function

- func: linalg_lu_factor_ex.out(Tensor A, *, bool pivot=True, bool check_errors=False, Tensor(a!) LU, Tensor(b!) pivots, Tensor(c!) info) -> (Tensor(a!) LU, Tensor(b!) pivots, Tensor(c!) info)
  python_module: linalg
  variants: function
  structured: True
  dispatch:
    CPU, CUDA: linalg_lu_factor_ex_out

- func: linalg_det(Tensor self) -> Tensor
  python_module: linalg
  variants: function

- func: linalg_det.out(Tensor self, *, Tensor(a!) out) -> Tensor(a!)
  python_module: linalg

# torch.det, alias for torch.linalg.det
- func: det(Tensor self) -> Tensor
  variants: function, method

- func: _det_lu_based_helper(Tensor self) -> (Tensor det, Tensor lu, Tensor pivs)
  variants: function
  dispatch:
    CPU, CUDA: _det_lu_based_helper

- func: _det_lu_based_helper_backward_helper(Tensor det_grad, Tensor det, Tensor self, Tensor lu, Tensor pivs) -> Tensor
  variants: function
  dispatch:
    CPU, CUDA: _det_lu_based_helper_backward_helper

- func: linalg_lstsq(Tensor self, Tensor b, float? rcond=None, *, str? driver=None) -> (Tensor solution, Tensor residuals, Tensor rank, Tensor singular_values)
  python_module: linalg
  variants: function
  dispatch:
    CompositeExplicitAutograd: linalg_lstsq

- func: linalg_lstsq.out(Tensor self, Tensor b, float? rcond=None, *, str? driver=None, Tensor(a!) solution, Tensor(b!) residuals, Tensor(c!) rank, Tensor(d!) singular_values) -> (Tensor(a!) solution, Tensor(b!) residuals, Tensor(c!) rank, Tensor(d!) singular_values)
  python_module: linalg
  variants: function
  dispatch:
    CPU, CUDA: linalg_lstsq_out

# torch.linalg.matmul, alias for torch.matmul
- func: linalg_matmul(Tensor self, Tensor other) -> Tensor
  python_module: linalg
  variants: function

- func: linalg_matmul.out(Tensor self, Tensor other, *, Tensor(a!) out) -> Tensor(a!)
  python_module: linalg

- func: linalg_matrix_exp(Tensor self) -> Tensor
  python_module: linalg
  variants: function
  dispatch:
    CPU, CUDA: linalg_matrix_exp

- func: linalg_slogdet(Tensor self) -> (Tensor sign, Tensor logabsdet)
  python_module: linalg
  variants: function
  dispatch:
    CPU, CUDA: linalg_slogdet

- func: linalg_slogdet.out(Tensor self, *, Tensor(a!) sign, Tensor(b!) logabsdet) -> (Tensor(a!) sign, Tensor(b!) logabsdet)
  python_module: linalg
  dispatch:
    CPU, CUDA: linalg_slogdet_out

- func: linalg_eig(Tensor self) -> (Tensor eigenvalues, Tensor eigenvectors)
  python_module: linalg
  variants: function
  dispatch:
    CPU, CUDA: linalg_eig

- func: linalg_eig.out(Tensor self, *, Tensor(a!) eigenvalues, Tensor(b!) eigenvectors) -> (Tensor(a!) eigenvalues, Tensor(b!) eigenvectors)
  python_module: linalg
  dispatch:
    CPU, CUDA: linalg_eig_out

- func: linalg_eigvals(Tensor self) -> Tensor
  python_module: linalg

- func: linalg_eigvals.out(Tensor self, *, Tensor(a!) out) -> Tensor(a!)
  python_module: linalg

- func: linalg_eigh(Tensor self, str UPLO="L") -> (Tensor eigenvalues, Tensor eigenvectors)
  python_module: linalg
  variants: function
  dispatch:
    CPU, CUDA: linalg_eigh

- func: linalg_eigh.eigvals(Tensor self, str UPLO="L", *, Tensor(a!) eigvals, Tensor(b!) eigvecs) -> (Tensor(a!) eigenvalues, Tensor(b!) eigenvectors)
  python_module: linalg
  dispatch:
    CPU, CUDA: linalg_eigh_out

- func: linalg_eigvalsh(Tensor self, str UPLO="L") -> Tensor
  python_module: linalg
  variants: function

- func: linalg_eigvalsh.out(Tensor self, str UPLO='L', *, Tensor(a!) out) -> Tensor(a!)
  python_module: linalg
  dispatch:
    CPU, CUDA: linalg_eigvalsh_out

- func: linalg_householder_product(Tensor input, Tensor tau) -> Tensor
  python_module: linalg
  variants: function
  dispatch:
    CPU, CUDA: linalg_householder_product

- func: linalg_householder_product.out(Tensor input, Tensor tau, *, Tensor(a!) out) -> Tensor(a!)
  python_module: linalg
  dispatch:
    CPU, CUDA: linalg_householder_product_out

- func: _linalg_inv_out_helper_(Tensor(a!) self, Tensor(b!) infos_lu, Tensor(c!) infos_getri) -> Tensor(a!)
  variants: function
  dispatch:
    CPU: _linalg_inv_out_helper_cpu
    CUDA: _linalg_inv_out_helper_cuda

- func: linalg_inv_ex(Tensor self, *, bool check_errors=False) -> (Tensor inverse, Tensor info)
  python_module: linalg
  variants: function
  dispatch:
    CompositeExplicitAutograd: linalg_inv_ex

- func: linalg_inv_ex.inverse(Tensor self, *, bool check_errors=False, Tensor(a!) inverse, Tensor(b!) info) -> (Tensor(a!) inverse, Tensor(b!) info)
  python_module: linalg
  variants: function
  dispatch:
    CompositeExplicitAutograd: linalg_inv_ex_out

- func: linalg_inv(Tensor self) -> Tensor
  python_module: linalg
  variants: function

- func: linalg_inv.out(Tensor self, *, Tensor(a!) out) -> Tensor(a!)
  python_module: linalg
  variants: function

- func: inner(Tensor self, Tensor other) -> Tensor
  variants: function, method

- func: inner.out(Tensor self, Tensor other, *, Tensor(a!) out) -> Tensor(a!)

- func: outer(Tensor self, Tensor vec2) -> Tensor
  variants: function, method

- func: outer.out(Tensor self, Tensor vec2, *, Tensor(a!) out) -> Tensor(a!)

# torch.ger, alias for torch.outer
- func: ger(Tensor self, Tensor vec2) -> Tensor
  variants: function, method

- func: ger.out(Tensor self, Tensor vec2, *, Tensor(a!) out) -> Tensor(a!)

- func: linalg_norm(Tensor self, Scalar? ord=None, int[1]? dim=None, bool keepdim=False, *, ScalarType? dtype=None) -> Tensor
  python_module: linalg
  variants: function

- func: linalg_norm.ord_str(Tensor self, str ord, int[1]? dim=None, bool keepdim=False, *, ScalarType? dtype=None) -> Tensor
  python_module: linalg
  variants: function

- func: linalg_norm.out(Tensor self, Scalar? ord=None, int[1]? dim=None, bool keepdim=False, *, ScalarType? dtype=None, Tensor(a!) out) -> Tensor(a!)
  python_module: linalg
  variants: function

- func: linalg_norm.ord_str_out(Tensor self, str ord, int[1]? dim=None, bool keepdim=False, *, ScalarType? dtype=None, Tensor(a!) out) -> Tensor(a!)
  python_module: linalg
  variants: function

- func: linalg_vector_norm(Tensor self, Scalar ord=2, int[1]? dim=None, bool keepdim=False, *, ScalarType? dtype=None) -> Tensor
  python_module: linalg
  variants: function
  dispatch:
    CPU, CUDA: linalg_vector_norm

- func: linalg_vector_norm.out(Tensor self, Scalar ord=2, int[1]? dim=None, bool keepdim=False, *, ScalarType? dtype=None, Tensor(a!) out) -> Tensor(a!)
  python_module: linalg
  dispatch:
    CPU, CUDA: linalg_vector_norm_out

- func: linalg_matrix_norm(Tensor self, Scalar ord, int[] dim=[-2,-1], bool keepdim=False, *, ScalarType? dtype=None) -> Tensor
  python_module: linalg

- func: linalg_matrix_norm.out(Tensor self, Scalar ord, int[] dim=[-2,-1], bool keepdim=False, *, ScalarType? dtype=None, Tensor(a!) out) -> Tensor(a!)
  python_module: linalg

- func: linalg_matrix_norm.str_ord(Tensor self, str ord='fro', int[] dim=[-2,-1], bool keepdim=False, *, ScalarType? dtype=None) -> Tensor
  python_module: linalg

- func: linalg_matrix_norm.str_ord_out(Tensor self, str ord='fro', int[] dim=[-2,-1], bool keepdim=False, *, ScalarType? dtype=None, Tensor(a!) out) -> Tensor(a!)
  python_module: linalg

# This function is exposes the `compute_uv` flag, which is then used to implement `linalg.svd` and
# `linalg.svdvals` as composite functions that call this one
- func: _linalg_svd(Tensor A, bool full_matrices=False, bool compute_uv=True) -> (Tensor U, Tensor S, Tensor Vh)
  variants: function
  structured_delegate: _linalg_svd.U

- func: _linalg_svd.U(Tensor A, bool full_matrices=False, bool compute_uv=True, *, Tensor(a!) U, Tensor(b!) S, Tensor(c!) Vh) -> (Tensor(a!) U, Tensor(b!) S, Tensor(c!) Vh)
  structured: True
  dispatch:
    CPU, CUDA: _linalg_svd_out

- func: linalg_svd(Tensor A, bool full_matrices=True) -> (Tensor U, Tensor S, Tensor Vh)
  python_module: linalg
  variants: function

- func: linalg_svd.U(Tensor A, bool full_matrices=True, *, Tensor(a!) U, Tensor(b!) S, Tensor(c!) Vh) -> (Tensor(a!) U, Tensor(b!) S, Tensor(c!) Vh)
  python_module: linalg
  variants: function

- func: linalg_svdvals(Tensor A) -> Tensor
  python_module: linalg
  variants: function

- func: linalg_svdvals.out(Tensor A, *, Tensor(a!) out) -> Tensor(a!)
  python_module: linalg
  variants: function

- func: linalg_cond(Tensor self, Scalar? p=None) -> Tensor
  python_module: linalg
  variants: function

- func: linalg_cond.out(Tensor self, Scalar? p=None, *, Tensor(a!) out) -> Tensor(a!)
  python_module: linalg
  variants: function

- func: linalg_cond.p_str(Tensor self, str p) -> Tensor
  python_module: linalg
  variants: function

- func: linalg_cond.p_str_out(Tensor self, str p, *, Tensor(a!) out) -> Tensor(a!)
  python_module: linalg
  variants: function

- func: linalg_pinv.atol_rtol_tensor(Tensor self, *, Tensor? atol=None, Tensor? rtol=None, bool hermitian=False) -> Tensor
  python_module: linalg
  variants: function
  dispatch:
    CompositeExplicitAutograd: linalg_pinv

- func: linalg_pinv.atol_rtol_tensor_out(Tensor self, *, Tensor? atol=None, Tensor? rtol=None, bool hermitian=False, Tensor(a!) out) -> Tensor(a!)
  python_module: linalg
  variants: function
  dispatch:
    CompositeExplicitAutograd: linalg_pinv_out

- func: linalg_pinv.atol_rtol_float(Tensor self, *, float? atol=None, float? rtol=None, bool hermitian=False) -> Tensor
  cpp_no_default_args: ['atol', 'rtol']
  python_module: linalg
  variants: function

- func: linalg_pinv.atol_rtol_float_out(Tensor self, *, float? atol=None, float? rtol=None, bool hermitian=False, Tensor(a!) out) -> Tensor(a!)
  cpp_no_default_args: ['atol', 'rtol']
  python_module: linalg
  variants: function

- func: linalg_pinv(Tensor self, float rcond, bool hermitian=False) -> Tensor
  python_module: linalg
  variants: function

- func: linalg_pinv.rcond_tensor(Tensor self, Tensor rcond, bool hermitian=False) -> Tensor
  python_module: linalg
  variants: function

- func: linalg_pinv.out(Tensor self, float rcond, bool hermitian=False, *, Tensor(a!) out) -> Tensor(a!)
  python_module: linalg
  variants: function

- func: linalg_pinv.out_rcond_tensor(Tensor self, Tensor rcond, bool hermitian=False, *, Tensor(a!) out) -> Tensor(a!)
  python_module: linalg
  variants: function

- func: linalg_solve(Tensor input, Tensor other) -> Tensor
  python_module: linalg
  variants: function
  dispatch:
    CPU, CUDA: linalg_solve

- func: linalg_solve.out(Tensor input, Tensor other, *, Tensor(a!) out) -> Tensor(a!)
  python_module: linalg
  dispatch:
    CPU, CUDA: linalg_solve_out

- func: linalg_tensorinv(Tensor self, int ind=2) -> Tensor
  python_module: linalg
  variants: function

- func: linalg_tensorinv.out(Tensor self, int ind=2, *, Tensor(a!) out) -> Tensor(a!)
  python_module: linalg
  variants: function

- func: linalg_tensorsolve(Tensor self, Tensor other, int[]? dims=None) -> Tensor
  python_module: linalg
  variants: function

- func: linalg_tensorsolve.out(Tensor self, Tensor other, int[]? dims=None, *, Tensor(a!) out) -> Tensor(a!)
  python_module: linalg
  variants: function

- func: linalg_qr(Tensor self, str mode='reduced') -> (Tensor Q, Tensor R)
  python_module: linalg
  variants: function
  dispatch:
    CompositeExplicitAutograd: linalg_qr

- func: linalg_qr.out(Tensor self, str mode='reduced', *, Tensor(a!) Q, Tensor(b!) R) -> (Tensor(a!) Q, Tensor(b!) R)
  python_module: linalg
  variants: function
  dispatch:
    CompositeExplicitAutograd: linalg_qr_out

- func: _linalg_qr_helper(Tensor self, str mode) -> (Tensor, Tensor)
  variants: function
  dispatch:
    CPU: _linalg_qr_helper_default
    CUDA: _linalg_qr_helper_cuda

- func: linalg_matrix_power(Tensor self, int n) -> Tensor
  python_module: linalg

- func: linalg_matrix_power.out(Tensor self, int n, *, Tensor(a!) out) -> Tensor(a!)
  python_module: linalg

- func: linalg_matrix_rank.atol_rtol_tensor(Tensor input, *, Tensor? atol=None, Tensor? rtol=None, bool hermitian=False) -> Tensor
  python_module: linalg
  variants: function

- func: linalg_matrix_rank.atol_rtol_tensor_out(Tensor input, *, Tensor? atol=None, Tensor? rtol=None, bool hermitian=False, Tensor(a!) out) -> Tensor(a!)
  python_module: linalg
  variants: function

- func: linalg_matrix_rank.atol_rtol_float(Tensor self, *, float? atol=None, float? rtol=None, bool hermitian=False) -> Tensor
  cpp_no_default_args: ['atol', 'rtol']
  python_module: linalg
  variants: function

- func: linalg_matrix_rank.atol_rtol_float_out(Tensor self, *, float? atol=None, float? rtol=None, bool hermitian=False, Tensor(a!) out) -> Tensor(a!)
  cpp_no_default_args: ['atol', 'rtol']
  python_module: linalg
  variants: function

- func: linalg_matrix_rank(Tensor self, float tol, bool hermitian=False) -> Tensor
  python_module: linalg
  variants: function

- func: linalg_matrix_rank.out(Tensor self, float tol, bool hermitian=False, *, Tensor(a!) out) -> Tensor(a!)
  python_module: linalg
  variants: function

- func: linalg_matrix_rank.tol_tensor(Tensor input, Tensor tol, bool hermitian=False) -> Tensor
  python_module: linalg
  variants: function

- func: linalg_matrix_rank.out_tol_tensor(Tensor input, Tensor tol, bool hermitian=False, *, Tensor(a!) out) -> Tensor(a!)
  python_module: linalg
  variants: function

- func: linalg_multi_dot(Tensor[] tensors) -> Tensor
  python_module: linalg

- func: linalg_multi_dot.out(Tensor[] tensors, *, Tensor(a!) out) -> Tensor(a!)
  python_module: linalg

## Functions that are only for testing
# It is undocumented and should not be used outside of tests.
- func: _test_serialization_subcmul(Tensor self, Tensor other, Scalar alpha=1) -> Tensor

# Note: this function is only for testing.
- func: _test_optional_intlist(Tensor values, int[]? addends) -> Tensor
  python_module: nn
  dispatch:
    CPU: _test_optional_intlist

# Note: this function is only for testing.
- func: _test_optional_filled_intlist(Tensor values, int[2]? addends) -> Tensor
  python_module: nn
  dispatch:
    CPU: _test_optional_intlist

# Note: this function is only for testing.
- func: _test_optional_floatlist(Tensor values, float[]? addends) -> Tensor
  python_module: nn
  dispatch:
    CPU: _test_optional_floatlist

# Note: this function is only for testing.
- func: _test_string_default(Tensor dummy, str a="\"'\\", str b='"\'\\') -> Tensor
  python_module: nn

# Note: this function is only for testing.
- func: _test_ambiguous_defaults.a(Tensor dummy, int a=1, int b=1) -> Tensor
  python_module: nn

# Note: this function is only for testing.
- func: _test_ambiguous_defaults.b(Tensor dummy, int a=2, str b="2") -> Tensor
  cpp_no_default_args: ['a', 'b']
  python_module: nn

# Note: this function is only for testing.
- func: _test_warn_in_autograd(Tensor self) -> Tensor
  python_module: nn
  dispatch:
    CompositeExplicitAutograd: _test_warn_in_autograd

- func: segment_reduce(Tensor data, str reduce, *, Tensor? lengths=None, Tensor? indices=None, int axis=0, bool unsafe=False, Scalar? initial=None) -> Tensor
  variants: function
  dispatch:
    CPU, CUDA: segment_reduce_kernel

- func: _segment_reduce_backward(Tensor grad, Tensor output, Tensor data, str reduce, *, Tensor? lengths=None, int axis=0) -> Tensor
  variants: function
  dispatch:
    CPU, CUDA: _segment_reduce_backward_kernel

- func: pad_sequence(Tensor[] sequences, bool batch_first=False, float padding_value=0.0) -> Tensor
  python_module: nn
  variants: function

- func: flatten_dense_tensors(Tensor[] tensors) -> Tensor
  variants: function
  python_module: nn

- func: unflatten_dense_tensors(Tensor flat, Tensor[] tensors) -> Tensor[]
  variants: function
  python_module: nn

- func: nested_tensor(Tensor[] list, ScalarType? dtype=None, Layout? layout=None, Device? device=None, bool? pin_memory=None) -> Tensor
  variants: function

- func: _fw_primal_copy(Tensor self, int level) -> Tensor
  variants: function
  dispatch:
    CompositeExplicitAutograd: _fw_primal_copy
  tags: view_copy

- func: _make_dual_copy(Tensor primal, Tensor tangent, int level) -> Tensor
  variants: function
  dispatch:
    CompositeExplicitAutograd: _make_dual_copy
  tags: view_copy

- func: view_as_real_copy(Tensor self) -> Tensor
  variants: function
  dispatch:
    CompositeExplicitAutograd: view_as_real_copy
  tags: view_copy

- func: view_as_complex_copy(Tensor self) -> Tensor
  variants: function
  dispatch:
    CompositeExplicitAutograd: view_as_complex_copy
  tags: view_copy

- func: _conj_copy(Tensor self) -> Tensor
  variants: function
  dispatch:
    CompositeExplicitAutograd: _conj_copy
  tags: view_copy

- func: _neg_view_copy(Tensor self) -> Tensor
  variants: function
  dispatch:
    CompositeExplicitAutograd: _neg_view_copy
  tags: view_copy

- func: as_strided_copy(Tensor self, int[] size, int[] stride, int? storage_offset=None) -> Tensor
  variants: function
  dispatch:
    CompositeExplicitAutograd: as_strided_copy
  tags: view_copy

- func: _sparse_broadcast_to_copy(Tensor self, int[] size) -> Tensor
  variants: function
  dispatch:
    CompositeExplicitAutograd: _sparse_broadcast_to_copy
  tags: view_copy

- func: diagonal_copy(Tensor self, int offset=0, int dim1=0, int dim2=1) -> Tensor
  variants: function
  dispatch:
    CompositeExplicitAutograd: diagonal_copy
  tags: view_copy

- func: expand_copy(Tensor self, int[] size, *, bool implicit=False) -> Tensor
  variants: function
  dispatch:
    CompositeExplicitAutograd: expand_copy
  tags: view_copy

- func: expand_copy.SymInt(Tensor self, SymInt[] size, *, bool implicit=False) -> Tensor
  variants: function
  dispatch:
    CompositeExplicitAutograd: expand_copy_SymInt
  tags: view_copy

- func: permute_copy(Tensor self, int[] dims) -> Tensor
  variants: function
  dispatch:
    CompositeExplicitAutograd: permute_copy
  tags: view_copy

- func: _reshape_alias_copy(Tensor self, int[] size, int[] stride) -> Tensor
  variants: function
  dispatch:
    CompositeExplicitAutograd: _reshape_alias_copy
  tags: view_copy

- func: select_copy.int(Tensor self, int dim, int index) -> Tensor
  variants: function
  dispatch:
    CompositeExplicitAutograd: select_copy_int
  tags: view_copy

- func: detach_copy(Tensor self) -> Tensor
  variants: function
  dispatch:
    CompositeExplicitAutograd: detach_copy
  tags: view_copy

- func: slice_copy.Tensor(Tensor self, int dim=0, int? start=None, int? end=None, int step=1) -> Tensor
  variants: function
  dispatch:
    CompositeExplicitAutograd: slice_copy_Tensor
  tags: view_copy

- func: split_copy.Tensor(Tensor self, int split_size, int dim=0) -> Tensor[]
  variants: function
  dispatch:
    CompositeExplicitAutograd: split_copy_Tensor
  tags: view_copy

- func: split_with_sizes_copy(Tensor self, int[] split_sizes, int dim=0) -> Tensor[]
  variants: function
  dispatch:
    CompositeExplicitAutograd: split_with_sizes_copy
  tags: view_copy

- func: squeeze_copy(Tensor self) -> Tensor
  variants: function
  dispatch:
    CompositeExplicitAutograd: squeeze_copy
  tags: view_copy

- func: squeeze_copy.dim(Tensor self, int dim) -> Tensor
  variants: function
  dispatch:
    CompositeExplicitAutograd: squeeze_copy_dim
  tags: view_copy

- func: t_copy(Tensor self) -> Tensor
  variants: function
  dispatch:
    CompositeExplicitAutograd: t_copy
  tags: view_copy

- func: transpose_copy.int(Tensor self, int dim0, int dim1) -> Tensor
  variants: function
  dispatch:
    CompositeExplicitAutograd: transpose_copy_int
  tags: view_copy

- func: unsqueeze_copy(Tensor self, int dim) -> Tensor
  variants: function
  dispatch:
    CompositeExplicitAutograd: unsqueeze_copy
  tags: view_copy

- func: _indices_copy(Tensor self) -> Tensor
  variants: function
  dispatch:
    CompositeExplicitAutograd: _indices_copy
  tags: view_copy

- func: _values_copy(Tensor self) -> Tensor
  variants: function
  dispatch:
    CompositeExplicitAutograd: _values_copy
  tags: view_copy

- func: indices_copy(Tensor self) -> Tensor
  variants: function
  dispatch:
    CompositeExplicitAutograd: indices_copy
  tags: view_copy

- func: values_copy(Tensor self) -> Tensor
  variants: function
  dispatch:
    CompositeExplicitAutograd: values_copy
  tags: view_copy

- func: crow_indices_copy(Tensor self) -> Tensor
  variants: function
  dispatch:
    CompositeExplicitAutograd: crow_indices_copy
  tags: view_copy

- func: col_indices_copy(Tensor self) -> Tensor
  variants: function
  dispatch:
    CompositeExplicitAutograd: col_indices_copy
  tags: view_copy

- func: unbind_copy.int(Tensor self, int dim=0) -> Tensor[]
  variants: function
  dispatch:
    CompositeExplicitAutograd: unbind_copy_int
  tags: view_copy

- func: view_copy(Tensor self, int[] size) -> Tensor
  variants: function
  dispatch:
    CompositeExplicitAutograd: view_copy
  tags: view_copy

- func: view_copy.dtype(Tensor self, ScalarType dtype) -> Tensor
  variants: function
  dispatch:
    CompositeExplicitAutograd: view_copy_dtype
  tags: view_copy

- func: unfold_copy(Tensor self, int dimension, int size, int step) -> Tensor
  variants: function
  dispatch:
    CompositeExplicitAutograd: unfold_copy
  tags: view_copy

- func: alias_copy(Tensor self) -> Tensor
  variants: function
  dispatch:
    CompositeExplicitAutograd: alias_copy
  tags: view_copy

- func: to_padded_tensor(Tensor self, float padding) -> Tensor
  variants: method
  dispatch:
    NestedTensorCPU: NestedTensor_to_padded_tensor_generic
    NestedTensorCUDA: NestedTensor_to_padded_tensor_cuda

- func: _nested_tensor_layer_norm(Tensor self, Tensor? weight, Tensor? bias, float eps) -> Tensor
  variants: method
  dispatch:
    NestedTensorCPU, NestedTensorCUDA: NestedTensor_layer_norm

# Apparently, putting "forward" in the name will cause Python bindings to be skipped, so "fwd" it is.
- func: _transformer_encoder_layer_fwd(Tensor src, int embed_dim, int num_heads, Tensor qkv_weight, Tensor qkv_bias, Tensor proj_weight, Tensor proj_bias, bool use_gelu, bool norm_first, float eps, Tensor norm_weight_1, Tensor norm_bias_1, Tensor norm_weight_2, Tensor norm_bias_2, Tensor ffn_weight_1, Tensor ffn_bias_1, Tensor ffn_weight_2, Tensor ffn_bias_2, Tensor? mask=None) -> Tensor
  variants: function
  dispatch:
    CPU, CUDA, NestedTensorCPU, NestedTensorCUDA: transformer_encoder_layer_forward

- func: _native_multi_head_attention(Tensor query, Tensor key, Tensor value, int embed_dim, int num_head, Tensor qkv_weight, Tensor qkv_bias, Tensor proj_weight, Tensor proj_bias, Tensor? mask=None, bool need_weights=True, bool average_attn_weights=True) -> (Tensor, Tensor)
  variants: function
  dispatch:
    CPU, CUDA, NestedTensorCPU, NestedTensorCUDA: native_multi_head_attention<|MERGE_RESOLUTION|>--- conflicted
+++ resolved
@@ -1956,10 +1956,7 @@
   device_guard: False
   dispatch:
     CompositeExplicitAutograd: empty_like
-<<<<<<< HEAD
-=======
     QuantizedCPU, QuantizedCUDA: empty_like_quantized
->>>>>>> 177ea463
     SparseCPU, SparseCUDA: empty_like_sparse_coo
     SparseCsrCPU, SparseCsrCUDA: empty_like_sparse_csr
 
