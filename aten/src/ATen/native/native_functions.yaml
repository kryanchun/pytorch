# See README.md in this directory for more guidance

# *********NB: _cast_* operators are DEPRECATED and will be removed
# eventually. These were previously used before TorchScript IR supported
# representing ScalarType's. They are now superseded by usage of
# `aten::to()`. The ops remain here for backward compatibility purposes.

# DEPRECATED. DO NOT USE
- func: _cast_Byte(Tensor self, bool non_blocking=False) -> Tensor
  variants: function

# DEPRECATED. DO NOT USE
- func: _cast_Char(Tensor self, bool non_blocking=False) -> Tensor
  variants: function

# DEPRECATED. DO NOT USE
- func: _cast_Double(Tensor self, bool non_blocking=False) -> Tensor
  variants: function

# DEPRECATED. DO NOT USE
- func: _cast_Float(Tensor self, bool non_blocking=False) -> Tensor
  variants: function

# DEPRECATED. DO NOT USE
- func: _cast_Int(Tensor self, bool non_blocking=False) -> Tensor
  variants: function

# DEPRECATED. DO NOT USE
- func: _cast_Long(Tensor self, bool non_blocking=False) -> Tensor
  variants: function

# DEPRECATED. DO NOT USE
- func: _cast_Short(Tensor self, bool non_blocking=False) -> Tensor
  variants: function

# DEPRECATED. DO NOT USE
- func: _cast_Half(Tensor self, bool non_blocking=False) -> Tensor
  variants: function

# Computes the gradient of current tensor w.r.t. graph leaves.
- func: _backward(Tensor self, Tensor[] inputs, Tensor? gradient=None, bool? retain_graph=None, bool create_graph=False) -> ()
  manual_cpp_binding: True
  variants: method

# DEPRECATED. Sets the tensor data held by this `Variable` to be the same as
# `new_data`.  It requires that `new_data` and `Variable` have compatible tensor
# type, by checking `_has_compatible_shallow_copy_type(this, new_data)`.
#
# This function is deprecated because it doesn't really make sense in a world
# where Variables *are* Tensors (as opposed to them containing tensors, which
# is what the previous interpretation was.)
- func: set_data(Tensor(a!) self, Tensor new_data) -> ()
  manual_cpp_binding: True
  variants: method

- func: data(Tensor self) -> Tensor
  manual_cpp_binding: True
  variants: method

# True if this `Variable` is a leaf and thus does not have a `grad_fn`.
- func: is_leaf(Tensor self) -> bool
  manual_cpp_binding: True
  variants: method

# Returns the output index of this variable from the forward operation that
# produced it.  Conversely, it returns the input index of the gradient `Node` to
# which this `Variable` is connected (because in the gradient computation,
# inputs and outputs switch meaning).  For example:
#
#   y0, y1, y2 = f(x)
#   assert y0.output_nr == 0
#   assert y1.output_nr == 1
#   assert y2.output_nr == 2
#
- func: output_nr(Tensor self) -> int
  manual_cpp_binding: True
  variants: method

- func: _version(Tensor self) -> int
  manual_cpp_binding: True
  variants: method

- func: requires_grad_(Tensor(a!) self, bool requires_grad=True) -> Tensor(a!)
  manual_cpp_binding: True
  variants: method

# Enables .grad attribute for non-leaf Tensors.
- func: retain_grad(Tensor(a!) self) -> ()
  manual_cpp_binding: True
  variants: method

- func: retains_grad(Tensor self) -> bool
  manual_cpp_binding: True
  variants: method

- func: _fw_primal(Tensor(a) self, int level) -> Tensor(a)
  variants: method
  dispatch:
    CompositeExplicitAutograd: _fw_primal

- func: _make_dual(Tensor(a) primal, Tensor tangent, int level) -> Tensor(a)
  variants: function

- func: _unpack_dual(Tensor(a) dual, int level) -> (Tensor(a) primal, Tensor tangent)
  variants: function

- func: rename_(Tensor(a!) self, Dimname[]? names) -> Tensor(a!)
  variants: method

- func: rename(Tensor(a) self, Dimname[]? names) -> Tensor(a)
  variants: method

- func: align_to(Tensor(a) self, Dimname[] names) -> Tensor(a)
  variants: method

- func: align_to.ellipsis_idx(Tensor(a) self, Dimname[] order, int ellipsis_idx) -> Tensor(a)
  variants: method

- func: align_as(Tensor self, Tensor other) -> Tensor
  variants: method

- func: align_tensors(Tensor[] tensors) -> Tensor[]

# Not assert because it's a keyword; not Assert because FX already
# took that syntax
# TODO: need to specify this is side-effectful somehow
- func: _assert_async(Tensor self) -> ()
  dispatch:
    CPU: _assert_async_cpu
    CUDA: _assert_async_cuda

- func: refine_names(Tensor(a) self, Dimname[] names) -> Tensor(a)
  variants: method

- func: _use_cudnn_ctc_loss(Tensor log_probs, Tensor targets, int[] input_lengths, int[] target_lengths, int blank) -> bool
  device_check: NoCheck  # Tensor arguments allowed to be on different devices, see also _cudnn_ctc_loss
  dispatch:
    CUDA: _use_cudnn_ctc_loss

- func: _cudnn_ctc_loss(Tensor log_probs, Tensor targets, int[] input_lengths, int[] target_lengths, int blank, bool deterministic, bool zero_infinity) -> (Tensor, Tensor)
  device_check: NoCheck  # log_probs is expected to be on CUDA while targets is expected to be on CPU
  dispatch:
    CUDA: _cudnn_ctc_loss

- func: _use_cudnn_rnn_flatten_weight() -> bool

- func: _cudnn_rnn_flatten_weight(Tensor[] weight_arr, int weight_stride0, int input_size, int mode, int hidden_size, int proj_size, int num_layers, bool batch_first, bool bidirectional) -> Tensor
  dispatch:
    CUDA: _cudnn_rnn_flatten_weight

- func: _cudnn_rnn(Tensor input, Tensor[] weight, int weight_stride0, Tensor? weight_buf, Tensor hx, Tensor? cx, int mode, int hidden_size, int proj_size, int num_layers, bool batch_first, float dropout, bool train, bool bidirectional, int[] batch_sizes, Tensor? dropout_state) -> (Tensor, Tensor, Tensor, Tensor, Tensor)
  # rnn_tanh may or may not redispatch to _cudnn_rnn based on algorithm and build. Thus it might hit dispatch or kernel device check.
  # Disable dispatch time device check for consistent behavior.
  device_check: NoCheck
  dispatch:
    CUDA: _cudnn_rnn

- func: _cudnn_rnn_backward(Tensor input, Tensor[] weight, int weight_stride0, Tensor weight_buf, Tensor hx, Tensor? cx, Tensor output, Tensor? grad_output, Tensor? grad_hy, Tensor? grad_cy, int mode, int hidden_size, int proj_size, int num_layers, bool batch_first, float dropout, bool train, bool bidirectional, int[] batch_sizes, Tensor? dropout_state, Tensor reserve, bool[4] output_mask) -> (Tensor, Tensor, Tensor, Tensor[])
  dispatch:
    CUDA: _cudnn_rnn_backward

- func: _cudnn_init_dropout_state(float dropout, bool train, int dropout_seed, *, ScalarType? dtype=None, Layout? layout=None, Device? device=None, bool? pin_memory=False) -> Tensor
  dispatch:
    CUDA: _cudnn_init_dropout_state

- func: _debug_has_internal_overlap(Tensor self) -> int
  variants: function

- func: _fused_dropout(Tensor self, float p, Generator? generator=None) -> (Tensor, Tensor)
  variants: function
  dispatch:
    CUDA: fused_dropout_cuda

- func: _masked_scale(Tensor self, Tensor mask, float scale) -> Tensor
  variants: function
  dispatch:
    CUDA: masked_scale_cuda

- func: _sobol_engine_draw(Tensor quasi, int n, Tensor sobolstate, int dimension, int num_generated, ScalarType? dtype) -> (Tensor, Tensor)

- func: _sobol_engine_ff_(Tensor(a!) self, int n, Tensor sobolstate, int dimension, int num_generated) -> Tensor(a!)

- func: _sobol_engine_scramble_(Tensor(a!) self, Tensor ltm, int dimension) -> Tensor(a!)

- func: _sobol_engine_initialize_state_(Tensor(a!) self, int dimension) -> Tensor(a!)

- func: _reshape_from_tensor(Tensor self, Tensor shape) -> Tensor

- func: _shape_as_tensor(Tensor self) -> Tensor

- func: dropout(Tensor input, float p, bool train) -> Tensor

- func: dropout_(Tensor(a!) self, float p, bool train) -> Tensor(a!)
  use_const_ref_for_mutable_tensors: True

- func: feature_dropout(Tensor input, float p, bool train) -> Tensor

- func: feature_dropout_(Tensor(a!) self, float p, bool train) -> Tensor(a!)
  use_const_ref_for_mutable_tensors: True

- func: alpha_dropout(Tensor input, float p, bool train) -> Tensor

- func: alpha_dropout_(Tensor(a!) self, float p, bool train) -> Tensor(a!)
  use_const_ref_for_mutable_tensors: True

- func: feature_alpha_dropout(Tensor input, float p, bool train) -> Tensor

- func: feature_alpha_dropout_(Tensor(a!) self, float p, bool train) -> Tensor(a!)
  use_const_ref_for_mutable_tensors: True

- func: abs(Tensor self) -> Tensor
  device_check: NoCheck   # TensorIterator
  variants: function, method
  dispatch:
    CompositeExplicitAutograd: abs

- func: abs_(Tensor(a!) self) -> Tensor(a!)
  device_check: NoCheck   # TensorIterator
  variants: function, method
  dispatch:
    CompositeExplicitAutograd: abs_

- func: abs.out(Tensor self, *, Tensor(a!) out) -> Tensor(a!)
  device_check: NoCheck   # TensorIterator
  dispatch:
    CPU, CUDA: abs_out

# Note [Adding an alias]
# To add an alias do the following:
#
# 1) Copy the original functions native_functions.yaml entry, but replace the
#      original function's name with their own and delete any dispatch
#      keys for the aliases. Specifying a dispatch key will prevent
#      autograd from recording the operations the alias performs, which
#      will stop it from "inheriting" the original operation's autograd behavior.
# 2) Implement the corresponding functions and have them redispatch to the
#      original function.
# 3) Add entries for the alias (and original function, if needed) to
#      aten/src/ATen/core/interned_strings.h
#      (This may require removing an entry from ATen/core/aten_interned_strings.h.)
# 4) Add docstrings to the new function that reference the original function,
#      and document the method as usual (if it exists.)
#    (See torch/_torch_docs.py and docs/source/torch.rst if adding a function,
#     torch/_tensor_docs.py and docs/source/tensors.rst if adding a method,
#     or module-specific doc bindings (like torch/linalg/__init__.py) if
#     adding an alias in a namespace.)
# 5) Update torch/overrides.py consistent with the original function.
# 6) Update the alias_map in torch/csrc/jit/passes/normalize_ops.cpp.
# 7) Add aliases argument to existing OpInfo/UnaryUfuncInfo or create new OpInfo/UnaryUfuncInfo entry
# in op_db list in torch/testing/_internal/common_methods_invocations.py
#
# See torch.absolute, an alias for torch.abs, as an example.

# Absolute, alias for abs
- func: absolute(Tensor self) -> Tensor
  device_check: NoCheck   # TensorIterator
  variants: function, method

- func: absolute_(Tensor(a!) self) -> Tensor(a!)
  device_check: NoCheck   # TensorIterator
  variants: method

- func: absolute.out(Tensor self, *, Tensor(a!) out) -> Tensor(a!)
  device_check: NoCheck   # TensorIterator

- func: angle(Tensor self) -> Tensor
  device_check: NoCheck   # TensorIterator
  variants: function, method
  dispatch:
    CPU, CUDA: angle

- func: angle.out(Tensor self, *, Tensor(a!) out) -> Tensor(a!)
  device_check: NoCheck   # TensorIterator
  dispatch:
    CPU, CUDA: angle_out

- func: view_as_real(Tensor(a) self) -> Tensor(a)
  variants: function
  dispatch:
    CPU, CUDA: view_as_real

- func: view_as_complex(Tensor(a) self) -> Tensor(a)
  variants: function
  dispatch:
    CPU, CUDA: view_as_complex

- func: sgn(Tensor self) -> Tensor
  variants: function, method
  structured_delegate: sgn.out

- func: sgn_(Tensor(a!) self) -> Tensor(a!)
  variants: method
  structured_delegate: sgn.out

- func: sgn.out(Tensor self, *, Tensor(a!) out) -> Tensor(a!)
  structured: True
  structured_inherits: TensorIteratorBase
  dispatch:
    CPU, CUDA: sgn_out

- func: real(Tensor(a) self) -> Tensor(a)
  device_check: NoCheck   # TensorIterator
  variants: function

- func: imag(Tensor(a) self) -> Tensor(a)
  device_check: NoCheck   # TensorIterator
  variants: function

- func: _conj(Tensor(a) self) -> Tensor(a)
  variants: function, method
  dispatch:
    CompositeExplicitAutograd: _conj

- func: conj(Tensor(a) self) -> Tensor(a)
  variants: function, method
  manual_cpp_binding: True

- func: _conj_physical(Tensor self) -> Tensor
  variants: function, method
  dispatch:
    CompositeExplicitAutograd: _conj_physical

- func: conj_physical(Tensor self) -> Tensor
  variants: function, method

- func: conj_physical.out(Tensor self, *, Tensor(a!) out) -> Tensor(a!)
  dispatch:
    CPU, CUDA: conj_physical_out
    SparseCPU, SparseCUDA: conj_physical_out_sparse

- func: conj_physical_(Tensor(a!) self) -> Tensor(a!)
  variants: function, method
  dispatch:
    CompositeExplicitAutograd: conj_physical_

- func: resolve_conj(Tensor(a) self) -> Tensor(a)
  variants: function, method

- func: resolve_neg(Tensor(a) self) -> Tensor(a)
  variants: function, method

- func: _neg_view(Tensor(a) self) -> Tensor(a)
  variants: function, method
  dispatch:
    CompositeExplicitAutograd: _neg_view

- func: acos(Tensor self) -> Tensor
  device_check: NoCheck   # TensorIterator
  variants: function, method
  structured_delegate: acos.out

- func: acos_(Tensor(a!) self) -> Tensor(a!)
  device_check: NoCheck   # TensorIterator
  variants: function, method
  structured_delegate: acos.out

- func: acos.out(Tensor self, *, Tensor(a!) out) -> Tensor(a!)
  device_check: NoCheck   # TensorIterator
  structured: True
  structured_inherits: TensorIteratorBase
  dispatch:
    CPU, CUDA: acos_out

# arccos, alias of acos
- func: arccos(Tensor self) -> Tensor
  variants: function, method

- func: arccos_(Tensor(a!) self) -> Tensor(a!)
  variants: function, method

- func: arccos.out(Tensor self, *, Tensor(a!) out) -> Tensor(a!)

- func: avg_pool1d(Tensor self, int[1] kernel_size, int[1] stride=[], int[1] padding=0, bool ceil_mode=False, bool count_include_pad=True) -> Tensor

- func: adaptive_avg_pool1d(Tensor self, int[1] output_size) -> Tensor

# Return: (Tensor output, Tensor indices)
- func: adaptive_max_pool1d(Tensor self, int[1] output_size) -> (Tensor, Tensor)

- func: add.Tensor(Tensor self, Tensor other, *, Scalar alpha=1) -> Tensor
  device_check: NoCheck   # TensorIterator
  structured_delegate: add.out
  variants: function, method
  dispatch:
    SparseCPU, SparseCUDA: add_sparse
    SparseCsrCPU, SparseCsrCUDA: add_sparse_csr
    MkldnnCPU: mkldnn_add

- func: add_.Tensor(Tensor(a!) self, Tensor other, *, Scalar alpha=1) -> Tensor(a!)
  use_const_ref_for_mutable_tensors: True
  device_check: NoCheck   # TensorIterator
  variants: method
  structured_delegate: add.out
  dispatch:
    SparseCPU, SparseCUDA: add_sparse_
    SparseCsrCPU, SparseCsrCUDA: add_sparse_csr_
    MkldnnCPU: mkldnn_add_

- func: add.out(Tensor self, Tensor other, *, Scalar alpha=1, Tensor(a!) out) -> Tensor(a!)
  use_const_ref_for_mutable_tensors: True
  device_check: NoCheck   # TensorIterator
  structured: True
  structured_inherits: TensorIteratorBase
  dispatch:
    CPU, CUDA: add_out
    SparseCPU: add_out_sparse_cpu
    SparseCUDA: add_out_sparse_cuda
    SparseCsrCPU: add_out_sparse_csr_cpu
    SparseCsrCUDA: add_out_sparse_csr_cuda
    MkldnnCPU: mkldnn_add_out

- func: _add_relu.Tensor(Tensor self, Tensor other, *, Scalar alpha=1) -> Tensor
  variants: function
  dispatch:
    CPU: add_relu

- func: _add_relu_.Tensor(Tensor(a!) self, Tensor other, *, Scalar alpha=1) -> Tensor(a!)
  variants: function
  dispatch:
    CPU: add_relu_

- func: _add_relu.out(Tensor self, Tensor other, *, Scalar alpha=1, Tensor(a!) out) -> Tensor(a!)
  variants: function
  dispatch:
    CPU: add_relu_out

- func: _add_relu.Scalar(Tensor self, Scalar other, Scalar alpha=1) -> Tensor
  variants: function
  dispatch:
    CPU: add_relu

- func: _add_relu_.Scalar(Tensor(a!) self, Scalar other, Scalar alpha=1) -> Tensor(a!)
  variants: function
  dispatch:
    CPU: add_relu_

# For C++ only, until we have conversion from C++ numbers to Tensor
- func: add.Scalar(Tensor self, Scalar other, Scalar alpha=1) -> Tensor
  device_check: NoCheck   # TensorIterator
  variants: function, method
  dispatch:
    CompositeExplicitAutograd: add

- func: add_.Scalar(Tensor(a!) self, Scalar other, Scalar alpha=1) -> Tensor(a!)
  use_const_ref_for_mutable_tensors: True
  device_check: NoCheck   # TensorIterator
  variants: method
  dispatch:
    CompositeExplicitAutograd: add_

- func: addmv(Tensor self, Tensor mat, Tensor vec, *, Scalar beta=1, Scalar alpha=1) -> Tensor
  structured_delegate: addmv.out
  variants: function, method

- func: addmv_(Tensor(a!) self, Tensor mat, Tensor vec, *, Scalar beta=1, Scalar alpha=1) -> Tensor(a!)
  structured_delegate: addmv.out
  variants: function, method

- func: addmv.out(Tensor self, Tensor mat, Tensor vec, *, Scalar beta=1, Scalar alpha=1, Tensor(a!) out) -> Tensor(a!)
  use_const_ref_for_mutable_tensors: True
  structured: True
  dispatch:
    CPU: addmv_out_cpu
    CUDA: addmv_out_cuda

- func: addr(Tensor self, Tensor vec1, Tensor vec2, *, Scalar beta=1, Scalar alpha=1) -> Tensor
  variants: function, method
  dispatch:
    CPU, CUDA: addr
    CompositeImplicitAutograd: math_addr

- func: addr_(Tensor(a!) self, Tensor vec1, Tensor vec2, *, Scalar beta=1, Scalar alpha=1) -> Tensor(a!)
  variants: method
  dispatch:
    CompositeExplicitAutograd: addr_

- func: addr.out(Tensor self, Tensor vec1, Tensor vec2, *, Scalar beta=1, Scalar alpha=1, Tensor(a!) out) -> Tensor(a!)
  dispatch:
    CPU, CUDA: addr_out
    CompositeImplicitAutograd: math_addr_out

- func: affine_grid_generator(Tensor theta, int[] size, bool align_corners) -> Tensor
  variants: function
  dispatch:
    CompositeExplicitAutograd: affine_grid_generator

- func: affine_grid_generator_backward(Tensor grad, int[] size, bool align_corners) -> Tensor
  variants: function

- func: all.dim(Tensor self, int dim, bool keepdim=False) -> Tensor
  device_check: NoCheck   # TensorIterator
  structured_delegate: all.out
  variants: function, method

- func: all.out(Tensor self, int dim, bool keepdim=False, *, Tensor(a!) out) -> Tensor(a!)
  device_check: NoCheck   # TensorIterator
  structured: True
  dispatch:
    CPU, CUDA: all_out

- func: all.dimname(Tensor self, Dimname dim, bool keepdim=False) -> Tensor
  device_check: NoCheck   # TensorIterator
  variants: function, method

- func: all.dimname_out(Tensor self, Dimname dim, bool keepdim=False, *, Tensor(a!) out) -> Tensor(a!)
  device_check: NoCheck   # TensorIterator

- func: allclose(Tensor self, Tensor other, float rtol=1e-05, float atol=1e-08, bool equal_nan=False) -> bool
  variants: function, method

- func: any.dim(Tensor self, int dim, bool keepdim=False) -> Tensor
  device_check: NoCheck   # TensorIterator
  structured_delegate: any.out
  variants: function, method

- func: any.out(Tensor self, int dim, bool keepdim=False, *, Tensor(a!) out) -> Tensor(a!)
  device_check: NoCheck   # TensorIterator
  structured: True
  dispatch:
    CPU, CUDA: any_out

- func: any.dimname(Tensor self, Dimname dim, bool keepdim=False) -> Tensor
  device_check: NoCheck   # TensorIterator
  variants: function, method

- func: any.dimname_out(Tensor self, Dimname dim, bool keepdim=False, *, Tensor(a!) out) -> Tensor(a!)
  device_check: NoCheck   # TensorIterator

- func: arange(Scalar end, *, ScalarType? dtype=None, Layout? layout=None, Device? device=None, bool? pin_memory=None) -> Tensor

- func: arange.start(Scalar start, Scalar end, *, ScalarType? dtype=None, Layout? layout=None, Device? device=None, bool? pin_memory=None) -> Tensor

- func: arange.start_step(Scalar start, Scalar end, Scalar step, *, ScalarType? dtype=None, Layout? layout=None, Device? device=None, bool? pin_memory=None) -> Tensor

- func: arange.out(Scalar end, *, Tensor(a!) out) -> Tensor(a!)
  use_const_ref_for_mutable_tensors: True

- func: arange.start_out(Scalar start, Scalar end, Scalar step=1, *, Tensor(a!) out) -> Tensor(a!)
  use_const_ref_for_mutable_tensors: True
  dispatch:
    CPU: arange_cpu_out
    CUDA: arange_cuda_out

# This function is a temporary hack to allow tracing of arange like constructs with dynamic
# bounds on arange.  Normal arange is not traceable because it does not take any tensor inputs;
# if the range you need is based on another tensor, calling this function directly will
# preserve tracing.  Get rid of this when arange can directly take tensors for bounds
# (so that it can be traced directly).
- func: _dim_arange(Tensor like, int dim) -> Tensor

- func: argmax(Tensor self, int? dim=None, bool keepdim=False) -> Tensor
  structured_delegate: argmax.out
  device_check: NoCheck   # TensorIterator
  variants: function, method

- func: argmax.out(Tensor self, int? dim=None, bool keepdim=False, *, Tensor(a!) out) -> Tensor(a!)
  structured: True
  dispatch:
    CPU, CUDA: argmax_out

- func: argmin(Tensor self, int? dim=None, bool keepdim=False) -> Tensor
  structured_delegate: argmin.out
  device_check: NoCheck   # TensorIterator
  variants: function, method

- func: argmin.out(Tensor self, int? dim=None, bool keepdim=False, *, Tensor(a!) out) -> Tensor(a!)
  structured: True
  dispatch:
    CPU, CUDA: argmin_out

- func: acosh(Tensor self) -> Tensor
  variants: function, method
  structured_delegate: acosh.out

- func: acosh_(Tensor(a!) self) -> Tensor(a!)
  variants: function, method
  structured_delegate: acosh.out

- func: acosh.out(Tensor self, *, Tensor(a!) out) -> Tensor(a!)
  structured: True
  structured_inherits: TensorIteratorBase
  dispatch:
    CPU, CUDA: acosh_out

# arccosh, alias for acosh
- func: arccosh(Tensor self) -> Tensor
  variants: function, method

- func: arccosh_(Tensor(a!) self) -> Tensor(a!)
  variants: function, method

- func: arccosh.out(Tensor self, *, Tensor(a!) out) -> Tensor(a!)

- func: asinh(Tensor self) -> Tensor
  variants: function, method
  structured_delegate: asinh.out

- func: asinh_(Tensor(a!) self) -> Tensor(a!)
  variants: function, method
  structured_delegate: asinh.out

- func: asinh.out(Tensor self, *, Tensor(a!) out) -> Tensor(a!)
  structured: True
  structured_inherits: TensorIteratorBase
  dispatch:
    CPU, CUDA: asinh_out

# arcsinh, alias for asinh
- func: arcsinh(Tensor self) -> Tensor
  variants: function, method

- func: arcsinh_(Tensor(a!) self) -> Tensor(a!)
  variants: function, method

- func: arcsinh.out(Tensor self, *, Tensor(a!) out) -> Tensor(a!)

- func: atanh(Tensor self) -> Tensor
  structured_delegate: atanh.out
  variants: function, method

- func: atanh_(Tensor(a!) self) -> Tensor(a!)
  structured_delegate: atanh.out
  variants: function, method

- func: atanh.out(Tensor self, *, Tensor(a!) out) -> Tensor(a!)
  structured: True
  structured_inherits: TensorIteratorBase
  dispatch:
    CPU, CUDA: atanh_out

# arctanh, alias for atanh
- func: arctanh(Tensor self) -> Tensor
  variants: function, method

- func: arctanh_(Tensor(a!) self) -> Tensor(a!)
  variants: function, method

- func: arctanh.out(Tensor self, *, Tensor(a!) out) -> Tensor(a!)

- func: as_strided(Tensor(a) self, int[] size, int[] stride, int? storage_offset=None) -> Tensor(a)
  variants: function, method
  dispatch:
    CPU, CUDA, Meta: as_strided_tensorimpl
    QuantizedCPU, QuantizedCUDA: as_strided_qtensorimpl
  device_check: NoCheck
  device_guard: False

- func: as_strided_(Tensor(a!) self, int[] size, int[] stride, int? storage_offset=None) -> Tensor(a!)
  use_const_ref_for_mutable_tensors: True
  variants: function, method
  device_check: NoCheck
  device_guard: False
  dispatch:
    CompositeExplicitAutograd: as_strided_

- func: asin(Tensor self) -> Tensor
  device_check: NoCheck   # TensorIterator
  variants: function, method
  structured_delegate: asin.out
  dispatch:
    SparseCPU, SparseCUDA: asin_sparse

- func: asin_(Tensor(a!) self) -> Tensor(a!)
  device_check: NoCheck   # TensorIterator
  variants: function, method
  structured_delegate: asin.out
  dispatch:
    SparseCPU, SparseCUDA: asin_sparse_

- func: asin.out(Tensor self, *, Tensor(a!) out) -> Tensor(a!)
  device_check: NoCheck   # TensorIterator
  structured: True
  structured_inherits: TensorIteratorBase
  dispatch:
    CPU, CUDA: asin_out
    SparseCPU, SparseCUDA: asin_out_sparse

# arcsin, alias of asin
- func: arcsin(Tensor self) -> Tensor
  variants: function, method

- func: arcsin_(Tensor(a!) self) -> Tensor(a!)
  variants: function, method

- func: arcsin.out(Tensor self, *, Tensor(a!) out) -> Tensor(a!)

- func: atan(Tensor self) -> Tensor
  device_check: NoCheck   # TensorIterator
  structured_delegate: atan.out
  variants: function, method

- func: atan_(Tensor(a!) self) -> Tensor(a!)
  device_check: NoCheck   # TensorIterator
  structured_delegate: atan.out
  variants: function, method

- func: atan.out(Tensor self, *, Tensor(a!) out) -> Tensor(a!)
  device_check: NoCheck   # TensorIterator
  structured: True
  structured_inherits: TensorIteratorBase
  dispatch:
    CPU, CUDA: atan_out

# arctan, alias of atan
- func: arctan(Tensor self) -> Tensor
  variants: function, method

- func: arctan_(Tensor(a!) self) -> Tensor(a!)
  variants: function, method

- func: arctan.out(Tensor self, *, Tensor(a!) out) -> Tensor(a!)

- func: atleast_1d(Tensor self) -> Tensor
  variants: function

- func: atleast_1d.Sequence(Tensor[] tensors) -> Tensor[]

- func: atleast_2d(Tensor self) -> Tensor
  variants: function

- func: atleast_2d.Sequence(Tensor[] tensors) -> Tensor[]
  variants: function

- func: atleast_3d(Tensor self) -> Tensor
  variants: function

- func: atleast_3d.Sequence(Tensor[] tensors) -> Tensor[]
  variants: function

- func: baddbmm(Tensor self, Tensor batch1, Tensor batch2, *, Scalar beta=1, Scalar alpha=1) -> Tensor
  variants: function, method
  dispatch:
    CPU: baddbmm_cpu
    CUDA: baddbmm_cuda

- func: baddbmm_(Tensor(a!) self, Tensor batch1, Tensor batch2, *, Scalar beta=1, Scalar alpha=1) -> Tensor(a!)
  use_const_ref_for_mutable_tensors: True
  variants: method
  dispatch:
    CPU: baddbmm__cpu
    CUDA: baddbmm__cuda

- func: _baddbmm_mkl_(Tensor(a!) self, Tensor batch1, Tensor batch2, *, Scalar beta=1, Scalar alpha=1) -> Tensor(a!)
  use_const_ref_for_mutable_tensors: True
  variants: function

- func: baddbmm.out(Tensor self, Tensor batch1, Tensor batch2, *, Scalar beta=1, Scalar alpha=1, Tensor(a!) out) -> Tensor(a!)
  use_const_ref_for_mutable_tensors: True
  variants: function
  dispatch:
    CPU: baddbmm_out_cpu
    CUDA: baddbmm_out_cuda

- func: bartlett_window(int window_length, *, ScalarType? dtype=None, Layout? layout=None, Device? device=None, bool? pin_memory=None) -> Tensor

- func: bartlett_window.periodic(int window_length, bool periodic, *, ScalarType? dtype=None, Layout? layout=None, Device? device=None, bool? pin_memory=None) -> Tensor

- func: batch_norm(Tensor input, Tensor? weight, Tensor? bias, Tensor? running_mean, Tensor? running_var, bool training, float momentum, float eps, bool cudnn_enabled) -> Tensor

- func: quantized_batch_norm(Tensor input, Tensor? weight, Tensor? bias, Tensor mean, Tensor var, float eps, float output_scale, int output_zero_point) -> Tensor
  dispatch:
    QuantizedCPU: quantized_batch_norm

- func: _batch_norm_impl_index(Tensor input, Tensor? weight, Tensor? bias, Tensor? running_mean, Tensor? running_var, bool training, float momentum, float eps, bool cudnn_enabled) -> (Tensor, Tensor, Tensor, Tensor, int)

- func: _batch_norm_impl_index_backward(int impl_index, Tensor input, Tensor grad_output, Tensor? weight, Tensor? running_mean, Tensor? running_var, Tensor? save_mean, Tensor? save_var_transform, bool train, float eps, bool[3] output_mask, Tensor reservedSpace) -> (Tensor, Tensor, Tensor)

# Sample bernoulli with values in `self` as probability.
- func: bernoulli(Tensor self, *, Generator? generator=None) -> Tensor
  device_check: NoCheck   # TensorIterator
  variants: function, method
  dispatch:
    CompositeExplicitAutograd: bernoulli

- func: bernoulli.out(Tensor self, *, Generator? generator=None, Tensor(a!) out) -> Tensor(a!)
  device_check: NoCheck   # TensorIterator
  variants: function
  dispatch:
    CPU, CUDA: bernoulli_out

- func: bernoulli_.Tensor(Tensor(a!) self, Tensor p, *, Generator? generator=None) -> Tensor(a!)
  device_check: NoCheck   # TensorIterator
  variants: method
  dispatch:
    CPU, CUDA: bernoulli_

- func: bernoulli_.float(Tensor(a!) self, float p=0.5, *, Generator? generator=None) -> Tensor(a!)
  device_check: NoCheck   # TensorIterator
  variants: method
  dispatch:
    CPU, CUDA: bernoulli_

# This out-of-place version isn't used explicitly, but needed by jit.
# There is no default valid on `p` here because it would introduce ambiguity
# with `bernoulli(Tensor self, *, Generator? generator=None)` declaration.
- func: bernoulli.p(Tensor self, float p, *, Generator? generator=None) -> Tensor
  device_check: NoCheck   # TensorIterator
  variants: function, method

- func: bilinear(Tensor input1, Tensor input2, Tensor weight, Tensor? bias) -> Tensor

- func: binary_cross_entropy(Tensor self, Tensor target, Tensor? weight=None, int reduction=Mean) -> Tensor
  device_check: NoCheck   # TensorIterator
  python_module: nn
  variants: function
  dispatch:
    CPU: binary_cross_entropy_cpu
    CUDA: binary_cross_entropy_cuda

- func: binary_cross_entropy.out(Tensor self, Tensor target, Tensor? weight=None, int reduction=Mean, *, Tensor(a!) out) -> Tensor(a!)
  device_check: NoCheck   # TensorIterator
  python_module: nn
  variants: function
  dispatch:
    CPU: binary_cross_entropy_out_cpu
    CUDA: binary_cross_entropy_out_cuda

- func: binary_cross_entropy_backward(Tensor grad_output, Tensor self, Tensor target, Tensor? weight=None, int reduction=Mean) -> Tensor
  python_module: nn
  variants: function
  dispatch:
    CPU: binary_cross_entropy_backward_cpu
    CUDA: binary_cross_entropy_backward_cuda

- func: binary_cross_entropy_backward.grad_input(Tensor grad_output, Tensor self, Tensor target, Tensor? weight=None, int reduction=Mean, *, Tensor(a!) grad_input) -> Tensor(a!)
  python_module: nn
  variants: function
  dispatch:
    CPU: binary_cross_entropy_backward_out_cpu
    CUDA: binary_cross_entropy_backward_out_cuda

- func: binary_cross_entropy_with_logits(Tensor self, Tensor target, Tensor? weight=None, Tensor? pos_weight=None, int reduction=Mean) -> Tensor
  device_check: NoCheck   # TensorIterator
  variants: function
  dispatch:
    CompositeExplicitAutograd: binary_cross_entropy_with_logits

- func: binary_cross_entropy_with_logits_backward(Tensor grad_output, Tensor self, Tensor target, Tensor? weight=None, Tensor? pos_weight=None, int reduction=Mean) -> Tensor
  variants: function

- func: bincount(Tensor self, Tensor? weights=None, int minlength=0) -> Tensor
  variants: function, method
  dispatch:
    CPU: _bincount_cpu
    CUDA: _bincount_cuda

- func: bitwise_not(Tensor self) -> Tensor
  device_check: NoCheck   # TensorIterator
  structured_delegate: bitwise_not.out
  variants: function, method

- func: bitwise_not_(Tensor(a!) self) -> Tensor(a!)
  device_check: NoCheck   # TensorIterator
  structured_delegate: bitwise_not.out
  variants: method

- func: bitwise_not.out(Tensor self, *, Tensor(a!) out) -> Tensor(a!)
  device_check: NoCheck   # TensorIterator
  structured: True
  structured_inherits: TensorIteratorBase
  dispatch:
    CPU, CUDA: bitwise_not_out

- func: copysign.out(Tensor self, Tensor other, *, Tensor(a!) out) -> Tensor(a!)
  device_check: NoCheck   # TensorIterator
  structured: True
  structured_inherits: TensorIteratorBase
  dispatch:
    CPU, CUDA: copysign_out

- func: copysign.Tensor(Tensor self, Tensor other) -> Tensor
  device_check: NoCheck   # TensorIterator
  variants: function, method
  structured_delegate: copysign.out

- func: copysign_.Tensor(Tensor(a!) self, Tensor other) -> Tensor(a!)
  device_check: NoCheck   # TensorIterator
  variants: method
  structured_delegate: copysign.out

- func: copysign.Scalar(Tensor self, Scalar other) -> Tensor
  variants: function, method
  dispatch:
    CompositeExplicitAutograd: copysign

- func: copysign_.Scalar(Tensor(a!) self, Scalar other) -> Tensor(a!)
  variants: method
  dispatch:
    CompositeExplicitAutograd: copysign_

- func: copysign.Scalar_out(Tensor self, Scalar other, *, Tensor(a!) out) -> Tensor(a!)
  dispatch:
    CompositeExplicitAutograd: copysign_out

- func: logical_not(Tensor self) -> Tensor
  device_check: NoCheck   # TensorIterator
  variants: function, method

- func: logical_not_(Tensor(a!) self) -> Tensor(a!)
  device_check: NoCheck   # TensorIterator
  variants: method

- func: logical_not.out(Tensor self, *, Tensor(a!) out) -> Tensor(a!)
  device_check: NoCheck   # TensorIterator
  dispatch:
    CPU, CUDA: logical_not_out

- func: logical_xor(Tensor self, Tensor other) -> Tensor
  device_check: NoCheck   # TensorIterator
  variants: function, method

- func: logical_xor_(Tensor(a!) self, Tensor other) -> Tensor(a!)
  use_const_ref_for_mutable_tensors: True
  device_check: NoCheck   # TensorIterator
  variants: method

- func: logical_xor.out(Tensor self, Tensor other, *, Tensor(a!) out) -> Tensor(a!)
  use_const_ref_for_mutable_tensors: True
  device_check: NoCheck   # TensorIterator
  dispatch:
    CPU, CUDA: logical_xor_out

- func: logical_and(Tensor self, Tensor other) -> Tensor
  device_check: NoCheck   # TensorIterator
  variants: function, method

- func: logical_and_(Tensor(a!) self, Tensor other) -> Tensor(a!)
  use_const_ref_for_mutable_tensors: True
  device_check: NoCheck   # TensorIterator
  variants: method

- func: logical_and.out(Tensor self, Tensor other, *, Tensor(a!) out) -> Tensor(a!)
  use_const_ref_for_mutable_tensors: True
  device_check: NoCheck   # TensorIterator
  dispatch:
    CPU, CUDA: logical_and_out

- func: logical_or(Tensor self, Tensor other) -> Tensor
  device_check: NoCheck   # TensorIterator
  variants: function, method

- func: logical_or_(Tensor(a!) self, Tensor other) -> Tensor(a!)
  use_const_ref_for_mutable_tensors: True
  device_check: NoCheck   # TensorIterator
  variants: method

- func: logical_or.out(Tensor self, Tensor other, *, Tensor(a!) out) -> Tensor(a!)
  use_const_ref_for_mutable_tensors: True
  device_check: NoCheck   # TensorIterator
  dispatch:
    CPU, CUDA: logical_or_out

- func: blackman_window(int window_length, *, ScalarType? dtype=None, Layout? layout=None, Device? device=None, bool? pin_memory=None) -> Tensor

- func: blackman_window.periodic(int window_length, bool periodic, *, ScalarType? dtype=None, Layout? layout=None, Device? device=None, bool? pin_memory=None) -> Tensor

- func: bmm(Tensor self, Tensor mat2) -> Tensor
  variants: function, method
  dispatch:
    CPU: bmm_cpu
    CUDA: bmm_cuda
    SparseCPU: bmm_sparse_cpu
    SparseCUDA: bmm_sparse_cuda

- func: bmm.out(Tensor self, Tensor mat2, *, Tensor(a!) out) -> Tensor(a!)
  use_const_ref_for_mutable_tensors: True
  variants: function
  dispatch:
    CPU: bmm_out_cpu
    CUDA: bmm_out_cuda
    SparseCPU: bmm_out_sparse_cpu
    SparseCUDA: bmm_out_sparse_cuda

<<<<<<< HEAD
- func: _bmm.out(Tensor self, Tensor mat2, *, bool deterministic=False, Tensor(a!) out) -> Tensor(a!)
  use_const_ref_for_mutable_tensors: True
  variants: function
  dispatch:
    SparseCUDA: _bmm_out_sparse_cuda

=======
>>>>>>> 48286c74
- func: broadcast_tensors(Tensor[] tensors) -> Tensor[]
  device_check: NoCheck
  device_guard: False

- func: broadcast_to(Tensor(a) self, int[] size) -> Tensor(a)
  variants: function, method

- func: cat(Tensor[] tensors, int dim=0) -> Tensor
  dispatch:
    CompositeExplicitAutograd: cat

- func: cat.out(Tensor[] tensors, int dim=0, *, Tensor(a!) out) -> Tensor(a!)
  dispatch:
    CompositeExplicitAutograd: cat_out

- func: cat.names(Tensor[] tensors, Dimname dim) -> Tensor

- func: cat.names_out(Tensor[] tensors, Dimname dim, *, Tensor(a!) out) -> Tensor(a!)

- func: block_diag(Tensor[] tensors) -> Tensor
  variants: function

- func: ceil(Tensor self) -> Tensor
  device_check: NoCheck   # TensorIterator
  structured_delegate: ceil.out
  variants: function, method
  dispatch:
    CompositeExplicitAutograd: ceil

- func: ceil_(Tensor(a!) self) -> Tensor(a!)
  device_check: NoCheck   # TensorIterator
  structured_delegate: ceil.out
  variants: function, method
  dispatch:
    CompositeExplicitAutograd: ceil_

- func: ceil.out(Tensor self, *, Tensor(a!) out) -> Tensor(a!)
  device_check: NoCheck   # TensorIterator
  structured: True
  structured_inherits: TensorIteratorBase
  dispatch:
    CPU, CUDA: ceil_out

# alias for torch.linalg.multi_dot
- func: chain_matmul(Tensor[] matrices) -> Tensor
  variants: function

# alias for torch.linalg.multi_dot
- func: chain_matmul.out(Tensor[] matrices, *, Tensor(a!) out) -> Tensor(a!)
  use_const_ref_for_mutable_tensors: True

- func: unsafe_chunk(Tensor self, int chunks, int dim=0) -> Tensor[]
  variants: function, method
  device_check: NoCheck
  device_guard: False

- func: chunk(Tensor(a) self, int chunks, int dim=0) -> Tensor(a)[]
  variants: function, method
  device_check: NoCheck
  device_guard: False

- func: tensor_split.sections(Tensor(a) self, int sections, int dim=0) -> Tensor(a)[]
  variants: function, method

- func: tensor_split.indices(Tensor(a) self, int[] indices, int dim=0) -> Tensor(a)[]
  variants: function, method

- func: tensor_split.tensor_indices_or_sections(Tensor(a) self, Tensor tensor_indices_or_sections, int dim=0) -> Tensor(a)[]
  variants: function, method

- func: clamp(Tensor self, Scalar? min=None, Scalar? max=None) -> Tensor
  device_check: NoCheck   # TensorIterator
  variants: function, method
  cpp_no_default_args: ['min']
  structured_delegate: clamp.out
  dispatch:
    QuantizedCPU: clamp_quantized_cpu

- func: clamp.Tensor(Tensor self, Tensor? min=None, Tensor? max=None) -> Tensor
  variants: function, method
  dispatch:
    CPU, CUDA: clamp

- func: clamp_(Tensor(a!) self, Scalar? min=None, Scalar? max=None) -> Tensor(a!)
  device_check: NoCheck   # TensorIterator
  variants: function, method
  cpp_no_default_args: ['min']
  structured_delegate: clamp.out
  dispatch:
    CompositeExplicitAutograd: clamp_

- func: clamp_.Tensor(Tensor(a!) self, Tensor? min=None, Tensor? max=None) -> Tensor(a!)
  variants: function, method
  dispatch:
    CompositeExplicitAutograd: clamp_

- func: clamp.out(Tensor self, Scalar? min=None, Scalar? max=None, *, Tensor(a!) out) -> Tensor(a!)
  device_check: NoCheck   # TensorIterator
  cpp_no_default_args: ['min']
  structured: True
  structured_inherits: TensorIteratorBase
  dispatch:
    CPU, CUDA: clamp_out

- func: clamp.Tensor_out(Tensor self, Tensor? min=None, Tensor? max=None, *, Tensor(a!) out) -> Tensor(a!)
  device_check: NoCheck   # TensorIterator
  dispatch:
    CPU, CUDA: clamp_out

- func: clamp_max(Tensor self, Scalar max) -> Tensor
  device_check: NoCheck   # TensorIterator
  variants: function, method
  dispatch:
    CompositeExplicitAutograd: clamp_max

- func: clamp_max.Tensor(Tensor self, Tensor max) -> Tensor
  variants: function, method
  dispatch:
    CompositeExplicitAutograd: clamp_max

- func: clamp_max_(Tensor(a!) self, Scalar max) -> Tensor(a!)
  device_check: NoCheck   # TensorIterator
  variants: function, method
  dispatch:
    CompositeExplicitAutograd: clamp_max_

- func: clamp_max_.Tensor(Tensor(a!) self, Tensor max) -> Tensor(a!)
  variants: function, method
  dispatch:
    CompositeExplicitAutograd: clamp_max_

- func: clamp_max.out(Tensor self, Scalar max, *, Tensor(a!) out) -> Tensor(a!)
  device_check: NoCheck   # TensorIterator
  dispatch:
    CPU, CUDA: clamp_max_out

- func: clamp_max.Tensor_out(Tensor self, Tensor max, *, Tensor(a!) out) -> Tensor(a!)
  dispatch:
    CPU, CUDA: clamp_max_out

- func: clamp_min(Tensor self, Scalar min) -> Tensor
  device_check: NoCheck   # TensorIterator
  variants: function, method
  dispatch:
    CompositeExplicitAutograd: clamp_min

- func: clamp_min.Tensor(Tensor self, Tensor min) -> Tensor
  variants: function, method
  dispatch:
    CompositeExplicitAutograd: clamp_min

- func: clamp_min_(Tensor(a!) self, Scalar min) -> Tensor(a!)
  device_check: NoCheck   # TensorIterator
  variants: function, method
  dispatch:
    CompositeExplicitAutograd: clamp_min_

- func: clamp_min_.Tensor(Tensor(a!) self, Tensor min) -> Tensor(a!)
  variants: function, method
  dispatch:
    CompositeExplicitAutograd: clamp_min_

- func: clamp_min.out(Tensor self, Scalar min, *, Tensor(a!) out) -> Tensor(a!)
  device_check: NoCheck   # TensorIterator
  dispatch:
    CPU, CUDA: clamp_min_out

- func: clamp_min.Tensor_out(Tensor self, Tensor min, *, Tensor(a!) out) -> Tensor(a!)
  dispatch:
    CPU, CUDA: clamp_min_out

# clip is an alias for clamp
- func: clip(Tensor self, Scalar? min=None, Scalar? max=None) -> Tensor
  cpp_no_default_args: ['min']
  variants: function, method

- func: clip.Tensor(Tensor self, Tensor? min=None, Tensor? max=None) -> Tensor
  variants: function, method

- func: clip_(Tensor(a!) self, Scalar? min=None, Scalar? max=None) -> Tensor(a!)
  cpp_no_default_args: ['min']
  variants: function, method

- func: clip_.Tensor(Tensor(a!) self, Tensor? min=None, Tensor? max=None) -> Tensor(a!)
  variants: function, method

- func: clip.out(Tensor self, Scalar? min=None, Scalar? max=None, *, Tensor(a!) out) -> Tensor(a!)
  cpp_no_default_args: ['min']

- func: clip.Tensor_out(Tensor self, Tensor? min=None, Tensor? max=None, *, Tensor(a!) out) -> Tensor(a!)

- func: cudnn_is_acceptable(Tensor self) -> bool
  device_check: NoCheck
  device_guard: False

- func: complex(Tensor real, Tensor imag) -> Tensor
  variants: function
  dispatch:
    CompositeExplicitAutograd: complex

- func: complex.out(Tensor real, Tensor imag, *, Tensor(a!) out) -> Tensor(a!)
  dispatch:
    CPU, CUDA: complex_out

- func: polar(Tensor abs, Tensor angle) -> Tensor
  variants: function
  dispatch:
    CompositeExplicitAutograd: polar

- func: polar.out(Tensor abs, Tensor angle, *, Tensor(a!) out) -> Tensor(a!)
  dispatch:
    CPU, CUDA: polar_out

- func: constant_pad_nd(Tensor self, int[] pad, Scalar value=0) -> Tensor
  variants: function
  dispatch:
    CompositeExplicitAutograd: constant_pad_nd

- func: contiguous(Tensor(a) self, *, MemoryFormat memory_format=contiguous_format) -> Tensor(a)
  variants: method
  manual_cpp_binding: True

- func: convolution(Tensor input, Tensor weight, Tensor? bias, int[] stride, int[] padding, int[] dilation, bool transposed, int[] output_padding, int groups) -> Tensor

- func: convolution_overrideable(Tensor input, Tensor weight, Tensor? bias, int[] stride, int[] padding, int[] dilation, bool transposed, int[] output_padding, int groups) -> Tensor
  dispatch:
    CompositeExplicitAutograd: convolution_overrideable

- func: convolution_backward_overrideable(Tensor grad_output, Tensor input, Tensor weight, int[] stride, int[] padding, int[] dilation, bool transposed, int[] output_padding, int groups, bool[3] output_mask) -> (Tensor grad_input, Tensor grad_weight, Tensor grad_bias)
  dispatch:
    CompositeExplicitAutograd: convolution_backward_overrideable

- func: _convolution(Tensor input, Tensor weight, Tensor? bias, int[] stride, int[] padding, int[] dilation, bool transposed, int[] output_padding, int groups, bool benchmark, bool deterministic, bool cudnn_enabled, bool allow_tf32) -> Tensor

- func: _convolution.deprecated(Tensor input, Tensor weight, Tensor? bias, int[] stride, int[] padding, int[] dilation, bool transposed, int[] output_padding, int groups, bool benchmark, bool deterministic, bool cudnn_enabled) -> Tensor

- func: _convolution_mode(Tensor input, Tensor weight, Tensor? bias, int[] stride, str padding, int[] dilation, int groups) -> Tensor

- func: _convolution_nogroup(Tensor input, Tensor weight, Tensor? bias, int[] stride, int[] padding, int[] dilation, bool transposed, int[] output_padding) -> Tensor

- func: _convolution_double_backward(Tensor? ggI, Tensor? ggW, Tensor? ggb, Tensor gO, Tensor weight, Tensor self, int[] stride, int[] padding, int[] dilation, bool transposed, int[] output_padding, int groups, bool benchmark, bool deterministic, bool cudnn_enabled, bool allow_tf32, bool[3] output_mask) -> (Tensor, Tensor, Tensor)

- func: conv1d(Tensor input, Tensor weight, Tensor? bias=None, int[1] stride=1, int[1] padding=0, int[1] dilation=1, int groups=1) -> Tensor

- func: conv2d(Tensor input, Tensor weight, Tensor? bias=None, int[2] stride=1, int[2] padding=0, int[2] dilation=1, int groups=1) -> Tensor

- func: conv3d(Tensor input, Tensor weight, Tensor? bias=None, int[3] stride=1, int[3] padding=0, int[3] dilation=1, int groups=1) -> Tensor

- func: conv1d.padding(Tensor input, Tensor weight, Tensor? bias=None, int[1] stride=1, str padding="valid", int[1] dilation=1, int groups=1) -> Tensor
  cpp_no_default_args: ['bias', 'stride', 'padding']

- func: conv2d.padding(Tensor input, Tensor weight, Tensor? bias=None, int[2] stride=1, str padding="valid", int[2] dilation=1, int groups=1) -> Tensor
  cpp_no_default_args: ['bias', 'stride', 'padding']

- func: conv3d.padding(Tensor input, Tensor weight, Tensor? bias=None, int[3] stride=1, str padding="valid", int[3] dilation=1, int groups=1) -> Tensor
  cpp_no_default_args: ['bias', 'stride', 'padding']

- func: conv_tbc(Tensor self, Tensor weight, Tensor bias, int pad=0) -> Tensor
  dispatch:
    CompositeExplicitAutograd: conv_tbc

- func: conv_tbc_backward(Tensor self, Tensor input, Tensor weight, Tensor bias, int pad) -> (Tensor, Tensor, Tensor)

# NB: we inherit the goofy argument order from PyTorch torch.nn.functional
- func: conv_transpose1d(Tensor input, Tensor weight, Tensor? bias=None, int[1] stride=1, int[1] padding=0, int[1] output_padding=0, int groups=1, int[1] dilation=1) -> Tensor

- func: conv_transpose2d.input(Tensor input, Tensor weight, Tensor? bias=None, int[2] stride=1, int[2] padding=0, int[2] output_padding=0, int groups=1, int[2] dilation=1) -> Tensor

- func: conv_transpose3d.input(Tensor input, Tensor weight, Tensor? bias=None, int[3] stride=1, int[3] padding=0, int[3] output_padding=0, int groups=1, int[3] dilation=1) -> Tensor

- func: copy_(Tensor(a!) self, Tensor src, bool non_blocking=False) -> Tensor(a!)
  use_const_ref_for_mutable_tensors: True
  variants: method
  device_check: NoCheck
  device_guard: False
  dispatch:
    MkldnnCPU: copy_mkldnn_
    CompositeExplicitAutograd: copy_

- func: _copy_from(Tensor self, Tensor dst, bool non_blocking=False) -> Tensor
  dispatch: {}

# We need this to be able to properly copy from a CPU to an XLA tensor with different sizes.
# See https://github.com/pytorch/xla/issues/2881
- func: _copy_from_and_resize(Tensor self, Tensor dst) -> Tensor
  dispatch: {}

- func: cos(Tensor self) -> Tensor
  device_check: NoCheck   # TensorIterator
  variants: function, method
  structured_delegate: cos.out

- func: cos_(Tensor(a!) self) -> Tensor(a!)
  device_check: NoCheck   # TensorIterator
  variants: function, method
  structured_delegate: cos.out

- func: cos.out(Tensor self, *, Tensor(a!) out) -> Tensor(a!)
  device_check: NoCheck   # TensorIterator
  structured: True
  structured_inherits: TensorIteratorBase
  dispatch:
    CPU, CUDA: cos_out

- func: cosh(Tensor self) -> Tensor
  device_check: NoCheck   # TensorIterator
  variants: function, method
  structured_delegate: cosh.out

- func: cosh_(Tensor(a!) self) -> Tensor(a!)
  device_check: NoCheck   # TensorIterator
  variants: function, method
  structured_delegate: cosh.out

- func: cosh.out(Tensor self, *, Tensor(a!) out) -> Tensor(a!)
  device_check: NoCheck   # TensorIterator
  structured: True
  structured_inherits: TensorIteratorBase
  dispatch:
    CPU, CUDA: cosh_out

- func: cosine_embedding_loss(Tensor input1, Tensor input2, Tensor target, float margin=0.0, int reduction=Mean) -> Tensor

- func: count_nonzero.dim_IntList(Tensor self, int[] dim) -> Tensor
  variants: function, method
  dispatch:
    CPU: count_nonzero_cpu
    CUDA: count_nonzero_cuda

- func: count_nonzero(Tensor self, int? dim=None) -> Tensor
  variants: function, method
  dispatch:
    CompositeExplicitAutograd: count_nonzero

- func: cov(Tensor self, *, int correction=1, Tensor? fweights=None, Tensor? aweights=None) -> Tensor
  variants: function, method

- func: corrcoef(Tensor self) -> Tensor
  variants: function, method

- func: cudnn_affine_grid_generator(Tensor theta, int N, int C, int H, int W) -> Tensor grid
  dispatch:
    CUDA: cudnn_affine_grid_generator_forward

# TODO: Why do I have to call this grad?!
- func: cudnn_affine_grid_generator_backward(Tensor grad, int N, int C, int H, int W) -> Tensor grad_theta
  dispatch:
    CUDA: cudnn_affine_grid_generator_backward

- func: cudnn_batch_norm(Tensor input, Tensor weight, Tensor? bias, Tensor? running_mean, Tensor? running_var, bool training, float exponential_average_factor, float epsilon) -> (Tensor, Tensor, Tensor, Tensor)
  dispatch:
    CUDA: cudnn_batch_norm

# NB: You can only use this if you used cudnn_batch_norm training=True
- func: cudnn_batch_norm_backward(Tensor input, Tensor grad_output, Tensor weight, Tensor? running_mean, Tensor? running_var, Tensor? save_mean, Tensor? save_var, float epsilon, Tensor reserveSpace) -> (Tensor, Tensor, Tensor)
  dispatch:
    CUDA: cudnn_batch_norm_backward

- func: cudnn_convolution.deprecated(Tensor self, Tensor weight, Tensor? bias, int[] padding, int[] stride, int[] dilation, int groups, bool benchmark, bool deterministic) -> Tensor
  dispatch:
    CUDA: cudnn_convolution_deprecated

- func: cudnn_convolution.deprecated2(Tensor self, Tensor weight, int[] padding, int[] stride, int[] dilation, int groups, bool benchmark, bool deterministic) -> Tensor
  dispatch:
    CUDA: cudnn_convolution_deprecated2

- func: cudnn_convolution(Tensor self, Tensor weight, int[] padding, int[] stride, int[] dilation, int groups, bool benchmark, bool deterministic, bool allow_tf32) -> Tensor
  dispatch:
    CUDA: cudnn_convolution

- func: cudnn_convolution_backward_input(int[] self_size, Tensor grad_output, Tensor weight, int[] padding, int[] stride, int[] dilation, int groups, bool benchmark, bool deterministic, bool allow_tf32) -> Tensor
  dispatch:
    CUDA: cudnn_convolution_backward_input

- func: cudnn_convolution_backward(Tensor self, Tensor grad_output, Tensor weight, int[] padding, int[] stride, int[] dilation, int groups, bool benchmark, bool deterministic, bool allow_tf32, bool[2] output_mask) -> (Tensor, Tensor)
  dispatch:
    CUDA: cudnn_convolution_backward

- func: cudnn_convolution_backward_weight(int[] weight_size, Tensor grad_output, Tensor self, int[] padding, int[] stride, int[] dilation, int groups, bool benchmark, bool deterministic, bool allow_tf32) -> Tensor
  dispatch:
    CUDA: cudnn_convolution_backward_weight

- func: cudnn_convolution_transpose.deprecated(Tensor self, Tensor weight, Tensor? bias, int[] padding, int[] output_padding, int[] stride, int[] dilation, int groups, bool benchmark, bool deterministic) -> Tensor
  dispatch:
    CUDA: cudnn_convolution_transpose_deprecated

- func: cudnn_convolution_transpose.deprecated2(Tensor self, Tensor weight, int[] padding, int[] output_padding, int[] stride, int[] dilation, int groups, bool benchmark, bool deterministic) -> Tensor
  dispatch:
    CUDA: cudnn_convolution_transpose_deprecated2

- func: cudnn_convolution_transpose(Tensor self, Tensor weight, int[] padding, int[] output_padding, int[] stride, int[] dilation, int groups, bool benchmark, bool deterministic, bool allow_tf32) -> Tensor
  dispatch:
    CUDA: cudnn_convolution_transpose

# NB: output_padding not strictly needed here, but it's helpful for the float
# backwards
- func: cudnn_convolution_transpose_backward(Tensor self, Tensor grad_output, Tensor weight, int[] padding, int[] output_padding, int[] stride, int[] dilation, int groups, bool benchmark, bool deterministic, bool allow_tf32, bool[2] output_mask) -> (Tensor, Tensor)
  dispatch:
    CUDA: cudnn_convolution_transpose_backward

- func: cudnn_convolution_transpose_backward_input(Tensor grad_output, Tensor weight, int[] padding, int[] stride, int[] dilation, int groups, bool benchmark, bool deterministic, bool allow_tf32) -> Tensor
  dispatch:
    CUDA: cudnn_convolution_transpose_backward_input

- func: cudnn_convolution_transpose_backward_weight(int[] weight_size, Tensor grad_output, Tensor self, int[] padding, int[] stride, int[] dilation, int groups, bool benchmark, bool deterministic, bool allow_tf32) -> Tensor
  dispatch:
    CUDA: cudnn_convolution_transpose_backward_weight

- func: cudnn_convolution_relu(Tensor self, Tensor weight, Tensor? bias, int[] stride, int[] padding, int[] dilation, int groups) -> Tensor
  dispatch:
    CUDA: cudnn_convolution_relu

- func: cudnn_convolution_add_relu(Tensor self, Tensor weight, Tensor z, Scalar? alpha, Tensor? bias, int[] stride, int[] padding, int[] dilation, int groups) -> Tensor
  dispatch:
    CUDA: cudnn_convolution_add_relu

# NB: input is special cased in a way I don't quite understand
- func: cudnn_grid_sampler(Tensor self, Tensor grid) -> Tensor output
  dispatch:
    CUDA: cudnn_grid_sampler_forward

- func: cudnn_grid_sampler_backward(Tensor self, Tensor grid, Tensor grad_output) -> (Tensor grad_self, Tensor grad_grid)
  dispatch:
    CUDA: cudnn_grid_sampler_backward

- func: cummax(Tensor self, int dim) -> (Tensor values, Tensor indices)
  device_check: NoCheck   # TensorIterator
  variants: function, method
  dispatch:
    CompositeExplicitAutograd: cummax

- func: cummax.out(Tensor self, int dim, *, Tensor(a!) values, Tensor(b!) indices) -> (Tensor(a!) values, Tensor(b!) indices)
  device_check: NoCheck   # TensorIterator
  dispatch:
    CompositeExplicitAutograd: cummax_out

- func: cummax.dimname(Tensor self, Dimname dim) -> (Tensor values, Tensor indices)
  device_check: NoCheck   # TensorIterator
  variants: function, method

- func: cummax.dimname_out(Tensor self, Dimname dim, *, Tensor(a!) values, Tensor(b!) indices) -> (Tensor(a!) values, Tensor(b!) indices)
  device_check: NoCheck   # TensorIterator

- func: _cummax_helper(Tensor self, Tensor(a!) values, Tensor(b!) indices, int dim) -> ()
  variants: function
  dispatch:
    CPU: cummax_helper_cpu
    CUDA: cummax_helper_cuda

- func: cummin(Tensor self, int dim) -> (Tensor values, Tensor indices)
  device_check: NoCheck   # TensorIterator
  variants: function, method
  dispatch:
    CompositeExplicitAutograd: cummin

- func: cummin.out(Tensor self, int dim, *, Tensor(a!) values, Tensor(b!) indices) -> (Tensor(a!) values, Tensor(b!) indices)
  device_check: NoCheck   # TensorIterator
  dispatch:
    CompositeExplicitAutograd: cummin_out

- func: cummin.dimname(Tensor self, Dimname dim) -> (Tensor values, Tensor indices)
  device_check: NoCheck   # TensorIterator
  variants: function, method

- func: cummin.dimname_out(Tensor self, Dimname dim, *, Tensor(a!) values, Tensor(b!) indices) -> (Tensor(a!) values, Tensor(b!) indices)
  device_check: NoCheck   # TensorIterator

- func: _cummin_helper(Tensor self, Tensor(a!) values, Tensor(b!) indices, int dim) -> ()
  variants: function
  dispatch:
    CPU: cummin_helper_cpu
    CUDA: cummin_helper_cuda

- func: cummaxmin_backward(Tensor grad, Tensor input, Tensor indices, int dim) -> Tensor
  variants: function
  device_check: NoCheck
  device_guard: False

- func: cumprod(Tensor self, int dim, *, ScalarType? dtype=None) -> Tensor
  structured_delegate: cumprod.out
  device_check: NoCheck   # TensorIterator
  variants: function, method

- func: cumprod_(Tensor(a!) self, int dim, *, ScalarType? dtype=None) -> Tensor(a!)
  structured_delegate: cumprod.out
  variants: method

- func: cumprod.out(Tensor self, int dim, *, ScalarType? dtype=None, Tensor(a!) out) -> Tensor(a!)
  structured: True
  device_check: NoCheck   # TensorIterator
  dispatch:
    CPU, CUDA: cumprod_out

- func: cumprod.dimname(Tensor self, Dimname dim, *, ScalarType? dtype=None) -> Tensor
  device_check: NoCheck   # TensorIterator
  variants: function, method

- func: cumprod_.dimname(Tensor(a!) self, Dimname dim, *, ScalarType? dtype=None) -> Tensor(a!)
  variants: method

- func: cumprod.dimname_out(Tensor self, Dimname dim, *, ScalarType? dtype=None, Tensor(a!) out) -> Tensor(a!)
  device_check: NoCheck   # TensorIterator

- func: cumprod_backward(Tensor grad, Tensor input, int dim, Tensor output) -> Tensor
  variants: function
  device_check: NoCheck
  device_guard: False

- func: cumsum(Tensor self, int dim, *, ScalarType? dtype=None) -> Tensor
  structured_delegate: cumsum.out
  device_check: NoCheck   # TensorIterator
  variants: function, method

- func: cumsum_(Tensor(a!) self, int dim, *, ScalarType? dtype=None) -> Tensor(a!)
  structured_delegate: cumsum.out
  variants: method

- func: cumsum.out(Tensor self, int dim, *, ScalarType? dtype=None, Tensor(a!) out) -> Tensor(a!)
  structured: True
  device_check: NoCheck   # TensorIterator
  dispatch:
    CPU, CUDA: cumsum_out

- func: cumsum.dimname(Tensor self, Dimname dim, *, ScalarType? dtype=None) -> Tensor
  device_check: NoCheck   # TensorIterator
  variants: function, method

- func: cumsum_.dimname(Tensor(a!) self, Dimname dim, *, ScalarType? dtype=None) -> Tensor(a!)
  variants: method

- func: cumsum.dimname_out(Tensor self, Dimname dim, *, ScalarType? dtype=None, Tensor(a!) out) -> Tensor(a!)
  device_check: NoCheck   # TensorIterator

- func: cumulative_trapezoid.x(Tensor y, Tensor x, *, int dim=-1) -> Tensor

- func: cumulative_trapezoid.dx(Tensor y, *, Scalar dx=1, int dim=-1) -> Tensor

- func: ctc_loss.IntList(Tensor log_probs, Tensor targets, int[] input_lengths, int[] target_lengths, int blank=0, int reduction=Mean, bool zero_infinity=False) -> Tensor

# convenience function that converts to intlists for you
- func: ctc_loss.Tensor(Tensor log_probs, Tensor targets, Tensor input_lengths, Tensor target_lengths, int blank=0, int reduction=Mean, bool zero_infinity=False) -> Tensor

- func: _ctc_loss(Tensor log_probs, Tensor targets, int[] input_lengths, int[] target_lengths, int blank=0, bool zero_infinity=False) -> (Tensor, Tensor)
  dispatch:
    CPU: ctc_loss_cpu
    CUDA: ctc_loss_gpu

- func: _ctc_loss_backward(Tensor grad, Tensor log_probs, Tensor targets, int[] input_lengths, int[] target_lengths, Tensor neg_log_likelihood, Tensor log_alpha, int blank, bool zero_infinity=False) -> Tensor
  dispatch:
    CPU: ctc_loss_backward_cpu
    CUDA: ctc_loss_backward_gpu

- func: diag_embed(Tensor self, int offset=0, int dim1=-2, int dim2=-1) -> Tensor
  variants: function, method

- func: diagflat(Tensor self, int offset=0) -> Tensor
  variants: function, method

- func: diagonal(Tensor(a) self, int offset=0, int dim1=0, int dim2=1) -> Tensor(a)
  variants: function, method
  dispatch:
    CompositeExplicitAutograd: diagonal

- func: diagonal.Dimname(Tensor(a) self, *, Dimname outdim, Dimname dim1, Dimname dim2, int offset=0) -> Tensor(a)
  variants: function, method

- func: diagonal_backward(Tensor grad, int[] input_sizes, int offset, int dim1, int dim2) -> Tensor
  variants: function
  device_check: NoCheck
  device_guard: False

- func: fill_diagonal_(Tensor(a!) self, Scalar fill_value, bool wrap=False) -> Tensor(a!)
  variants: method

- func: diff(Tensor self, int n=1, int dim=-1, Tensor? prepend=None, Tensor? append=None) -> Tensor
  variants: function, method

- func: diff.out(Tensor self, int n=1, int dim=-1, Tensor? prepend=None, Tensor? append=None, *, Tensor(a!) out) -> Tensor(a!)
  use_const_ref_for_mutable_tensors: True
  variants: function

- func: gradient.scalarint(Tensor self, *, Scalar? spacing=None, int? dim=None, int edge_order=1) -> Tensor[]
  variants: function

- func: gradient.scalararray(Tensor self, *, Scalar spacing, int[] dim, int edge_order=1) -> Tensor[]
  variants: function

- func: gradient.array(Tensor self, *, int[] dim, int edge_order=1) -> Tensor[]
  variants: function

- func: gradient.scalarrayint(Tensor self, *, Scalar[] spacing, int? dim=None, int edge_order=1) -> Tensor[]
  variants: function

- func: gradient.scalarrayarray(Tensor self, *, Scalar[] spacing, int[] dim, int edge_order=1) -> Tensor[]
  variants: function

- func: gradient.tensorarrayint(Tensor self, *, Tensor[] spacing, int? dim=None, int edge_order=1) -> Tensor[]
  variants: function

- func: gradient.tensorarray(Tensor self, *, Tensor[] spacing, int[] dim, int edge_order=1) -> Tensor[]
  variants: function

- func: div.Tensor(Tensor self, Tensor other) -> Tensor
  device_check: NoCheck   # TensorIterator
  variants: function, method
  structured_delegate: div.out
  dispatch:
    SparseCPU, SparseCUDA: div_sparse

- func: div_.Tensor(Tensor(a!) self, Tensor other) -> Tensor(a!)
  device_check: NoCheck   # TensorIterator
  variants: method
  structured_delegate: div.out
  dispatch:
    SparseCPU, SparseCUDA: div_sparse_

- func: div.out(Tensor self, Tensor other, *, Tensor(a!) out) -> Tensor(a!)
  device_check: NoCheck   # TensorIterator
  structured: True
  structured_inherits: TensorIteratorBase
  dispatch:
    CPU, CUDA: div_out
    SparseCPU, SparseCUDA: div_out_sparse_zerodim

- func: div.Tensor_mode(Tensor self, Tensor other, *, str? rounding_mode) -> Tensor
  device_check: NoCheck   # TensorIterator
  variants: function, method
  structured_delegate: div.out_mode
  dispatch:
    SparseCPU, SparseCUDA: div_sparse

- func: div_.Tensor_mode(Tensor(a!) self, Tensor other, *, str? rounding_mode) -> Tensor(a!)
  device_check: NoCheck   # TensorIterator
  variants: method
  structured_delegate: div.out_mode
  dispatch:
    SparseCPU, SparseCUDA: div_sparse_

- func: div.out_mode(Tensor self, Tensor other, *, str? rounding_mode, Tensor(a!) out) -> Tensor(a!)
  device_check: NoCheck   # TensorIterator
  structured: True
  structured_inherits: TensorIteratorBase
  dispatch:
    CPU, CUDA: div_out_mode
    SparseCPU, SparseCUDA: div_out_sparse_zerodim

# For C++ only, until we have conversion from C++ numbers to Tensor
- func: div.Scalar(Tensor self, Scalar other) -> Tensor
  device_check: NoCheck   # TensorIterator
  variants: function, method
  dispatch:
    CompositeExplicitAutograd: div

- func: div_.Scalar(Tensor(a!) self, Scalar other) -> Tensor(a!)
  device_check: NoCheck   # TensorIterator
  variants: method
  dispatch:
    CompositeExplicitAutograd: div_

- func: div.Scalar_mode(Tensor self, Scalar other, *, str? rounding_mode) -> Tensor
  variants: function, method
  dispatch:
    CompositeExplicitAutograd: div

- func: div_.Scalar_mode(Tensor(a!) self, Scalar other, *, str? rounding_mode) -> Tensor(a!)
  variants: method
  dispatch:
    CompositeExplicitAutograd: div_

# divide, alias for div
- func: divide.Tensor(Tensor self, Tensor other) -> Tensor
  variants: function, method

- func: divide_.Tensor(Tensor(a!) self, Tensor other) -> Tensor(a!)
  variants: method

- func: divide.out(Tensor self, Tensor other, *, Tensor(a!) out) -> Tensor(a!)

- func: divide.Scalar(Tensor self, Scalar other) -> Tensor
  variants: function, method

- func: divide_.Scalar(Tensor(a!) self, Scalar other) -> Tensor(a!)
  variants: method

- func: divide.Tensor_mode(Tensor self, Tensor other, *, str? rounding_mode) -> Tensor
  variants: function, method

- func: divide_.Tensor_mode(Tensor(a!) self, Tensor other, *, str? rounding_mode) -> Tensor(a!)
  variants: method

- func: divide.out_mode(Tensor self, Tensor other, *, str? rounding_mode, Tensor(a!) out) -> Tensor(a!)

- func: divide.Scalar_mode(Tensor self, Scalar other, *, str? rounding_mode) -> Tensor
  variants: function, method

- func: divide_.Scalar_mode(Tensor(a!) self, Scalar other, *, str? rounding_mode) -> Tensor(a!)
  variants: method

  # true_divide, an alias for div
- func: true_divide.Tensor(Tensor self, Tensor other) -> Tensor
  device_check: NoCheck   # TensorIterator
  variants: function, method

- func: true_divide_.Tensor(Tensor(a!) self, Tensor other) -> Tensor(a!)
  device_check: NoCheck   # TensorIterator
  variants: method

- func: true_divide.out(Tensor self, Tensor other, *, Tensor(a!) out) -> Tensor(a!)
  device_check: NoCheck   # TensorIterator

- func: true_divide.Scalar(Tensor self, Scalar other) -> Tensor
  device_check: NoCheck   # TensorIterator
  variants: function, method

- func: true_divide_.Scalar(Tensor(a!) self, Scalar other) -> Tensor(a!)
  device_check: NoCheck   # TensorIterator
  variants: method

- func: dot(Tensor self, Tensor tensor) -> Tensor
  variants: function, method
  dispatch:
    CPU: dot
    CUDA: dot_cuda

- func: dot.out(Tensor self, Tensor tensor, *, Tensor(a!) out) -> Tensor(a!)
  use_const_ref_for_mutable_tensors: True
  dispatch:
    CompositeExplicitAutograd: dot_out

- func: vdot(Tensor self, Tensor other) -> Tensor
  variants: function, method
  dispatch:
    CPU: vdot
    CUDA: vdot_cuda

- func: vdot.out(Tensor self, Tensor other, *, Tensor(a!) out) -> Tensor(a!)
  dispatch:
    CompositeExplicitAutograd: vdot_out

- func: einsum(str equation, Tensor[] tensors) -> Tensor

- func: embedding(Tensor weight, Tensor indices, int padding_idx=-1, bool scale_grad_by_freq=False, bool sparse=False) -> Tensor
  dispatch:
    CompositeExplicitAutograd: embedding

- func: embedding_backward(Tensor grad, Tensor indices, int num_weights, int padding_idx, bool scale_grad_by_freq, bool sparse) -> Tensor

- func: embedding_dense_backward(Tensor grad_output, Tensor indices, int num_weights, int padding_idx, bool scale_grad_by_freq) -> Tensor
  dispatch:
    CPU: embedding_dense_backward_cpu
    CUDA: embedding_dense_backward_cuda

- func: embedding_renorm_(Tensor(a!) self, Tensor indices, float max_norm, float norm_type) -> Tensor(a!)
  dispatch:
    CPU: embedding_renorm_cpu_
    CUDA: embedding_renorm_cuda_

- func: embedding_sparse_backward(Tensor grad, Tensor indices, int num_weights, int padding_idx, bool scale_grad_by_freq) -> Tensor

# NOTE [ embedding_bag Native Functions ]
# The `_embedding_bag.*` variants assume that input tensors except for `weight`,
# e.g. `indices` and `offsets` (and `offset2bag`), are contiguous.
# We really only need to enforce this for `_embedding_bag` (the forward) because
# the backward inputs are the same as forward ones.
# The above `embedding_bag` wrapper is created to achieve this, e.g.,
# applying indices = indices.contiguous().
# The backward functions apply a check that these input tensors are contiguous.


- func: _embedding_bag_forward_only(Tensor weight, Tensor indices, Tensor offsets, bool scale_grad_by_freq=False, int mode=0, bool sparse=False, Tensor? per_sample_weights=None, bool include_last_offset=False, int padding_idx=-1) -> (Tensor, Tensor, Tensor, Tensor)
  dispatch:
    CPU: _embedding_bag_forward_only_cpu
    CUDA: _embedding_bag_forward_only_cuda

- func: _rowwise_prune(Tensor weight, Tensor mask, ScalarType compressed_indices_dtype) -> (Tensor, Tensor)

# row_stack is the alias of vstack
- func: row_stack(Tensor[] tensors) -> Tensor

- func: row_stack.out(Tensor[] tensors, *, Tensor(a!) out) -> Tensor(a!)

- func: embedding_bag(Tensor weight, Tensor indices, Tensor offsets, bool scale_grad_by_freq=False, int mode=0, bool sparse=False, Tensor? per_sample_weights=None, bool include_last_offset=False) -> (Tensor, Tensor, Tensor, Tensor)

# To keep backward and forward compatibility, and to avoid ambiguity with the
# original signature above, scale_grad_by_freq, mode, sparse,
# per_sample_weights, and include_last_offset parameters do not have default
# values. Once the original signature is removed, default values can be added.
- func: embedding_bag.padding_idx(Tensor weight, Tensor indices, Tensor offsets, bool scale_grad_by_freq, int mode, bool sparse, Tensor? per_sample_weights, bool include_last_offset, int? padding_idx) -> (Tensor, Tensor, Tensor, Tensor)

- func: _embedding_bag(Tensor weight, Tensor indices, Tensor offsets, bool scale_grad_by_freq=False, int mode=0, bool sparse=False, Tensor? per_sample_weights=None, bool include_last_offset=False, int padding_idx=-1) -> (Tensor, Tensor, Tensor, Tensor)
  dispatch:
    CPU: _embedding_bag_cpu
    CUDA: _embedding_bag_cuda

- func: _embedding_bag_backward(Tensor grad, Tensor indices, Tensor offsets, Tensor offset2bag, Tensor bag_size, Tensor maximum_indices, int num_weights, bool scale_grad_by_freq, int mode, bool sparse, Tensor? per_sample_weights, int padding_idx=-1) -> Tensor

- func: _embedding_bag_sparse_backward(Tensor grad, Tensor indices, Tensor offsets, Tensor offset2bag, Tensor bag_size, int num_weights, bool scale_grad_by_freq, int mode, Tensor? per_sample_weights, int padding_idx=-1) -> Tensor

- func: _embedding_bag_dense_backward(Tensor grad, Tensor indices, Tensor offset2bag, Tensor bag_size, Tensor maximum_indices, int num_weights, bool scale_grad_by_freq, int mode, Tensor? per_sample_weights, int padding_idx=-1) -> Tensor
  dispatch:
    CPU: _embedding_bag_dense_backward_cpu
    CUDA: _embedding_bag_dense_backward_cuda

- func: _embedding_bag_per_sample_weights_backward(Tensor grad, Tensor weight, Tensor indices, Tensor offsets, Tensor offset2bag, int mode, int padding_idx=-1) -> Tensor
  dispatch:
    CPU: _embedding_bag_per_sample_weights_backward_cpu
    CUDA: _embedding_bag_per_sample_weights_backward_cuda

- func: empty.names(int[] size, *, Dimname[]? names, ScalarType? dtype=None, Layout? layout=None, Device? device=None, bool? pin_memory=None, MemoryFormat? memory_format=None) -> Tensor
  device_check: NoCheck
  device_guard: False

- func: empty.memory_format(int[] size, *, ScalarType? dtype=None, Layout? layout=None, Device? device=None, bool? pin_memory=None, MemoryFormat? memory_format=None) -> Tensor
  dispatch:
    CPU: empty_cpu
    CUDA: empty_cuda
    Meta: empty_meta
    MkldnnCPU: empty_mkldnn
    SparseCPU, SparseCUDA: empty_sparse

- func: new_empty(Tensor self, int[] size, *, ScalarType? dtype=None, Layout? layout=None, Device? device=None, bool? pin_memory=None) -> Tensor
  variants: method

- func: new_empty_strided(Tensor self, int[] size, int[] stride, *, ScalarType? dtype=None, Layout? layout=None, Device? device=None, bool? pin_memory=None) -> Tensor
  variants: method

- func: new_full(Tensor self, int[] size, Scalar fill_value, *, ScalarType? dtype=None, Layout? layout=None, Device? device=None, bool? pin_memory=None) -> Tensor
  variants: method

- func: new_zeros(Tensor self, int[] size, *, ScalarType? dtype=None, Layout? layout=None, Device? device=None, bool? pin_memory=None) -> Tensor
  variants: method

- func: new_ones(Tensor self, int[] size, *, ScalarType? dtype=None, Layout? layout=None, Device? device=None, bool? pin_memory=None) -> Tensor
  variants: method

# other overrides are to provide a more helpful error message that dtype is required
- func: _empty_affine_quantized(int[] size, *, ScalarType? dtype=None, Layout? layout=None, Device? device=None, bool? pin_memory=None, float scale=1, int zero_point=0, MemoryFormat? memory_format=contiguous_format) -> Tensor
  dispatch:
    CPU: empty_affine_quantized_other_backends_stub
    QuantizedCPU, QuantizedCUDA: empty_affine_quantized

# it's a factory function receiving a tensor argument, thus overriding explicitly
# other overrides are to provide a more helpful error message that dtype is required
- func: _empty_per_channel_affine_quantized(int[] size, *, Tensor scales, Tensor zero_points, int axis, ScalarType? dtype=None, Layout? layout=None, Device? device=None, bool? pin_memory=None, MemoryFormat? memory_format=contiguous_format) -> Tensor
  category_override: factory
  dispatch:
    CPU: empty_per_channel_affine_quantized_other_backends_stub
    QuantizedCPU, QuantizedCUDA: empty_per_channel_affine_quantized

- func: resize_(Tensor(a!) self, int[] size, *, MemoryFormat? memory_format=None) -> Tensor(a!)
  use_const_ref_for_mutable_tensors: True
  variants: method
  device_check: NoCheck
  device_guard: False
  dispatch:
    CPU, Meta: resize_
    CUDA: resize_cuda_
    QuantizedCPU: quantized_resize_cpu_

- func: empty_quantized(int[] size, Tensor qtensor, *, ScalarType? dtype=None, Layout? layout=None, Device? device=None, bool? pin_memory=None, MemoryFormat? memory_format=None) -> Tensor
  category_override: factory
  variants: function
  dispatch:
    QuantizedCPU, QuantizedCUDA: empty_quantized

- func: empty.out(int[] size, *, MemoryFormat? memory_format=None, Tensor(a!) out) -> Tensor(a!)
  device_check: NoCheck
  device_guard: False

- func: empty_like(Tensor self, *, ScalarType? dtype=None, Layout? layout=None, Device? device=None, bool? pin_memory=None, MemoryFormat? memory_format=None) -> Tensor
  device_check: NoCheck
  device_guard: False

- func: empty_strided(int[] size, int[] stride, *, ScalarType? dtype=None, Layout? layout=None, Device? device=None, bool? pin_memory=None) -> Tensor
  dispatch:
    CPU: empty_strided_cpu
    CUDA: empty_strided_cuda
    Meta: empty_strided_meta

- func: erf(Tensor self) -> Tensor
  device_check: NoCheck   # TensorIterator
  structured_delegate: erf.out
  variants: function, method

- func: erf_(Tensor(a!) self) -> Tensor(a!)
  device_check: NoCheck   # TensorIterator
  structured_delegate: erf.out
  variants: function, method

- func: erf.out(Tensor self, *, Tensor(a!) out) -> Tensor(a!)
  device_check: NoCheck   # TensorIterator
  structured: True
  structured_inherits: TensorIteratorBase
  dispatch:
    CPU, CUDA: erf_out

- func: erfc(Tensor self) -> Tensor
  device_check: NoCheck   # TensorIterator
  structured_delegate: erfc.out
  variants: function, method

- func: erfc_(Tensor(a!) self) -> Tensor(a!)
  device_check: NoCheck   # TensorIterator
  structured_delegate: erfc.out
  variants: function, method

- func: erfc.out(Tensor self, *, Tensor(a!) out) -> Tensor(a!)
  device_check: NoCheck   # TensorIterator
  structured: True
  structured_inherits: TensorIteratorBase
  dispatch:
    CPU, CUDA: erfc_out

- func: exp(Tensor self) -> Tensor
  device_check: NoCheck   # TensorIterator
  structured_delegate: exp.out
  variants: function, method

- func: exp_(Tensor(a!) self) -> Tensor(a!)
  device_check: NoCheck   # TensorIterator
  structured_delegate: exp.out
  variants: function, method

- func: exp.out(Tensor self, *, Tensor(a!) out) -> Tensor(a!)
  device_check: NoCheck   # TensorIterator
  structured: True
  structured_inherits: TensorIteratorBase
  dispatch:
    CPU, CUDA: exp_out

- func: exp2(Tensor self) -> Tensor
  structured_delegate: exp2.out
  variants: function, method

- func: exp2_(Tensor(a!) self) -> Tensor(a!)
  structured_delegate: exp2.out
  variants: function, method

- func: exp2.out(Tensor self, *, Tensor(a!) out) -> Tensor(a!)
  structured: True
  structured_inherits: TensorIteratorBase
  dispatch:
    CPU, CUDA: exp2_out

- func: expm1(Tensor self) -> Tensor
  device_check: NoCheck   # TensorIterator
  structured_delegate: expm1.out
  variants: function, method

- func: expm1_(Tensor(a!) self) -> Tensor(a!)
  device_check: NoCheck   # TensorIterator
  structured_delegate: expm1.out
  variants: function, method

- func: expm1.out(Tensor self, *, Tensor(a!) out) -> Tensor(a!)
  device_check: NoCheck   # TensorIterator
  structured: True
  structured_inherits: TensorIteratorBase
  dispatch:
    CPU, CUDA: expm1_out

- func: expand(Tensor(a) self, int[] size, *, bool implicit=False) -> Tensor(a)
  variants: method  # This is method-only to match the previous tensor API. In the future we could make this a function too.
  device_check: NoCheck
  device_guard: False
  dispatch:
    CompositeExplicitAutograd: expand

- func: expand_as(Tensor(a) self, Tensor other) -> Tensor(a)
  variants: method  # This is method-only to match the previous tensor API. In the future we could make this a function too.
  device_check: NoCheck
  device_guard: False

- func: eye(int n, *, ScalarType? dtype=None, Layout? layout=None, Device? device=None, bool? pin_memory=None) -> Tensor

- func: eye.m(int n, int m, *, ScalarType? dtype=None, Layout? layout=None, Device? device=None, bool? pin_memory=None) -> Tensor

- func: eye.out(int n, *, Tensor(a!) out) -> Tensor(a!)
  dispatch:
    CPU: eye_out_cpu
    CUDA: eye_out_cuda

- func: eye.m_out(int n, int m, *, Tensor(a!) out) -> Tensor(a!)
  dispatch:
    CPU: eye_out_cpu
    CUDA: eye_out_cuda

- func: flatten.using_ints(Tensor(a) self, int start_dim=0, int end_dim=-1) -> Tensor(a)
  variants: function, method

- func: flatten.named_out_dim(Tensor(a) self, int start_dim, int end_dim, Dimname out_dim) -> Tensor(a)
  variants: function, method

- func: flatten.using_names(Tensor(a) self, Dimname start_dim, Dimname end_dim, Dimname out_dim) -> Tensor(a)
  variants: function, method

- func: flatten.DimnameList(Tensor(a) self, Dimname[] dims, Dimname out_dim) -> Tensor(a)
  variants: function, method

- func: unflatten.int(Tensor(a) self, int dim, int[] sizes, Dimname[]? names=None) -> Tensor(a)
  variants: method

- func: unflatten.Dimname(Tensor(a) self, Dimname dim, int[] sizes, Dimname[] names) -> Tensor(a)
  variants: method

- func: fill_.Scalar(Tensor(a!) self, Scalar value) -> Tensor(a!)
  device_check: NoCheck   # TensorIterator
  variants: function, method
  dispatch:
    CPU, CUDA, QuantizedCPU, QuantizedCUDA: fill_
    Meta: fill_meta_

- func: fill_.Tensor(Tensor(a!) self, Tensor value) -> Tensor(a!)
  device_check: NoCheck   # TensorIterator
  variants: function, method
  dispatch:
    CPU, CUDA, QuantizedCPU, QuantizedCUDA: fill_
    Meta: fill_meta_

- func: floor(Tensor self) -> Tensor
  device_check: NoCheck   # TensorIterator
  structured_delegate: floor.out
  variants: function, method
  dispatch:
    CompositeExplicitAutograd: floor

- func: floor_(Tensor(a!) self) -> Tensor(a!)
  device_check: NoCheck   # TensorIterator
  structured_delegate: floor.out
  variants: function, method
  dispatch:
    CompositeExplicitAutograd: floor_

- func: floor.out(Tensor self, *, Tensor(a!) out) -> Tensor(a!)
  device_check: NoCheck   # TensorIterator
  structured: True
  structured_inherits: TensorIteratorBase
  dispatch:
    CPU, CUDA: floor_out

- func: floor_divide(Tensor self, Tensor other) -> Tensor
  device_check: NoCheck   # TensorIterator
  variants: function, method
  dispatch:
    CPU, CUDA: floor_divide
    SparseCPU, SparseCUDA: floor_divide_sparse

- func: floor_divide_.Tensor(Tensor(a!) self, Tensor other) -> Tensor(a!)
  device_check: NoCheck   # TensorIterator
  variants: method
  dispatch:
    CPU, CUDA: floor_divide_
    SparseCPU, SparseCUDA: floor_divide_sparse_

- func: floor_divide.out(Tensor self, Tensor other, *, Tensor(a!) out) -> Tensor(a!)
  device_check: NoCheck   # TensorIterator
  dispatch:
    CPU, CUDA: floor_divide_out
    SparseCPU, SparseCUDA: floor_divide_out_sparse_zerodim

- func: floor_divide.Scalar(Tensor self, Scalar other) -> Tensor
  device_check: NoCheck   # TensorIterator
  variants: function, method

- func: floor_divide_.Scalar(Tensor(a!) self, Scalar other) -> Tensor(a!)
  device_check: NoCheck   # TensorIterator
  variants: method

- func: frac(Tensor self) -> Tensor
  device_check: NoCheck   # TensorIterator
  structured_delegate: frac.out
  variants: function, method

- func: frac_(Tensor(a!) self) -> Tensor(a!)
  device_check: NoCheck   # TensorIterator
  structured_delegate: frac.out
  variants: function, method

- func: frac.out(Tensor self, *, Tensor(a!) out) -> Tensor(a!)
  device_check: NoCheck   # TensorIterator
  structured: True
  structured_inherits: TensorIteratorBase
  dispatch:
    CPU, CUDA: frac_out

- func: full.names(int[] size, Scalar fill_value, *, Dimname[]? names, ScalarType? dtype=None, Layout? layout=None, Device? device=None, bool? pin_memory=None) -> Tensor
  device_check: NoCheck
  device_guard: False

- func: full(int[] size, Scalar fill_value, *, ScalarType? dtype=None, Layout? layout=None, Device? device=None, bool? pin_memory=None) -> Tensor

- func: full.out(int[] size, Scalar fill_value, *, Tensor(a!) out) -> Tensor(a!)

- func: full_like(Tensor self, Scalar fill_value, *, ScalarType? dtype=None, Layout? layout=None, Device? device=None, bool? pin_memory=None, MemoryFormat? memory_format=None) -> Tensor

- func: from_file(str filename, bool? shared=None, int? size=0, *, ScalarType? dtype=None, Layout? layout=None, Device? device=None, bool? pin_memory=None) -> Tensor
  dispatch:
    CPU: from_file

- func: gcd.out(Tensor self, Tensor other, *, Tensor(a!) out) -> Tensor(a!)
  structured: True
  structured_inherits: TensorIteratorBase
  dispatch:
    CPU, CUDA: gcd_out

- func: gcd(Tensor self, Tensor other) -> Tensor
  structured_delegate: gcd.out
  variants: function, method

- func: gcd_(Tensor(a!) self, Tensor other) -> Tensor(a!)
  structured_delegate: gcd.out
  variants: function, method

- func: lcm.out(Tensor self, Tensor other, *, Tensor(a!) out) -> Tensor(a!)
  structured: True
  structured_inherits: TensorIteratorBase
  dispatch:
    CPU, CUDA: lcm_out

- func: lcm(Tensor self, Tensor other) -> Tensor
  structured_delegate: lcm.out
  variants: function, method

- func: lcm_(Tensor(a!) self, Tensor other) -> Tensor(a!)
  structured_delegate: lcm.out
  variants: function, method

# NOTE [ grid_sampler Native Functions ]
# `grid_sampler` does all the shape checking and then dispatches to one of
# `cudnn_grid_sampler`, `grid_sampler_2d`, or `grid_sampler_3d`, each of which
# has the corresponding backward defined as native functions as well. Therefore,
# in these functions and their backwards, no more shape checking is done.
#
# There is also _grid_sampler_2d_backward_cpu_fallback which is an
# implementation detail of grid_sampler_2d and is only exposed here for testing
# purposes.
#
# Additionally, arguments `padding_mode` and `interpolation_mode` are cast to
# enums defined in `native/GridSampler.h`. `cudnn_grid_sampler` doesn't take in
# `interpolation_mode` because it only supports Bilinear interpolation mode.
# Nor does it take in `align_corners` because it only supports the mode
# `align_corners = True`.
- func: grid_sampler(Tensor input, Tensor grid, int interpolation_mode, int padding_mode, bool align_corners) -> Tensor

- func: grid_sampler_2d(Tensor input, Tensor grid, int interpolation_mode, int padding_mode, bool align_corners) -> Tensor
  dispatch:
    CPU: grid_sampler_2d_cpu
    CUDA: grid_sampler_2d_cuda

- func: grid_sampler_2d_backward(Tensor grad_output, Tensor input, Tensor grid, int interpolation_mode, int padding_mode, bool align_corners) -> (Tensor, Tensor)
  dispatch:
    CPU: grid_sampler_2d_backward_cpu
    CUDA: grid_sampler_2d_backward_cuda

# See NOTE [ grid_sample CPU fallback ]
- func: _grid_sampler_2d_cpu_fallback(Tensor input, Tensor grid, int interpolation_mode, int padding_mode, bool align_corners) -> Tensor
  dispatch:
    CompositeExplicitAutograd: _grid_sampler_2d_cpu_fallback

- func: _grid_sampler_2d_cpu_fallback_backward(Tensor grad_output, Tensor input, Tensor grid, int interpolation_mode, int padding_mode, bool align_corners) -> (Tensor, Tensor)

- func: grid_sampler_3d(Tensor input, Tensor grid, int interpolation_mode, int padding_mode, bool align_corners) -> Tensor
  dispatch:
    CPU: grid_sampler_3d_cpu
    CUDA: grid_sampler_3d_cuda

- func: grid_sampler_3d_backward(Tensor grad_output, Tensor input, Tensor grid, int interpolation_mode, int padding_mode, bool align_corners) -> (Tensor, Tensor)
  dispatch:
    CPU: grid_sampler_3d_backward_cpu
    CUDA: grid_sampler_3d_backward_cuda

- func: hann_window(int window_length, *, ScalarType? dtype=None, Layout? layout=None, Device? device=None, bool? pin_memory=None) -> Tensor

- func: hann_window.periodic(int window_length, bool periodic, *, ScalarType? dtype=None, Layout? layout=None, Device? device=None, bool? pin_memory=None) -> Tensor

- func: hamming_window(int window_length, *, ScalarType? dtype=None, Layout? layout=None, Device? device=None, bool? pin_memory=None) -> Tensor

- func: hamming_window.periodic(int window_length, bool periodic, *, ScalarType? dtype=None, Layout? layout=None, Device? device=None, bool? pin_memory=None) -> Tensor

- func: hamming_window.periodic_alpha(int window_length, bool periodic, float alpha, *, ScalarType? dtype=None, Layout? layout=None, Device? device=None, bool? pin_memory=None) -> Tensor

- func: hamming_window.periodic_alpha_beta(int window_length, bool periodic, float alpha, float beta, *, ScalarType? dtype=None, Layout? layout=None, Device? device=None, bool? pin_memory=None) -> Tensor

- func: kaiser_window(int window_length, *, ScalarType? dtype=None, Layout? layout=None, Device? device=None, bool? pin_memory=None) -> Tensor

- func: kaiser_window.periodic(int window_length, bool periodic, *, ScalarType? dtype=None, Layout? layout=None, Device? device=None, bool? pin_memory=None) -> Tensor

- func: kaiser_window.beta(int window_length, bool periodic, float beta, *, ScalarType? dtype=None, Layout? layout=None, Device? device=None, bool? pin_memory=None) -> Tensor

- func: hinge_embedding_loss(Tensor self, Tensor target, float margin=1.0, int reduction=Mean) -> Tensor

- func: group_norm(Tensor input, int num_groups, Tensor? weight=None, Tensor? bias=None, float eps=1e-05, bool cudnn_enabled=True) -> Tensor

- func: native_group_norm(Tensor input, Tensor? weight, Tensor? bias, int N, int C, int HxW, int group, float eps) -> (Tensor, Tensor, Tensor)
  dispatch:
    CPU, CUDA: native_group_norm
    CompositeImplicitAutograd: math_group_norm

- func: native_group_norm_backward(Tensor grad_out, Tensor input, Tensor mean, Tensor rstd, Tensor? weight, int N, int C, int HxW, int group, bool[3] output_mask) -> (Tensor, Tensor, Tensor)
  dispatch:
    CPU, CUDA: native_group_norm_backward

# Real to complex forward FFT
- func: _fft_r2c(Tensor self, int[] dim, int normalization, bool onesided) -> Tensor
  variants: function
  dispatch:
    CPU: _fft_r2c_mkl
    CUDA: _fft_r2c_cufft

- func: _fft_r2c.out(Tensor self, int[] dim, int normalization, bool onesided, *, Tensor(a!) out) -> Tensor(a!)
  use_const_ref_for_mutable_tensors: True
  variants: function
  dispatch:
    CPU: _fft_r2c_mkl_out
    CUDA: _fft_r2c_cufft_out

# Complex to real inverse FFT
- func: _fft_c2r(Tensor self, int[] dim, int normalization, int last_dim_size) -> Tensor
  variants: function
  dispatch:
    CPU: _fft_c2r_mkl
    CUDA: _fft_c2r_cufft

- func: _fft_c2r.out(Tensor self, int[] dim, int normalization, int last_dim_size, *, Tensor(a!) out) -> Tensor(a!)
  use_const_ref_for_mutable_tensors: True
  variants: function
  dispatch:
    CPU: _fft_c2r_mkl_out
    CUDA: _fft_c2r_cufft_out

# Standard complex to complex FFT (forward or backward)
- func: _fft_c2c(Tensor self, int[] dim, int normalization, bool forward) -> Tensor
  variants: function
  dispatch:
    CPU: _fft_c2c_mkl
    CUDA: _fft_c2c_cufft

- func: _fft_c2c.out(Tensor self, int[] dim, int normalization, bool forward, *, Tensor(a!) out) -> Tensor(a!)
  use_const_ref_for_mutable_tensors: True
  variants: function
  dispatch:
    CPU: _fft_c2c_mkl_out
    CUDA: _fft_c2c_cufft_out

- func: _cufft_get_plan_cache_size(int device_index) -> int

- func: _cufft_get_plan_cache_max_size(int device_index) -> int

- func: _cufft_set_plan_cache_max_size(int device_index, int max_size) -> ()

- func: _cufft_clear_plan_cache(int device_index) -> ()

- func: index.Tensor(Tensor self, Tensor?[] indices) -> Tensor
  device_check: NoCheck   # TensorIterator
  variants: function, method
  dispatch:
    CPU, CUDA: index
    QuantizedCPU: quantized_index
  # NB: This function is special-cased in tools/autograd/gen_variable_type.py
  # NB: The following functions are declared in aten/src/ATen/templates/TensorBody.h and defined in aten/src/ATen/TensorIndexing.cpp:
  # - Tensor Tensor::index(ArrayRef<TensorIndex> indices)
  # - Tensor Tensor::index(std::initializer_list<TensorIndex> indices)

- func: index_copy_(Tensor(a!) self, int dim, Tensor index, Tensor source) -> Tensor(a!)
  variants: method
  dispatch:
    CompositeExplicitAutograd: index_copy_

- func: index_copy(Tensor self, int dim, Tensor index, Tensor source) -> Tensor
  variants: function, method

- func: index_copy_.dimname(Tensor(a!) self, Dimname dim, Tensor index, Tensor source) -> Tensor(a!)
  variants: method

- func: index_copy.dimname(Tensor self, Dimname dim, Tensor index, Tensor source) -> Tensor
  variants: function, method

- func: index_put_(Tensor(a!) self, Tensor?[] indices, Tensor values, bool accumulate=False) -> Tensor(a!)
  device_check: NoCheck   # delegate to _index_put_impl_, which leverages TensorIterator
  variants: function, method
  dispatch:
    CompositeExplicitAutograd: index_put_
  # NB: The following functions are declared in aten/src/ATen/templates/TensorBody.h and defined in aten/src/ATen/TensorIndexing.cpp:
  # - Tensor & Tensor::index_put_(ArrayRef<TensorIndex> indices, Tensor const & rhs)
  # - Tensor & Tensor::index_put_(ArrayRef<TensorIndex> indices, Scalar v)
  # - Tensor & Tensor::index_put_(std::initializer_list<TensorIndex> indices, Tensor const & rhs)
  # - Tensor & Tensor::index_put_(std::initializer_list<TensorIndex> indices, Scalar v)

- func: index_put(Tensor self, Tensor?[] indices, Tensor values, bool accumulate=False) -> Tensor
  device_check: NoCheck   # delegate to _index_put_impl_ after clone, which leverages TensorIterator
  variants: function, method

- func: _index_put_impl_(Tensor(a!) self, Tensor?[] indices, Tensor values, bool accumulate=False, bool unsafe=False) -> Tensor(a!)
  device_check: NoCheck   # TensorIterator
  variants: function
  dispatch:
    CPU, CUDA: _index_put_impl_

- func: instance_norm(Tensor input, Tensor? weight, Tensor? bias, Tensor? running_mean, Tensor? running_var, bool use_input_stats, float momentum, float eps, bool cudnn_enabled) -> Tensor
  variants: function

- func: inverse(Tensor self) -> Tensor
  variants: function, method
  dispatch:
    CompositeExplicitAutograd: inverse

- func: inverse.out(Tensor self, *, Tensor(a!) out) -> Tensor(a!)
  dispatch:
    CompositeExplicitAutograd: inverse_out

- func: _inverse_helper(Tensor self) -> Tensor
  variants: function
  dispatch:
    CPU: _inverse_helper_cpu
    CUDA: _inverse_helper_cuda

- func: isclose(Tensor self, Tensor other, float rtol=1e-05, float atol=1e-08, bool equal_nan=False) -> Tensor
  variants: function, method

- func: isin.Tensor_Tensor_out(Tensor elements, Tensor test_elements, *, bool assume_unique=False, bool invert=False, Tensor(a!) out) -> Tensor(a!)
  variants: function
  structured: True
  dispatch:
    CPU, CUDA: isin_Tensor_Tensor_out

- func: isin.Tensor_Tensor(Tensor elements, Tensor test_elements, *, bool assume_unique=False, bool invert=False) -> Tensor
  variants: function
  structured_delegate: isin.Tensor_Tensor_out

- func: isin.Tensor_Scalar_out(Tensor elements, Scalar test_element, *, bool assume_unique=False, bool invert=False, Tensor(a!) out) -> Tensor(a!)
  variants: function
  structured: True
  dispatch:
    CPU, CUDA: isin_Tensor_Scalar_out

- func: isin.Tensor_Scalar(Tensor elements, Scalar test_element, *, bool assume_unique=False, bool invert=False) -> Tensor
  variants: function
  structured_delegate: isin.Tensor_Scalar_out

- func: isin.Scalar_Tensor_out(Scalar element, Tensor test_elements, *, bool assume_unique=False, bool invert=False, Tensor(a!) out) -> Tensor(a!)
  variants: function
  structured: True
  dispatch:
    CPU, CUDA: isin_Scalar_Tensor_out

- func: isin.Scalar_Tensor(Scalar element, Tensor test_elements, *, bool assume_unique=False, bool invert=False) -> Tensor
  variants: function
  structured_delegate: isin.Scalar_Tensor_out

- func: isnan(Tensor self) -> Tensor
  variants: function, method
  device_check: NoCheck
  device_guard: False
  dispatch:
    CPU, CUDA: isnan
    SparseCPU, SparseCUDA: isnan_sparse

- func: is_distributed(Tensor self) -> bool
  variants: function, method
  device_check: NoCheck
  device_guard: False

- func: is_floating_point(Tensor self) -> bool
  variants: function, method
  device_check: NoCheck
  device_guard: False
  manual_cpp_binding: True

- func: is_complex(Tensor self) -> bool
  variants: function, method
  device_check: NoCheck
  device_guard: False
  manual_cpp_binding: True

- func: is_conj(Tensor self) -> bool
  variants: function, method
  device_guard: False
  manual_cpp_binding: True

- func: is_neg(Tensor self) -> bool
  variants: function, method
  device_guard: False
  manual_cpp_binding: True

- func: isreal(Tensor self) -> Tensor
  variants: function, method

- func: is_nonzero(Tensor self) -> bool
  variants: function, method
  device_check: NoCheck
  device_guard: False

- func: is_same_size(Tensor self, Tensor other) -> bool
  variants: function, method
  device_check: NoCheck
  device_guard: False

- func: is_signed(Tensor self) -> bool
  variants: function, method
  device_check: NoCheck
  device_guard: False
  manual_cpp_binding: True

- func: is_inference(Tensor self) -> bool
  variants: function, method
  device_check: NoCheck
  device_guard: False
  manual_cpp_binding: True

- func: kl_div(Tensor self, Tensor target, int reduction=Mean, *, bool log_target=False) -> Tensor
  dispatch:
    CompositeExplicitAutograd: kl_div

- func: kl_div_backward(Tensor grad_output, Tensor self, Tensor target, int reduction=Mean, *, bool log_target=False) -> Tensor
  dispatch:
    CPU: kl_div_backward_cpu
    CUDA: kl_div_backward_cuda

- func: kron(Tensor self, Tensor other) -> Tensor
  variants: function, method

- func: kron.out(Tensor self, Tensor other, *, Tensor(a!) out) -> Tensor(a!)

- func: kthvalue(Tensor self, int k, int dim=-1, bool keepdim=False) -> (Tensor values, Tensor indices)
  variants: function, method
  dispatch:
    CompositeExplicitAutograd: kthvalue

- func: kthvalue.values(Tensor self, int k, int dim=-1, bool keepdim=False, *, Tensor(a!) values, Tensor(b!) indices) -> (Tensor(a!) values, Tensor(b!) indices)
  dispatch:
    CPU: kthvalue_out_cpu
    CUDA: kthvalue_out_cuda

- func: kthvalue.dimname(Tensor self, int k, Dimname dim, bool keepdim=False) -> (Tensor values, Tensor indices)
  variants: function, method

- func: kthvalue.dimname_out(Tensor self, int k, Dimname dim, bool keepdim=False, *, Tensor(a!) values, Tensor(b!) indices) -> (Tensor(a!) values, Tensor(b!) indices)

- func: layer_norm(Tensor input, int[] normalized_shape, Tensor? weight=None, Tensor? bias=None, float eps=1e-05, bool cudnn_enable=True) -> Tensor

- func: native_layer_norm(Tensor input, int[] normalized_shape, Tensor? weight, Tensor? bias, float eps) -> (Tensor, Tensor, Tensor)
  dispatch:
    CPU: layer_norm_cpu
    CUDA: layer_norm_cuda
    CompositeImplicitAutograd: math_native_layer_norm

- func: native_layer_norm_backward(Tensor grad_out, Tensor input, int[] normalized_shape, Tensor mean, Tensor rstd, Tensor? weight, Tensor? bias, bool[3] output_mask) -> (Tensor, Tensor, Tensor)
  dispatch:
    CPU: layer_norm_backward_cpu
    CUDA: layer_norm_backward_cuda

- func: nan_to_num(Tensor self, float? nan=None, float? posinf=None, float? neginf=None) -> Tensor
  variants: function, method
  dispatch:
    CompositeExplicitAutograd: nan_to_num

- func: nan_to_num_(Tensor(a!) self, float? nan=None, float? posinf=None, float? neginf=None) -> Tensor(a!)
  variants: function, method
  dispatch:
    CompositeExplicitAutograd: nan_to_num_

- func: nan_to_num.out(Tensor self, float? nan=None, float? posinf=None, float? neginf=None, *, Tensor(a!) out) -> Tensor(a!)
  dispatch:
    CPU, CUDA: nan_to_num_out

- func: linear(Tensor input, Tensor weight, Tensor? bias=None) -> Tensor
  python_module: nn

- func: mkldnn_linear(Tensor self, Tensor weight, Tensor? bias=None) -> Tensor
  python_module: nn
  dispatch:
    MkldnnCPU: mkldnn_linear

- func: mkldnn_linear_backward_input(int[] input_size, Tensor grad_output, Tensor weight) -> Tensor
  dispatch:
    MkldnnCPU: mkldnn_linear_backward_input

- func: mkldnn_linear_backward_weights(Tensor grad_output, Tensor input, Tensor weight, bool bias_defined) -> (Tensor, Tensor)
  dispatch:
    MkldnnCPU: mkldnn_linear_backward_weights

- func: mkldnn_linear_backward(Tensor self, Tensor grad_output, Tensor weight, bool[3] output_mask) -> (Tensor, Tensor, Tensor)
  dispatch:
    MkldnnCPU: mkldnn_linear_backward

- func: fbgemm_linear_int8_weight_fp32_activation(Tensor input, Tensor weight, Tensor packed, Tensor col_offsets, Scalar weight_scale, Scalar weight_zero_point, Tensor bias) -> Tensor

- func: fbgemm_linear_int8_weight(Tensor input, Tensor weight, Tensor packed, Tensor col_offsets, Scalar weight_scale, Scalar weight_zero_point, Tensor bias) -> Tensor

- func: fbgemm_linear_quantize_weight(Tensor input) -> (Tensor, Tensor, float, int)

- func: fbgemm_pack_gemm_matrix_fp16(Tensor input) -> Tensor

- func: fbgemm_linear_fp16_weight_fp32_activation(Tensor input, Tensor packed_weight, Tensor bias) -> Tensor

- func: fbgemm_linear_fp16_weight(Tensor input, Tensor packed_weight, Tensor bias) -> Tensor

- func: fbgemm_pack_quantized_matrix(Tensor input) -> Tensor

- func: fbgemm_pack_quantized_matrix.KN(Tensor input, int K, int N) -> Tensor

- func: ldexp.Tensor(Tensor self, Tensor other) -> Tensor
  variants: function, method

- func: ldexp_(Tensor(a!) self, Tensor other) -> Tensor(a!)
  use_const_ref_for_mutable_tensors: True
  variants: function, method

- func: ldexp.out(Tensor self, Tensor other, *, Tensor(a!) out) -> Tensor(a!)
  use_const_ref_for_mutable_tensors: True

- func: linspace(Scalar start, Scalar end, int? steps=None, *, ScalarType? dtype=None, Layout? layout=None, Device? device=None, bool? pin_memory=None) -> Tensor

- func: linspace.out(Scalar start, Scalar end, int? steps=None, *, Tensor(a!) out) -> Tensor(a!)
  dispatch:
    CPU: linspace_cpu_out
    CUDA: linspace_cuda_out

- func: log(Tensor self) -> Tensor
  device_check: NoCheck   # TensorIterator
  structured_delegate: log.out
  variants: function, method

- func: log_(Tensor(a!) self) -> Tensor(a!)
  device_check: NoCheck   # TensorIterator
  structured_delegate: log.out
  variants: function, method

- func: log.out(Tensor self, *, Tensor(a!) out) -> Tensor(a!)
  device_check: NoCheck   # TensorIterator
  structured: True
  structured_inherits: TensorIteratorBase
  dispatch:
    CPU, CUDA: log_out

- func: log10(Tensor self) -> Tensor
  device_check: NoCheck   # TensorIterator
  structured_delegate: log10.out
  variants: function, method

- func: log10_(Tensor(a!) self) -> Tensor(a!)
  device_check: NoCheck   # TensorIterator
  structured_delegate: log10.out
  variants: function, method

- func: log10.out(Tensor self, *, Tensor(a!) out) -> Tensor(a!)
  device_check: NoCheck   # TensorIterator
  structured: True
  structured_inherits: TensorIteratorBase
  dispatch:
    CPU, CUDA: log10_out

- func: log1p(Tensor self) -> Tensor
  device_check: NoCheck   # TensorIterator
  structured_delegate: log1p.out
  variants: function, method
  dispatch:
    SparseCPU, SparseCUDA: log1p_sparse

- func: log1p_(Tensor(a!) self) -> Tensor(a!)
  device_check: NoCheck   # TensorIterator
  structured_delegate: log1p.out
  variants: function, method
  dispatch:
    SparseCPU, SparseCUDA: log1p_sparse_

- func: log1p.out(Tensor self, *, Tensor(a!) out) -> Tensor(a!)
  device_check: NoCheck   # TensorIterator
  structured: True
  structured_inherits: TensorIteratorBase
  dispatch:
    CPU, CUDA: log1p_out
    SparseCPU, SparseCUDA: log1p_out_sparse

- func: log2(Tensor self) -> Tensor
  device_check: NoCheck   # TensorIterator
  structured_delegate: log2.out
  variants: function, method

- func: log2_(Tensor(a!) self) -> Tensor(a!)
  device_check: NoCheck   # TensorIterator
  structured_delegate: log2.out
  variants: function, method

- func: log2.out(Tensor self, *, Tensor(a!) out) -> Tensor(a!)
  device_check: NoCheck   # TensorIterator
  structured: True
  structured_inherits: TensorIteratorBase
  dispatch:
    CPU, CUDA: log2_out

- func: logaddexp.out(Tensor self, Tensor other, *, Tensor(a!) out) -> Tensor(a!)
  structured: True
  structured_inherits: TensorIteratorBase
  dispatch:
    CPU, CUDA: logaddexp_out

- func: logaddexp(Tensor self, Tensor other) -> Tensor
  variants: method, function
  structured_delegate: logaddexp.out
  dispatch:
    CompositeExplicitAutograd: logaddexp

- func: logaddexp2.out(Tensor self, Tensor other, *, Tensor(a!) out) -> Tensor(a!)
  structured: True
  structured_inherits: TensorIteratorBase
  dispatch:
    CPU, CUDA: logaddexp2_out

- func: logaddexp2(Tensor self, Tensor other) -> Tensor
  variants: method, function
  structured_delegate: logaddexp2.out
  dispatch:
    CompositeExplicitAutograd: logaddexp2

- func: xlogy.Tensor(Tensor self, Tensor other) -> Tensor
  device_check: NoCheck   # TensorIterator
  structured_delegate: xlogy.OutTensor
  variants: function, method

- func: xlogy.Scalar_Self(Scalar self, Tensor other) -> Tensor
  device_check: NoCheck   # TensorIterator
  variants: function
  dispatch:
    CompositeExplicitAutograd: xlogy

- func: xlogy.Scalar_Other(Tensor self, Scalar other) -> Tensor
  device_check: NoCheck   # TensorIterator
  variants: function, method
  dispatch:
    CompositeExplicitAutograd: xlogy

# xlogy: inplace variant
- func: xlogy_.Tensor(Tensor(a!) self, Tensor other) -> Tensor(a!)
  device_check: NoCheck   # TensorIterator
  variants: function, method
  structured_delegate: xlogy.OutTensor

- func: xlogy_.Scalar_Other(Tensor(a!) self, Scalar other) -> Tensor(a!)
  device_check: NoCheck   # TensorIterator
  variants: function, method
  dispatch:
    CompositeExplicitAutograd: xlogy_

# xlogy: out variant
- func: xlogy.OutTensor(Tensor self, Tensor other, *, Tensor(a!) out) -> Tensor(a!)
  device_check: NoCheck   # TensorIterator
  structured: True
  structured_inherits: TensorIteratorBase
  variants: function
  dispatch:
    CPU, CUDA: xlogy_out

- func: xlogy.OutScalar_Self(Scalar self, Tensor other, *, Tensor(a!) out) -> Tensor(a!)
  device_check: NoCheck   # TensorIterator
  variants: function
  dispatch:
    CompositeExplicitAutograd: xlogy_out

- func: xlogy.OutScalar_Other(Tensor self, Scalar other, *, Tensor(a!) out) -> Tensor(a!)
  device_check: NoCheck   # TensorIterator
  variants: function
  dispatch:
    CompositeExplicitAutograd: xlogy_out

- func: logdet(Tensor self) -> Tensor
  variants: function, method
  dispatch:
    CompositeExplicitAutograd: logdet

- func: logspace(Scalar start, Scalar end, int? steps=None, float base=10.0, *, ScalarType? dtype=None, Layout? layout=None, Device? device=None, bool? pin_memory=None) -> Tensor

- func: logspace.out(Scalar start, Scalar end, int? steps=None, float base=10.0, *, Tensor(a!) out) -> Tensor(a!)
  dispatch:
    CPU: logspace_cpu_out
    CUDA: logspace_cuda_out

# log_softmax allows positional dtype, unlike most operators, because kwonly is BC-breaking when loading jit models.
- func: log_softmax.int(Tensor self, int dim, ScalarType? dtype=None) -> Tensor
  variants: function, method

- func: log_softmax.Dimname(Tensor self, Dimname dim, *, ScalarType? dtype=None) -> Tensor
  variants: function, method

- func: _log_softmax(Tensor self, int dim, bool half_to_float) -> Tensor
  structured_delegate: _log_softmax.out

- func: _log_softmax.out(Tensor self, int dim, bool half_to_float, *, Tensor(a!) out) -> Tensor(a!)
  structured: True
  dispatch:
    CPU: log_softmax_cpu_out
    CUDA: log_softmax_cuda_out

- func: _log_softmax_backward_data(Tensor grad_output, Tensor output, int dim, Tensor self) -> Tensor
  structured_delegate: _log_softmax_backward_data.out

- func: _log_softmax_backward_data.out(Tensor grad_output, Tensor output, int dim, Tensor self, *, Tensor(a!) out) -> Tensor(a!)
  structured: True
  dispatch:
    CPU: log_softmax_backward_cpu_out
    CUDA: log_softmax_backward_cuda_out

- func: _logcumsumexp(Tensor self, int dim) -> Tensor
  dispatch:
    CPU: _logcumsumexp_cpu
    CUDA: _logcumsumexp_cuda

- func: _logcumsumexp.out(Tensor self, int dim, *, Tensor(a!) out) -> Tensor(a!)
  dispatch:
    CPU: _logcumsumexp_out_cpu
    CUDA: _logcumsumexp_out_cuda

- func: logcumsumexp(Tensor self, int dim) -> Tensor
  variants: function, method
  dispatch:
    CompositeExplicitAutograd: logcumsumexp

- func: logcumsumexp.out(Tensor self, int dim, *, Tensor(a!) out) -> Tensor(a!)
  dispatch:
    CompositeExplicitAutograd: logcumsumexp_out

- func: logcumsumexp.dimname(Tensor self, Dimname dim) -> Tensor
  variants: function, method

- func: logcumsumexp.dimname_out(Tensor self, Dimname dim, *, Tensor(a!) out) -> Tensor(a!)

- func: logsumexp(Tensor self, int[1] dim, bool keepdim=False) -> Tensor
  device_check: NoCheck   # TensorIterator
  variants: function, method
  dispatch:
    CompositeExplicitAutograd: logsumexp

- func: logsumexp.out(Tensor self, int[1] dim, bool keepdim=False, *, Tensor(a!) out) -> Tensor(a!)
  device_check: NoCheck   # TensorIterator
  dispatch:
    CompositeExplicitAutograd: logsumexp_out

- func: logsumexp.names(Tensor self, Dimname[1] dim, bool keepdim=False) -> Tensor
  device_check: NoCheck   # TensorIterator
  variants: function, method

- func: logsumexp.names_out(Tensor self, Dimname[1] dim, bool keepdim=False, *, Tensor(a!) out) -> Tensor(a!)
  device_check: NoCheck   # TensorIterator

- func: margin_ranking_loss(Tensor input1, Tensor input2, Tensor target, float margin=0.0, int reduction=Mean) -> Tensor

- func: matmul(Tensor self, Tensor other) -> Tensor
  variants: function, method

- func: matmul.out(Tensor self, Tensor other, *, Tensor(a!) out) -> Tensor(a!)

- func: matrix_rank.tol(Tensor self, float tol, bool symmetric=False) -> Tensor

- func: matrix_rank(Tensor self, bool symmetric=False) -> Tensor

# Alias to linalg.matrix_power
- func: matrix_power(Tensor self, int n) -> Tensor
  variants: function, method

# Alias to linalg.matrix_power
- func: matrix_power.out(Tensor self, int n, *, Tensor(a!) out) -> Tensor(a!)

- func: matrix_exp(Tensor self) -> Tensor
  variants: function, method
  dispatch:
    CPU, CUDA: matrix_exp

- func: matrix_exp_backward(Tensor self, Tensor grad) -> Tensor

# DEPRECATED: Use torch.aminmax instead
- func: _aminmax(Tensor self) -> (Tensor, Tensor)
  dispatch:
    CPU, CUDA: _aminmax_all

# DEPRECATED: Use torch.aminmax instead
- func: _aminmax.dim(Tensor self, int dim, bool keepdim=False) -> (Tensor, Tensor)
  dispatch:
    CPU, CUDA: _aminmax

- func: aminmax(Tensor self, *, int? dim=None, bool keepdim=False) -> (Tensor min, Tensor max)
  device_check: NoCheck   # TensorIterator
  structured_delegate: aminmax.out
  variants: function, method

- func: aminmax.out(Tensor self, *, int? dim=None, bool keepdim=False, Tensor(a!) min, Tensor(b!) max) -> (Tensor(a!) min, Tensor(b!) max)
  device_check: NoCheck   # TensorIterator
  structured: True
  dispatch:
    CPU, CUDA: aminmax_out

- func: _compute_linear_combination(Tensor input, Tensor coefficients) -> Tensor
  dispatch:
    CPU, CUDA: _compute_linear_combination

- func: _compute_linear_combination.out(Tensor input, Tensor coefficients, *, Tensor(a!) out) -> Tensor(a!)
  dispatch:
    CPU, CUDA: _compute_linear_combination_out

- func: max.dim(Tensor self, int dim, bool keepdim=False) -> (Tensor values, Tensor indices)
  device_check: NoCheck   # TensorIterator
  variants: function, method
  dispatch:
    CPU, CUDA, QuantizedCPU, QuantizedCUDA: max

- func: max.dim_max(Tensor self, int dim, bool keepdim=False, *, Tensor(a!) max, Tensor(b!) max_values) -> (Tensor(a!) values, Tensor(b!) indices)
  device_check: NoCheck   # TensorIterator
  dispatch:
    CPU, CUDA: max_out

- func: max.names_dim(Tensor self, Dimname dim, bool keepdim=False) -> (Tensor values, Tensor indices)
  device_check: NoCheck   # TensorIterator
  variants: function, method

- func: max.names_dim_max(Tensor self, Dimname dim, bool keepdim=False, *, Tensor(a!) max, Tensor(b!) max_values) -> (Tensor(a!) values, Tensor(b!) indices)
  device_check: NoCheck   # TensorIterator

- func: value_selecting_reduction_backward(Tensor grad, int dim, Tensor indices, int[] sizes, bool keepdim) -> Tensor
  variants: function
  device_check: NoCheck
  device_guard: False

- func: amax(Tensor self, int[1] dim=[], bool keepdim=False) -> Tensor
  variants: function, method
  dispatch:
    CompositeExplicitAutograd: amax

- func: amax.out(Tensor self, int[1] dim=[], bool keepdim=False, *, Tensor(a!) out) -> Tensor(a!)
  dispatch:
    CPU, CUDA: amax_out

# Return: (Tensor output, Tensor indices)
- func: max_pool1d_with_indices(Tensor self, int[1] kernel_size, int[1] stride=[], int[1] padding=0, int[1] dilation=1, bool ceil_mode=False) -> (Tensor, Tensor)

- func: max_pool1d(Tensor self, int[1] kernel_size, int[1] stride=[], int[1] padding=0, int[1] dilation=1, bool ceil_mode=False) -> Tensor

- func: max_pool2d(Tensor self, int[2] kernel_size, int[2] stride=[], int[2] padding=0, int[2] dilation=1, bool ceil_mode=False) -> Tensor

- func: mkldnn_max_pool2d(Tensor self, int[2] kernel_size, int[2] stride=[], int[2] padding=0, int[2] dilation=1, bool ceil_mode=False) -> Tensor
  dispatch:
    MkldnnCPU: mkldnn_max_pool2d

- func: mkldnn_max_pool2d_backward(Tensor grad_output, Tensor output, Tensor input, int[2] kernel_size, int[2] stride=[], int[2] padding=0, int[2] dilation=1, bool ceil_mode=False) -> Tensor
  dispatch:
    MkldnnCPU: mkldnn_max_pool2d_backward

- func: mkldnn_max_pool3d(Tensor self, int[3] kernel_size, int[3] stride=[], int[3] padding=0, int[3] dilation=1, bool ceil_mode=False) -> Tensor
  dispatch:
    MkldnnCPU: mkldnn_max_pool3d

- func: mkldnn_max_pool3d_backward(Tensor grad_output, Tensor output, Tensor input, int[3] kernel_size, int[3] stride=[], int[3] padding=0, int[3] dilation=1, bool ceil_mode=False) -> Tensor
  dispatch:
    MkldnnCPU: mkldnn_max_pool3d_backward

- func: quantized_max_pool1d(Tensor self, int[1] kernel_size, int[1] stride=[], int[1] padding=0, int[1] dilation=1, bool ceil_mode=False) -> Tensor
  dispatch:
    QuantizedCPU: quantized_max_pool1d

- func: quantized_max_pool2d(Tensor self, int[2] kernel_size, int[2] stride=[], int[2] padding=0, int[2] dilation=1, bool ceil_mode=False) -> Tensor
  dispatch:
    QuantizedCPU: quantized_max_pool2d

- func: max_pool3d(Tensor self, int[3] kernel_size, int[3] stride=[], int[3] padding=0, int[3] dilation=1, bool ceil_mode=False) -> Tensor

# The CPU and GPU dispatch variants are named weirdly here because otherwise there
# are namespacing issues in C++
- func: mean(Tensor self, *, ScalarType? dtype=None) -> Tensor
  device_check: NoCheck   # TensorIterator
  variants: function, method
  dispatch:
    CPU, CUDA: mean_cpu_gpu
    QuantizedCPU: mean_quantized_cpu

- func: mean.dim(Tensor self, int[1] dim, bool keepdim=False, *, ScalarType? dtype=None) -> Tensor
  structured_delegate: mean.out
  device_check: NoCheck   # TensorIterator
  variants: function, method
  dispatch:
    QuantizedCPU: mean_quantized_cpu

- func: mean.out(Tensor self, int[1] dim, bool keepdim=False, *, ScalarType? dtype=None, Tensor(a!) out) -> Tensor(a!)
  structured: True
  device_check: NoCheck   # TensorIterator
  dispatch:
    CPU, CUDA: mean_out
    QuantizedCPU: mean_out_quantized_cpu

- func: mean.names_dim(Tensor self, Dimname[1] dim, bool keepdim=False, *, ScalarType? dtype=None) -> Tensor
  device_check: NoCheck   # TensorIterator
  variants: function, method

- func: mean.names_out(Tensor self, Dimname[1] dim, bool keepdim=False, *, ScalarType? dtype=None, Tensor(a!) out) -> Tensor(a!)
  device_check: NoCheck   # TensorIterator

- func: median(Tensor self) -> Tensor
  variants: function, method
  dispatch:
    CPU: median_cpu
    CUDA: median_cuda

- func: median.dim(Tensor self, int dim, bool keepdim=False) -> (Tensor values, Tensor indices)
  variants: function, method
  dispatch:
    CompositeExplicitAutograd: median

- func: median.dim_values(Tensor self, int dim, bool keepdim=False, *, Tensor(a!) values, Tensor(b!) indices) -> (Tensor(a!) values, Tensor(b!) indices)
  dispatch:
    CPU: median_out_cpu
    CUDA: median_out_cuda

- func: median.names_dim(Tensor self, Dimname dim, bool keepdim=False) -> (Tensor values, Tensor indices)
  variants: function, method

- func: median.names_dim_values(Tensor self, Dimname dim, bool keepdim=False, *, Tensor(a!) values, Tensor(b!) indices) -> (Tensor(a!) values, Tensor(b!) indices)

- func: nanmedian(Tensor self) -> Tensor
  variants: function, method
  dispatch:
    CPU: nanmedian_cpu
    CUDA: nanmedian_cuda

- func: nanmedian.dim(Tensor self, int dim, bool keepdim=False) -> (Tensor values, Tensor indices)
  variants: function, method
  dispatch:
    CompositeExplicitAutograd: nanmedian

- func: nanmedian.dim_values(Tensor self, int dim, bool keepdim=False, *, Tensor(a!) values, Tensor(b!) indices) -> (Tensor(a!) values, Tensor(b!) indices)
  dispatch:
    CPU: nanmedian_out_cpu
    CUDA: nanmedian_out_cuda

- func: nanmedian.names_dim(Tensor self, Dimname dim, bool keepdim=False) -> (Tensor values, Tensor indices)
  variants: function, method

- func: nanmedian.names_dim_values(Tensor self, Dimname dim, bool keepdim=False, *, Tensor(a!) values, Tensor(b!) indices) -> (Tensor(a!) values, Tensor(b!) indices)

- func: min.dim(Tensor self, int dim, bool keepdim=False) -> (Tensor values, Tensor indices)
  device_check: NoCheck   # TensorIterator
  variants: function, method
  dispatch:
    CPU, CUDA, QuantizedCPU, QuantizedCUDA: min

- func: min.dim_min(Tensor self, int dim, bool keepdim=False, *, Tensor(a!) min, Tensor(b!) min_indices) -> (Tensor(a!) values, Tensor(b!) indices)
  device_check: NoCheck   # TensorIterator
  dispatch:
    CPU, CUDA: min_out

- func: min.names_dim(Tensor self, Dimname dim, bool keepdim=False) -> (Tensor values, Tensor indices)
  device_check: NoCheck   # TensorIterator
  variants: function, method

- func: min.names_dim_min(Tensor self, Dimname dim, bool keepdim=False, *, Tensor(a!) min, Tensor(b!) min_indices) -> (Tensor(a!) values, Tensor(b!) indices)
  device_check: NoCheck   # TensorIterator

- func: amin(Tensor self, int[1] dim=[], bool keepdim=False) -> Tensor
  variants: function, method
  dispatch:
    CompositeExplicitAutograd: amin

- func: amin.out(Tensor self, int[1] dim=[], bool keepdim=False, *, Tensor(a!) out) -> Tensor(a!)
  dispatch:
    CPU, CUDA: amin_out

- func: mkldnn_convolution(Tensor self, Tensor weight, Tensor? bias, int[] padding, int[] stride, int[] dilation, int groups) -> Tensor
  dispatch:
    CompositeExplicitAutograd: mkldnn_convolution

- func: mkldnn_convolution_backward_input(int[] self_size, Tensor grad_output, Tensor weight, int[] padding, int[] stride, int[] dilation, int groups, bool bias_defined) -> Tensor

- func: mkldnn_convolution_backward_weights(int[] weight_size, Tensor grad_output, Tensor self, int[] padding, int[] stride, int[] dilation, int groups, bool bias_defined) -> (Tensor, Tensor)

- func: mkldnn_convolution_backward(Tensor self, Tensor grad_output, Tensor weight, int[] padding, int[] stride, int[] dilation, int groups, bool[3] output_mask) -> (Tensor, Tensor, Tensor)
  dispatch:
    CompositeExplicitAutograd: mkldnn_convolution_backward

- func: miopen_batch_norm(Tensor input, Tensor weight, Tensor? bias, Tensor? running_mean, Tensor? running_var, bool training, float exponential_average_factor, float epsilon) -> (Tensor, Tensor, Tensor)
  dispatch:
    CUDA: miopen_batch_norm

- func: miopen_batch_norm_backward(Tensor input, Tensor grad_output, Tensor weight, Tensor? running_mean, Tensor? running_var, Tensor? save_mean, Tensor? save_var, float epsilon) -> (Tensor, Tensor, Tensor)
  dispatch:
    CUDA: miopen_batch_norm_backward

- func: miopen_convolution(Tensor self, Tensor weight, Tensor? bias, int[] padding, int[] stride, int[] dilation, int groups, bool benchmark, bool deterministic) -> Tensor
  dispatch:
    CUDA: miopen_convolution

- func: miopen_convolution_backward_input(int[] self_size, Tensor grad_output, Tensor weight, int[] padding, int[] stride, int[] dilation, int groups, bool benchmark, bool deterministic) -> Tensor
  dispatch:
    CUDA: miopen_convolution_backward_input

- func: miopen_convolution_backward(Tensor self, Tensor grad_output, Tensor weight, int[] padding, int[] stride, int[] dilation, int groups, bool benchmark, bool deterministic, bool[3] output_mask) -> (Tensor, Tensor, Tensor)
  dispatch:
    CUDA: miopen_convolution_backward

- func: miopen_convolution_backward_bias(Tensor grad_output) -> Tensor
  dispatch:
    CUDA: miopen_convolution_backward_bias

- func: miopen_convolution_backward_weight(int[] weight_size, Tensor grad_output, Tensor self, int[] padding, int[] stride, int[] dilation, int groups, bool benchmark, bool deterministic) -> Tensor
  dispatch:
    CUDA: miopen_convolution_backward_weight

- func: miopen_convolution_transpose(Tensor self, Tensor weight, Tensor? bias, int[] padding, int[] output_padding, int[] stride, int[] dilation, int groups, bool benchmark, bool deterministic) -> Tensor
  dispatch:
    CUDA: miopen_convolution_transpose

# NB: output_padding not strictly needed here, but it's helpful for the float
# backwards
- func: miopen_convolution_transpose_backward(Tensor self, Tensor grad_output, Tensor weight, int[] padding, int[] output_padding, int[] stride, int[] dilation, int groups, bool benchmark, bool deterministic, bool[3] output_mask) -> (Tensor, Tensor, Tensor)
  dispatch:
    CUDA: miopen_convolution_transpose_backward

- func: miopen_convolution_transpose_backward_input(Tensor grad_output, Tensor weight, int[] padding, int[] stride, int[] dilation, int groups, bool benchmark, bool deterministic) -> Tensor
  dispatch:
    CUDA: miopen_convolution_transpose_backward_input

- func: miopen_convolution_transpose_backward_weight(int[] weight_size, Tensor grad_output, Tensor self, int[] padding, int[] stride, int[] dilation, int groups, bool benchmark, bool deterministic) -> Tensor
  dispatch:
    CUDA: miopen_convolution_transpose_backward_weight

- func: miopen_depthwise_convolution(Tensor self, Tensor weight, Tensor? bias, int[] padding, int[] stride, int[] dilation, int groups, bool benchmark, bool deterministic) -> Tensor
  dispatch:
    CUDA: miopen_depthwise_convolution

- func: miopen_depthwise_convolution_backward_input(int[] self_size, Tensor grad_output, Tensor weight, int[] padding, int[] stride, int[] dilation, int groups, bool benchmark, bool deterministic) -> Tensor
  dispatch:
    CUDA: miopen_depthwise_convolution_backward_input

- func: miopen_depthwise_convolution_backward(Tensor self, Tensor grad_output, Tensor weight, int[] padding, int[] stride, int[] dilation, int groups, bool benchmark, bool deterministic, bool[3] output_mask) -> (Tensor, Tensor, Tensor)
  dispatch:
    CUDA: miopen_depthwise_convolution_backward

- func: miopen_depthwise_convolution_backward_weight(int[] weight_size, Tensor grad_output, Tensor self, int[] padding, int[] stride, int[] dilation, int groups, bool benchmark, bool deterministic) -> Tensor
  dispatch:
    CUDA: miopen_depthwise_convolution_backward_weight

- func: miopen_rnn(Tensor input, Tensor[] weight, int weight_stride0, Tensor hx, Tensor? cx, int mode, int hidden_size, int num_layers, bool batch_first, float dropout, bool train, bool bidirectional, int[] batch_sizes, Tensor? dropout_state) -> (Tensor, Tensor, Tensor, Tensor, Tensor)
  dispatch:
    CUDA: miopen_rnn

- func: miopen_rnn_backward(Tensor input, Tensor[] weight, int weight_stride0, Tensor weight_buf, Tensor hx, Tensor? cx, Tensor output, Tensor? grad_output, Tensor? grad_hy, Tensor? grad_cy, int mode, int hidden_size, int num_layers, bool batch_first, float dropout, bool train, bool bidirectional, int[] batch_sizes, Tensor? dropout_state, Tensor reserve, bool[4] output_mask) -> (Tensor, Tensor, Tensor, Tensor[])
  dispatch:
    CUDA: miopen_rnn_backward

- func: mm(Tensor self, Tensor mat2) -> Tensor
  structured_delegate: mm.out
  variants: function, method
  dispatch:
    SparseCPU, SparseCUDA, SparseCsrCPU, SparseCsrCUDA: _sparse_mm

- func: mm.out(Tensor self, Tensor mat2, *, Tensor(a!) out) -> Tensor(a!)
  use_const_ref_for_mutable_tensors: True
  structured: True
  dispatch:
    CPU: mm_out_cpu
    CUDA: mm_out_cuda
    SparseCPU, SparseCUDA: _sparse_mm_out
    SparseCsrCPU, SparseCsrCUDA: _sparse_csr_mm_out

- func: _sparse_mm(Tensor sparse, Tensor dense) -> Tensor

- func: _sparse_sparse_matmul(Tensor self, Tensor other) -> Tensor
  dispatch:
    SparseCPU: sparse_sparse_matmul_cpu
    SparseCUDA: sparse_sparse_matmul_cuda

- func: _sparse_mask_helper(Tensor t, Tensor mask_indices) -> Tensor
  dispatch:
    SparseCPU: sparse_mask_helper_cpu
    SparseCUDA: sparse_mask_helper_cuda

- func: mode(Tensor self, int dim=-1, bool keepdim=False) -> (Tensor values, Tensor indices)
  variants: function, method
  dispatch:
    CPU, CUDA: mode

- func: mode.values(Tensor self, int dim=-1, bool keepdim=False, *, Tensor(a!) values, Tensor(b!) indices) -> (Tensor(a!) values, Tensor(b!) indices)
  dispatch:
    CompositeExplicitAutograd: mode_out

- func: mode.dimname(Tensor self, Dimname dim, bool keepdim=False) -> (Tensor values, Tensor indices)
  variants: function, method

- func: mode.dimname_out(Tensor self, Dimname dim, bool keepdim=False, *, Tensor(a!) values, Tensor(b!) indices) -> (Tensor(a!) values, Tensor(b!) indices)

- func: mul.Tensor(Tensor self, Tensor other) -> Tensor
  use_const_ref_for_mutable_tensors: True
  device_check: NoCheck   # TensorIterator
  structured_delegate: mul.out
  variants: function, method
  dispatch:
    SparseCPU, SparseCUDA: mul_sparse
    MkldnnCPU: mkldnn_mul

- func: mul_.Tensor(Tensor(a!) self, Tensor other) -> Tensor(a!)
  use_const_ref_for_mutable_tensors: True
  device_check: NoCheck   # TensorIterator
  structured_delegate: mul.out
  variants: method
  dispatch:
    SparseCPU, SparseCUDA: mul_sparse_
    MkldnnCPU: mkldnn_mul_

- func: mul.out(Tensor self, Tensor other, *, Tensor(a!) out) -> Tensor(a!)
  use_const_ref_for_mutable_tensors: True
  device_check: NoCheck   # TensorIterator
  structured: True
  structured_inherits: TensorIteratorBase
  dispatch:
    CPU, CUDA: mul_out
    SparseCPU: mul_out_sparse_cpu
    SparseCUDA: mul_out_sparse_cuda
    MkldnnCPU: mkldnn_mul_out

  # For C++ only, until we have conversion from C++ numbers to Tensor
- func: mul.Scalar(Tensor self, Scalar other) -> Tensor
  use_const_ref_for_mutable_tensors: True
  device_check: NoCheck   # TensorIterator
  variants: function, method
  dispatch:
    CompositeExplicitAutograd: mul

- func: mul_.Scalar(Tensor(a!) self, Scalar other) -> Tensor(a!)
  use_const_ref_for_mutable_tensors: True
  device_check: NoCheck   # TensorIterator
  variants: method
  dispatch:
    CompositeExplicitAutograd: mul_

# multiply, alias for mul
- func: multiply.Tensor(Tensor self, Tensor other) -> Tensor
  use_const_ref_for_mutable_tensors: True
  variants: function, method

- func: multiply_.Tensor(Tensor(a!) self, Tensor other) -> Tensor(a!)
  use_const_ref_for_mutable_tensors: True
  variants: method

- func: multiply.out(Tensor self, Tensor other, *, Tensor(a!) out) -> Tensor(a!)
  use_const_ref_for_mutable_tensors: True

- func: multiply.Scalar(Tensor self, Scalar other) -> Tensor
  use_const_ref_for_mutable_tensors: True
  variants: function, method

- func: multiply_.Scalar(Tensor(a!) self, Scalar other) -> Tensor(a!)
  use_const_ref_for_mutable_tensors: True
  variants: method

- func: mv(Tensor self, Tensor vec) -> Tensor
  variants: function, method
  dispatch:
    CPU, CUDA: mv
    SparseCPU, SparseCUDA, SparseCsrCPU, SparseCsrCUDA: mv_sparse

- func: mv.out(Tensor self, Tensor vec, *, Tensor(a!) out) -> Tensor(a!)
  use_const_ref_for_mutable_tensors: True
  dispatch:
    CompositeExplicitAutograd: mv_out

- func: mvlgamma.out(Tensor self, int p, *, Tensor(a!) out) -> Tensor(a!)
  dispatch:
    CPU, CUDA: mvlgamma_out

- func: mvlgamma(Tensor self, int p) -> Tensor
  device_check: NoCheck   # TensorIterator
  variants: function, method
  dispatch:
    CompositeExplicitAutograd: mvlgamma

- func: mvlgamma_(Tensor(a!) self, int p) -> Tensor(a!)
  use_const_ref_for_mutable_tensors: True
  device_check: NoCheck   # TensorIterator
  variants: method
  dispatch:
    CompositeExplicitAutograd: mvlgamma_

- func: narrow_copy(Tensor self, int dim, int start, int length) -> Tensor
  variants: function, method
  dispatch:
    CPU: narrow_copy_dense_cpu
    SparseCPU, SparseCUDA: narrow_copy_sparse
    CompositeExplicitAutograd: narrow_copy_dense

- func: narrow_copy.out(Tensor self, int dim, int start, int length, *, Tensor(a!) out) -> Tensor(a!)
  dispatch:
    CPU: narrow_copy_dense_cpu_out

- func: narrow(Tensor(a) self, int dim, int start, int length) -> Tensor(a)
  variants: function, method
  device_check: NoCheck
  device_guard: False

- func: narrow.Tensor(Tensor(a) self, int dim, Tensor start, int length) -> Tensor(a)
  variants: function, method
  device_check: NoCheck
  device_guard: False

- func: native_batch_norm(Tensor input, Tensor? weight, Tensor? bias, Tensor? running_mean, Tensor? running_var, bool training, float momentum, float eps) -> (Tensor, Tensor, Tensor)
  dispatch:
    CPU: batch_norm_cpu
    CUDA: batch_norm_cuda
    MkldnnCPU: mkldnn_batch_norm

- func: native_batch_norm.out(Tensor input, Tensor? weight, Tensor? bias, Tensor? running_mean, Tensor? running_var, bool training, float momentum, float eps, *, Tensor(a!) out, Tensor(b!) save_mean, Tensor(c!) save_invstd) -> (Tensor(a!), Tensor(b!), Tensor(c!))
  dispatch:
    CUDA: batch_norm_cuda_out

- func: batch_norm_stats(Tensor input, float eps) -> (Tensor, Tensor)
  dispatch:
    CUDA: batch_norm_stats_cuda

- func: batch_norm_elemt(Tensor input, Tensor? weight, Tensor? bias, Tensor mean, Tensor invstd, float eps) -> Tensor
  dispatch:
    CUDA: batch_norm_elemt_cuda

- func: batch_norm_elemt.out(Tensor input, Tensor? weight, Tensor? bias, Tensor mean, Tensor invstd, float eps, *, Tensor(a!) out) -> Tensor(a!)
  dispatch:
    CUDA: batch_norm_elemt_cuda_out

# for backward compatibility
- func: batch_norm_gather_stats(Tensor input, Tensor mean, Tensor invstd, Tensor? running_mean, Tensor? running_var, float momentum, float eps, int count) -> (Tensor, Tensor)
  dispatch:
    CUDA: batch_norm_gather_stats_cuda

- func: batch_norm_gather_stats_with_counts(Tensor input, Tensor mean, Tensor invstd, Tensor? running_mean, Tensor? running_var, float momentum, float eps, Tensor counts) -> (Tensor, Tensor)
  dispatch:
    CUDA: batch_norm_gather_stats_with_counts_cuda

- func: native_batch_norm_backward(Tensor grad_out, Tensor input, Tensor? weight, Tensor? running_mean, Tensor? running_var, Tensor? save_mean, Tensor? save_invstd, bool train, float eps, bool[3] output_mask) -> (Tensor, Tensor, Tensor)
  dispatch:
    CPU: batch_norm_backward_cpu
    CUDA: batch_norm_backward_cuda
    MkldnnCPU: mkldnn_batch_norm_backward

- func: batch_norm_backward_reduce(Tensor grad_out, Tensor input, Tensor mean, Tensor invstd, Tensor? weight, bool input_g, bool weight_g, bool bias_g) -> (Tensor, Tensor, Tensor, Tensor)
  dispatch:
    CUDA: batch_norm_backward_reduce_cuda

- func: batch_norm_backward_elemt(Tensor grad_out, Tensor input, Tensor mean, Tensor invstd, Tensor? weight, Tensor mean_dy, Tensor mean_dy_xmu, Tensor count) -> Tensor
  dispatch:
    CUDA: batch_norm_backward_elemt_cuda

- func: batch_norm_update_stats(Tensor input, Tensor? running_mean, Tensor? running_var, float momentum) -> (Tensor, Tensor)
  dispatch:
    CPU: batch_norm_update_stats_cpu
    CUDA: batch_norm_update_stats_cuda

- func: is_vulkan_available() -> bool

- func: _nnpack_available() -> bool

- func: _nnpack_spatial_convolution(Tensor input, Tensor weight, Tensor? bias, int[2] padding, int[2] stride=1) -> Tensor
  variants: function
  dispatch:
    CompositeExplicitAutograd: _nnpack_spatial_convolution

- func: _nnpack_spatial_convolution_backward(Tensor input, Tensor grad_output, Tensor weight, int[2] padding, bool[3] output_mask) -> (Tensor, Tensor, Tensor)
  variants: function

- func: _nnpack_spatial_convolution_backward_input(Tensor input, Tensor grad_output, Tensor weight, int[2] padding) -> Tensor
  variants: function

- func: _nnpack_spatial_convolution_backward_weight(Tensor input, int[] weightsize, Tensor grad_output, int[2] padding) -> Tensor
  variants: function

- func: ones.names(int[] size, *, Dimname[]? names, ScalarType? dtype=None, Layout? layout=None, Device? device=None, bool? pin_memory=None) -> Tensor
  device_check: NoCheck
  device_guard: False

- func: ones(int[] size, *, ScalarType? dtype=None, Layout? layout=None, Device? device=None, bool? pin_memory=None) -> Tensor

- func: ones.out(int[] size, *, Tensor(a!) out) -> Tensor(a!)

- func: ones_like(Tensor self, *, ScalarType? dtype=None, Layout? layout=None, Device? device=None, bool? pin_memory=None, MemoryFormat? memory_format=None) -> Tensor

- func: pairwise_distance(Tensor x1, Tensor x2, float p=2, float eps=1e-06, bool keepdim=False) -> Tensor

- func: cdist(Tensor x1, Tensor x2, float p=2, int? compute_mode=None) -> Tensor

- func: _euclidean_dist(Tensor x1, Tensor x2) -> Tensor
  dispatch:
    CompositeExplicitAutograd: _euclidean_dist

- func: _cdist_forward(Tensor x1, Tensor x2, float p, int? compute_mode) -> Tensor
  dispatch:
    CPU, CUDA: _cdist_forward

- func: _cdist_backward(Tensor grad, Tensor x1, Tensor x2, float p, Tensor cdist) -> Tensor
  dispatch:
    CPU, CUDA: _cdist_backward

- func: pdist(Tensor self, float p=2) -> Tensor

- func: _pdist_forward(Tensor self, float p=2) -> Tensor
  dispatch:
    CPU, CUDA: _pdist_forward

- func: _pdist_backward(Tensor grad, Tensor self, float p, Tensor pdist) -> Tensor
  dispatch:
    CPU, CUDA: _pdist_backward

- func: cosine_similarity(Tensor x1, Tensor x2, int dim=1, float eps=1e-08) -> Tensor
  variants: function

- func: permute(Tensor(a) self, int[] dims) -> Tensor(a)
  variants: function, method
  dispatch:
    CompositeExplicitAutograd: permute

- func: movedim.intlist(Tensor(a) self, int[] source, int[] destination) -> Tensor(a)
  variants: function, method

- func: movedim.int(Tensor(a) self, int source, int destination) -> Tensor(a)
  variants: function, method

# moveaxis, alias for movedim
- func: moveaxis.intlist(Tensor(a) self, int[] source, int[] destination) -> Tensor(a)
  variants: function, method

- func: moveaxis.int(Tensor(a) self, int source, int destination) -> Tensor(a)
  variants: function, method

# Only exposed from C++ -- in Python,
# we expose it as an attribute `T`, not a function.
#
# I'd like to name this "T" in C++ too, but
# calling a native function "T" causes undefined
# behavior on Windows, for reasons I don't understand
# (maybe related to capital letter collation somehow...)
- func: numpy_T(Tensor(a) self) -> Tensor(a)
  variants: method

- func: pixel_shuffle(Tensor self, int upscale_factor) -> Tensor

- func: pixel_unshuffle(Tensor self, int downscale_factor) -> Tensor

- func: channel_shuffle(Tensor self, int groups) -> Tensor
  dispatch:
    CPU: channel_shuffle
    QuantizedCPU: channel_shuffle_quantized_cpu

- func: is_pinned(Tensor self, Device? device=None) -> bool
  variants: method
  dispatch:
    CUDA: is_pinned_cuda
    CompositeExplicitAutograd: is_pinned_default

# TODO: add a copy kwarg that guarantees that the tensor is put into fresh
# pinned memory
- func: pin_memory(Tensor(a) self, Device? device=None) -> Tensor(a)
  variants: method

# Unlike pin_memory, this is guaranteed to give a new non-aliasing tensor
- func: _pin_memory(Tensor self, Device? device=None) -> Tensor
  dispatch:
    CUDA: _pin_memory_cuda

- func: pinverse(Tensor self, float rcond=1e-15) -> Tensor
  variants: function, method

- func: poisson_nll_loss(Tensor input, Tensor target, bool log_input, bool full, float eps, int reduction) -> Tensor
  variants: function

- func: rad2deg(Tensor self) -> Tensor
  variants: function, method
  dispatch:
    CompositeExplicitAutograd: rad2deg

- func: rad2deg_(Tensor(a!) self) -> Tensor(a!)
  use_const_ref_for_mutable_tensors: True
  variants: function, method
  dispatch:
    CompositeExplicitAutograd: rad2deg_

- func: rad2deg.out(Tensor self, *, Tensor(a!) out) -> Tensor(a!)
  use_const_ref_for_mutable_tensors: True
  dispatch:
    CompositeExplicitAutograd: rad2deg_out

- func: deg2rad(Tensor self) -> Tensor
  variants: function, method
  dispatch:
    CompositeExplicitAutograd: deg2rad

- func: deg2rad_(Tensor(a!) self) -> Tensor(a!)
  use_const_ref_for_mutable_tensors: True
  variants: function, method
  dispatch:
    CompositeExplicitAutograd: deg2rad_

- func: deg2rad.out(Tensor self, *, Tensor(a!) out) -> Tensor(a!)
  use_const_ref_for_mutable_tensors: True
  dispatch:
    CompositeExplicitAutograd: deg2rad_out

- func: scalar_tensor(Scalar s, *, ScalarType? dtype=None, Layout? layout=None, Device? device=None, bool? pin_memory=None) -> Tensor

- func: rand.names(int[] size, *, Dimname[]? names, ScalarType? dtype=None, Layout? layout=None, Device? device=None, bool? pin_memory=None) -> Tensor
  device_check: NoCheck
  device_guard: False

- func: rand.generator_with_names(int[] size, *, Generator? generator, Dimname[]? names, ScalarType? dtype=None, Layout? layout=None, Device? device=None, bool? pin_memory=None) -> Tensor
  device_check: NoCheck
  device_guard: False

- func: rand(int[] size, *, ScalarType? dtype=None, Layout? layout=None, Device? device=None, bool? pin_memory=None) -> Tensor

- func: rand.generator(int[] size, *, Generator? generator, ScalarType? dtype=None, Layout? layout=None, Device? device=None, bool? pin_memory=None) -> Tensor

- func: rand.out(int[] size, *, Tensor(a!) out) -> Tensor(a!)

- func: rand.generator_out(int[] size, *, Generator? generator, Tensor(a!) out) -> Tensor(a!)

- func: rand_like(Tensor self, *, ScalarType? dtype=None, Layout? layout=None, Device? device=None, bool? pin_memory=None, MemoryFormat? memory_format=None) -> Tensor

- func: randint(int high, int[] size, *, ScalarType? dtype=None, Layout? layout=None, Device? device=None, bool? pin_memory=None) -> Tensor

- func: randint.generator(int high, int[] size, *, Generator? generator, ScalarType? dtype=None, Layout? layout=None, Device? device=None, bool? pin_memory=None) -> Tensor

- func: randint.low(int low, int high, int[] size, *, ScalarType? dtype=None, Layout? layout=None, Device? device=None, bool? pin_memory=None) -> Tensor

- func: randint.low_generator(int low, int high, int[] size, *, Generator? generator, ScalarType? dtype=None, Layout? layout=None, Device? device=None, bool? pin_memory=None) -> Tensor

- func: randint.out(int high, int[] size, *, Tensor(a!) out) -> Tensor(a!)

- func: randint.generator_out(int high, int[] size, *, Generator? generator, Tensor(a!) out) -> Tensor(a!)

- func: randint.low_out(int low, int high, int[] size, *, Tensor(a!) out) -> Tensor(a!)

- func: randint.low_generator_out(int low, int high, int[] size, *, Generator? generator, Tensor(a!) out) -> Tensor(a!)

- func: randint_like(Tensor self, int high, *, ScalarType? dtype=None, Layout? layout=None, Device? device=None, bool? pin_memory=None, MemoryFormat? memory_format=None) -> Tensor

- func: randint_like.low_dtype(Tensor self, int low, int high, *, ScalarType? dtype=None, Layout? layout=None, Device? device=None, bool? pin_memory=None, MemoryFormat? memory_format=None) -> Tensor

- func: randn(int[] size, *, ScalarType? dtype=None, Layout? layout=None, Device? device=None, bool? pin_memory=None) -> Tensor

- func: randn.generator(int[] size, *, Generator? generator, ScalarType? dtype=None, Layout? layout=None, Device? device=None, bool? pin_memory=None) -> Tensor

- func: randn.names(int[] size, *, Dimname[]? names, ScalarType? dtype=None, Layout? layout=None, Device? device=None, bool? pin_memory=None) -> Tensor
  device_check: NoCheck
  device_guard: False

- func: randn.generator_with_names(int[] size, *, Generator? generator, Dimname[]? names, ScalarType? dtype=None, Layout? layout=None, Device? device=None, bool? pin_memory=None) -> Tensor
  device_check: NoCheck
  device_guard: False

- func: randn.out(int[] size, *, Tensor(a!) out) -> Tensor(a!)

- func: randn.generator_out(int[] size, *, Generator? generator, Tensor(a!) out) -> Tensor(a!)

- func: randn_like(Tensor self, *, ScalarType? dtype=None, Layout? layout=None, Device? device=None, bool? pin_memory=None, MemoryFormat? memory_format=None) -> Tensor

- func: randperm(int n, *, ScalarType? dtype=long, Layout? layout=None, Device? device=None, bool? pin_memory=None) -> Tensor

- func: randperm.generator(int n, *, Generator? generator, ScalarType? dtype=long, Layout? layout=None, Device? device=None, bool? pin_memory=None) -> Tensor

- func: randperm.out(int n, *, Tensor(a!) out) -> Tensor(a!)
  use_const_ref_for_mutable_tensors: True

- func: randperm.generator_out(int n, *, Generator? generator, Tensor(a!) out) -> Tensor(a!)
  use_const_ref_for_mutable_tensors: True
  dispatch:
    CPU: randperm_out_cpu
    CUDA: randperm_out_cuda

- func: range.step(Scalar start, Scalar end, Scalar step=1, *, ScalarType? dtype=None, Layout? layout=None, Device? device=None, bool? pin_memory=None) -> Tensor

- func: range(Scalar start, Scalar end, *, ScalarType? dtype=None, Layout? layout=None, Device? device=None, bool? pin_memory=None) -> Tensor

- func: range.out(Scalar start, Scalar end, Scalar step=1, *, Tensor(a!) out) -> Tensor(a!)
  dispatch:
    CPU: range_cpu_out
    CUDA: range_cuda_out

- func: ravel(Tensor(a) self) -> Tensor(a)
  variants: function, method

- func: reciprocal(Tensor self) -> Tensor
  device_check: NoCheck   # TensorIterator
  structured_delegate: reciprocal.out
  variants: function, method

- func: reciprocal_(Tensor(a!) self) -> Tensor(a!)
  device_check: NoCheck   # TensorIterator
  structured_delegate: reciprocal.out
  variants: function, method

- func: reciprocal.out(Tensor self, *, Tensor(a!) out) -> Tensor(a!)
  device_check: NoCheck   # TensorIterator
  structured: True
  structured_inherits: TensorIteratorBase
  dispatch:
    CPU, CUDA: reciprocal_out

- func: neg(Tensor self) -> Tensor
  device_check: NoCheck   # TensorIterator
  structured_delegate: neg.out
  variants: function, method
  dispatch:
    SparseCPU, SparseCUDA: neg_sparse

- func: neg_(Tensor(a!) self) -> Tensor(a!)
  device_check: NoCheck   # TensorIterator
  structured_delegate: neg.out
  variants: function, method
  dispatch:
    SparseCPU, SparseCUDA: neg_sparse_

- func: neg.out(Tensor self, *, Tensor(a!) out) -> Tensor(a!)
  device_check: NoCheck   # TensorIterator
  structured: True
  structured_inherits: TensorIteratorBase
  dispatch:
    CPU, CUDA: neg_out
    SparseCPU, SparseCUDA: neg_out_sparse

# Alias for neg
- func: negative(Tensor self) -> Tensor
  variants: function, method

- func: negative_(Tensor(a!) self) -> Tensor(a!)
  variants: function, method

- func: negative.out(Tensor self, *, Tensor(a!) out) -> Tensor(a!)

- func: repeat(Tensor self, int[] repeats) -> Tensor
  variants: method  # This is method-only to match the previous tensor API. In the future we could make this a function too.
  dispatch:
    CompositeExplicitAutograd: repeat

- func: repeat_interleave.Tensor(Tensor repeats, *, int? output_size=None) -> Tensor
  variants: function
  dispatch:
    CPU: repeat_interleave_cpu
    CUDA: repeat_interleave_cuda

- func: repeat_interleave.self_Tensor(Tensor self, Tensor repeats, int? dim=None, *, int? output_size=None) -> Tensor
  variants: function, method

- func: repeat_interleave.self_int(Tensor self, int repeats, int? dim=None, *, int? output_size=None) -> Tensor
  variants: function, method

- func: reshape(Tensor(a) self, int[] shape) -> Tensor(a)
  variants: function, method
  device_check: NoCheck
  device_guard: False

# NOTE [ _reshape_alias ] is meant to be used in the implementation of reshape.
# They are not user-facing, hence the leading underscore. Please don't use it
# anywhere else.
- func: _reshape_alias(Tensor(a) self, int[] size, int[] stride) -> Tensor(a)
  variants: function, method
  device_check: NoCheck
  device_guard: False
  dispatch:
    CPU, CUDA, Meta, QuantizedCPU, QuantizedCUDA: _reshape_alias
    # We don't need to support mkldnn since this is handled explicitly by the reshape operator.

- func: _mkldnn_reshape(Tensor self, int[] shape) -> Tensor
  device_check: NoCheck
  device_guard: False
  dispatch:
    MkldnnCPU: mkldnn_reshape

- func: reshape_as(Tensor(a) self, Tensor other) -> Tensor(a)
  variants: method
  device_check: NoCheck
  device_guard: False

- func: round(Tensor self) -> Tensor
  device_check: NoCheck   # TensorIterator
  structured_delegate: round.out
  variants: function, method

- func: round_(Tensor(a!) self) -> Tensor(a!)
  device_check: NoCheck   # TensorIterator
  structured_delegate: round.out
  variants: function, method

- func: round.out(Tensor self, *, Tensor(a!) out) -> Tensor(a!)
  device_check: NoCheck   # TensorIterator
  structured: True
  structured_inherits: TensorIteratorBase
  dispatch:
    CPU: round_out
    CUDA: round_out

- func: rrelu(Tensor self, Scalar lower=0.125, Scalar upper=0.3333333333333333, bool training=False, Generator? generator=None) -> Tensor
  device_check: NoCheck   # TensorIterator

- func: rrelu_(Tensor(a!) self, Scalar lower=0.125, Scalar upper=0.3333333333333333, bool training=False, Generator? generator=None) -> Tensor(a!)
  device_check: NoCheck   # TensorIterator

- func: relu(Tensor self) -> Tensor
  device_check: NoCheck   # TensorIterator
  variants: function, method
  dispatch:
    CPU, CUDA: relu
    MkldnnCPU: mkldnn_relu
    QuantizedCPU: relu_quantized_cpu

- func: relu_(Tensor(a!) self) -> Tensor(a!)
  device_check: NoCheck   # TensorIterator
  variants: function, method
  dispatch:
    CPU, CUDA: relu_
    MkldnnCPU: mkldnn_relu_
    QuantizedCPU: relu_quantized_cpu_

- func: relu6(Tensor self) -> Tensor
  python_module: nn

- func: relu6_(Tensor(a!) self) -> Tensor(a!)
  python_module: nn

- func: prelu(Tensor self, Tensor weight) -> Tensor
  variants: function, method
  dispatch:
    CPU: prelu_cpu
    CUDA: prelu_cuda

- func: prelu_backward(Tensor grad_output, Tensor self, Tensor weight) -> (Tensor, Tensor)
  variants: function, method
  dispatch:
    CPU: prelu_backward_cpu
    CUDA: prelu_backward_cuda

- func: gelu.out(Tensor self, *, Tensor(a!) out) -> Tensor(a!)
  structured: True
  structured_inherits: TensorIteratorBase
  device_check: NoCheck   # TensorIterator
  python_module: nn
  dispatch:
    CPU: gelu_out_cpu
    CUDA: gelu_out_cuda

- func: gelu(Tensor self) -> Tensor
  structured_delegate: gelu.out
  device_check: NoCheck   # TensorIterator
  python_module: nn
  dispatch:
    MkldnnCPU: mkldnn_gelu

- func: gelu_backward.grad_input(Tensor grad, Tensor self, *, Tensor(a!) grad_input) -> Tensor(a!)
  structured: True
  structured_inherits: TensorIteratorBase
  python_module: nn
  dispatch:
    CPU: gelu_backward_out_cpu
    CUDA: gelu_backward_out_cuda

- func: gelu_backward(Tensor grad, Tensor self) -> Tensor
  structured_delegate: gelu_backward.grad_input
  python_module: nn
  dispatch:
    MkldnnCPU: mkldnn_gelu_backward

- func: infinitely_differentiable_gelu_backward(Tensor grad, Tensor self) -> Tensor
  variants: function
  python_module: nn
  device_check: NoCheck
  device_guard: False

- func: hardshrink.out(Tensor self, Scalar lambd=0.5, *, Tensor(a!) out) -> Tensor(a!)
  structured: True
  structured_inherits: TensorIteratorBase
  device_check: NoCheck   # TensorIterator
  dispatch:
    CPU, CUDA: hardshrink_out

- func: hardshrink(Tensor self, Scalar lambd=0.5) -> Tensor
  structured_delegate: hardshrink.out
  device_check: NoCheck   # TensorIterator
  variants: function, method

- func: hardshrink_backward.grad_input(Tensor grad_out, Tensor self, Scalar lambd, *, Tensor(a!) grad_input) -> Tensor(a!)
  structured: True
  structured_inherits: TensorIteratorBase
  dispatch:
    CPU, CUDA: hardshrink_backward_out

- func: hardshrink_backward(Tensor grad_out, Tensor self, Scalar lambd) -> Tensor
  structured_delegate: hardshrink_backward.grad_input
  variants: function, method

- func: rsqrt(Tensor self) -> Tensor
  device_check: NoCheck   # TensorIterator
  structured_delegate: rsqrt.out
  variants: function, method

- func: rsqrt_(Tensor(a!) self) -> Tensor(a!)
  device_check: NoCheck   # TensorIterator
  structured_delegate: rsqrt.out
  variants: function, method

- func: rsqrt.out(Tensor self, *, Tensor(a!) out) -> Tensor(a!)
  device_check: NoCheck   # TensorIterator
  structured: True
  structured_inherits: TensorIteratorBase
  dispatch:
    CPU, CUDA: rsqrt_out

- func: select.Dimname(Tensor(a) self, Dimname dim, int index) -> Tensor(a)
  variants: function, method
  device_check: NoCheck
  device_guard: False

- func: select.int(Tensor(a) self, int dim, int index) -> Tensor(a)
  variants: function, method
  device_check: NoCheck
  device_guard: False
  dispatch:
    CompositeExplicitAutograd: select

- func: select_backward(Tensor grad, int[] input_sizes, int dim, int index) -> Tensor
  variants: function
  device_check: NoCheck
  device_guard: False

- func: selu(Tensor self) -> Tensor
  device_check: NoCheck   # TensorIterator

- func: selu_(Tensor(a!) self) -> Tensor(a!)
  device_check: NoCheck   # TensorIterator

- func: celu(Tensor self, Scalar alpha=1.0) -> Tensor
  device_check: NoCheck   # TensorIterator
  dispatch:
    CompositeExplicitAutograd: celu

- func: celu_(Tensor(a!) self, Scalar alpha=1.0) -> Tensor(a!)
  device_check: NoCheck   # TensorIterator
  dispatch:
    CompositeExplicitAutograd: celu_

- func: silu(Tensor self) -> Tensor
  structured_delegate: silu.out
  python_module: nn
  dispatch:
    CompositeExplicitAutograd: silu

- func: silu_(Tensor(a!) self) -> Tensor(a!)
  structured_delegate: silu.out
  python_module: nn
  dispatch:
    CompositeExplicitAutograd: silu_

- func: silu.out(Tensor self, *, Tensor(a!) out) -> Tensor(a!)
  structured: True
  structured_inherits: TensorIteratorBase
  python_module: nn
  dispatch:
    CPU, CUDA: silu_out

- func: silu_backward.grad_input(Tensor grad_output, Tensor self, *, Tensor(a!) grad_input) -> Tensor(a!)
  structured: True
  structured_inherits: TensorIteratorBase
  python_module: nn
  dispatch:
    CPU, CUDA: silu_backward_out

- func: silu_backward(Tensor grad_output, Tensor self) -> Tensor
  structured_delegate: silu_backward.grad_input
  python_module: nn
  dispatch:
    CompositeImplicitAutograd: math_silu_backward

- func: mish(Tensor self) -> Tensor
  structured_delegate: mish.out
  python_module: nn
  dispatch:
    CompositeExplicitAutograd: mish

- func: mish_(Tensor(a!) self) -> Tensor(a!)
  structured_delegate: mish.out
  python_module: nn
  dispatch:
    CompositeExplicitAutograd: mish_

- func: mish.out(Tensor self, *, Tensor(a!) out) -> Tensor(a!)
  structured: True
  structured_inherits: TensorIteratorBase
  python_module: nn
  dispatch:
    CPU, CUDA: mish_out

- func: mish_backward(Tensor grad_output, Tensor self) -> Tensor
  python_module: nn
  dispatch:
    CPU, CUDA: mish_backward
    CompositeImplicitAutograd: math_mish_backward

- func: sigmoid(Tensor self) -> Tensor
  device_check: NoCheck   # TensorIterator
  structured_delegate: sigmoid.out
  variants: function, method
  dispatch:
    QuantizedCPU: sigmoid_quantized_cpu
    MkldnnCPU: mkldnn_sigmoid

- func: sigmoid_(Tensor(a!) self) -> Tensor(a!)
  device_check: NoCheck   # TensorIterator
  structured_delegate: sigmoid.out
  variants: function, method
  dispatch:
    MkldnnCPU: mkldnn_sigmoid_

- func: sigmoid.out(Tensor self, *, Tensor(a!) out) -> Tensor(a!)
  device_check: NoCheck   # TensorIterator
  structured: True
  structured_inherits: TensorIteratorBase
  dispatch:
    CPU, CUDA: sigmoid_out

- func: logit(Tensor self, float? eps=None) -> Tensor
  variants: function, method
  dispatch:
    CPU, CUDA: logit

- func: logit_(Tensor(a!) self, float? eps=None) -> Tensor(a!)
  variants: function, method
  dispatch:
    CPU, CUDA: logit_

- func: logit.out(Tensor self, float? eps=None, *, Tensor(a!) out) -> Tensor(a!)
  dispatch:
    CPU, CUDA: logit_out

- func: sin(Tensor self) -> Tensor
  device_check: NoCheck   # TensorIterator
  structured_delegate: sin.out
  variants: function, method

- func: sin_(Tensor(a!) self) -> Tensor(a!)
  device_check: NoCheck   # TensorIterator
  structured_delegate: sin.out
  variants: function, method

- func: sin.out(Tensor self, *, Tensor(a!) out) -> Tensor(a!)
  device_check: NoCheck   # TensorIterator
  structured: True
  structured_inherits: TensorIteratorBase
  dispatch:
    CPU, CUDA: sin_out

- func: sinc(Tensor self) -> Tensor
  structured_delegate: sinc.out
  variants: function, method

- func: sinc_(Tensor(a!) self) -> Tensor(a!)
  structured_delegate: sinc.out
  variants: function, method

- func: sinc.out(Tensor self, *, Tensor(a!) out) -> Tensor(a!)
  structured: True
  structured_inherits: TensorIteratorBase
  dispatch:
    CPU, CUDA: sinc_out

- func: sinh(Tensor self) -> Tensor
  device_check: NoCheck   # TensorIterator
  structured_delegate: sinh.out
  variants: function, method

- func: sinh_(Tensor(a!) self) -> Tensor(a!)
  device_check: NoCheck   # TensorIterator
  structured_delegate: sinh.out
  variants: function, method

- func: sinh.out(Tensor self, *, Tensor(a!) out) -> Tensor(a!)
  device_check: NoCheck   # TensorIterator
  structured: True
  structured_inherits: TensorIteratorBase
  dispatch:
    CPU, CUDA: sinh_out

# Returns a copy of this `Variable` that is detached from its autograd graph.
# This method is OK to call if the `Variable` is a view.
#
# NOTE: Previously, if we change the tensor metadata (e.g. sizes / strides /
# storage / storage_offset) of a tensor created from `detach()`, those metadata
# in the original tensor will also be updated. However, the new behavior is that
# those metadata changes to the detached tensor will not update the original tensor
# anymore, and in the `detach()` function we need to set `allow_tensor_metadata_change_`
# to false to make such changes explicitly illegal, in order to prevent users from
# changing metadata of the detached tensor and expecting the original tensor to also
# be updated.
- func: detach(Tensor(a) self) -> Tensor(a)
  variants: function, method
  dispatch:
    CompositeExplicitAutograd: detach

# Like `detach()`, but modifies this `Variable` in-place. This method may
# only be called on non-view `Variable`s. You can use `is_view()` to check
# this. If this `Variable` is a view, throws an `std::runtime_error()`.
- func: detach_(Tensor(a!) self) -> Tensor(a!)
  variants: function, method
  dispatch:
    CompositeExplicitAutograd: detach_

- func: size.int(Tensor self, int dim) -> int
  variants: function
  device_check: NoCheck
  device_guard: False
  manual_cpp_binding: True

- func: size.Dimname(Tensor self, Dimname dim) -> int
  variants: function, method
  device_check: NoCheck
  device_guard: False

- func: slice.Tensor(Tensor(a) self, int dim=0, int? start=None, int? end=None, int step=1) -> Tensor(a)
  variants: function, method
  device_check: NoCheck
  device_guard: False
  dispatch:
    CompositeExplicitAutograd: slice

- func: slice_backward(Tensor grad, int[] input_sizes, int dim, int start, int end, int step) -> Tensor
  variants: function
  device_check: NoCheck
  device_guard: False

- func: slogdet(Tensor self) -> (Tensor sign, Tensor logabsdet)
  variants: function, method
  dispatch:
    CompositeExplicitAutograd: slogdet

- func: smm(Tensor self, Tensor mat2) -> Tensor
  variants: function, method

# softmax allows positional dtype, unlike most operators, because kwonly is BC-breaking when loading jit models.
- func: softmax.int(Tensor self, int dim, ScalarType? dtype=None) -> Tensor
  variants: function, method

- func: softmax.Dimname(Tensor self, Dimname dim, *, ScalarType? dtype=None) -> Tensor
  variants: function, method

- func: _softmax(Tensor self, int dim, bool half_to_float) -> Tensor
  structured_delegate: _softmax.out
  dispatch:
    MkldnnCPU: mkldnn_softmax

- func: _softmax.out(Tensor self, int dim, bool half_to_float, *, Tensor(a!) out) -> Tensor(a!)
  structured: True
  dispatch:
    CPU: softmax_cpu_out
    CUDA: softmax_cuda_out

- func: _softmax_backward_data(Tensor grad_output, Tensor output, int dim, Tensor self) -> Tensor
  structured_delegate: _softmax_backward_data.out

- func: _softmax_backward_data.out(Tensor grad_output, Tensor output, int dim, Tensor self, *, Tensor(a!) grad_input) -> Tensor(a!)
  structured: True
  dispatch:
    CPU: softmax_backward_cpu_out
    CUDA: softmax_backward_cuda_out

- func: unsafe_split.Tensor(Tensor self, int split_size, int dim=0) -> Tensor[]
  variants: function, method
  device_check: NoCheck
  device_guard: False
  dispatch:
    CompositeExplicitAutograd: unsafe_split

- func: split.Tensor(Tensor(a) self, int split_size, int dim=0) -> Tensor(a)[]
  variants: function, method
  device_check: NoCheck
  device_guard: False
  dispatch:
    CompositeExplicitAutograd: split

- func: unsafe_split_with_sizes(Tensor self, int[] split_sizes, int dim=0) -> Tensor[]
  variants: function, method
  device_check: NoCheck
  device_guard: False
  dispatch:
    CompositeExplicitAutograd: unsafe_split_with_sizes

- func: split_with_sizes(Tensor(a) self, int[] split_sizes, int dim=0) -> Tensor(a)[]
  variants: function, method
  device_check: NoCheck
  device_guard: False
  dispatch:
    CompositeExplicitAutograd: split_with_sizes

- func: hsplit.int(Tensor(a) self, int sections) -> Tensor(a)[]
  variants: function, method

- func: hsplit.array(Tensor(a) self, int[] indices) -> Tensor(a)[]
  variants: function, method

- func: vsplit.int(Tensor(a) self, int sections) -> Tensor(a)[]
  variants: function, method

- func: vsplit.array(Tensor(a) self, int[] indices) -> Tensor(a)[]
  variants: function, method

- func: dsplit.int(Tensor(a) self, int sections) -> Tensor(a)[]
  variants: function, method

- func: dsplit.array(Tensor(a) self, int[] indices) -> Tensor(a)[]
  variants: function, method

- func: squeeze(Tensor(a) self) -> Tensor(a)
  variants: function, method
  device_check: NoCheck
  device_guard: False
  dispatch:
    CompositeExplicitAutograd: squeeze

- func: squeeze.dim(Tensor(a) self, int dim) -> Tensor(a)
  variants: function, method
  device_check: NoCheck
  device_guard: False
  dispatch:
    CompositeExplicitAutograd: squeeze

- func: squeeze.dimname(Tensor(a) self, Dimname dim) -> Tensor(a)
  variants: function, method
  device_check: NoCheck
  device_guard: False

- func: squeeze_(Tensor(a!) self) -> Tensor(a!)
  variants: method
  device_check: NoCheck
  device_guard: False
  dispatch:
    CompositeExplicitAutograd: squeeze_

- func: squeeze_.dim(Tensor(a!) self, int dim) -> Tensor(a!)
  variants: method
  device_check: NoCheck
  device_guard: False
  dispatch:
    CompositeExplicitAutograd: squeeze_

- func: squeeze_.dimname(Tensor(a!) self, Dimname dim) -> Tensor(a!)
  variants: method
  device_check: NoCheck
  device_guard: False

- func: sspaddmm(Tensor self, Tensor mat1, Tensor mat2, *, Scalar beta=1, Scalar alpha=1) -> Tensor
  variants: function, method

- func: sspaddmm.out(Tensor self, Tensor mat1, Tensor mat2, *, Scalar beta=1, Scalar alpha=1, Tensor(a!) out) -> Tensor(a!)
  dispatch:
    CPU: _sspaddmm_out_only_sparse
    CUDA: _sspaddmm_out_only_sparse_cuda
    SparseCPU: _sspaddmm_out_cpu
    SparseCUDA: _sspaddmm_out_cuda

- func: stack(Tensor[] tensors, int dim=0) -> Tensor
  dispatch:
    CompositeExplicitAutograd: stack

- func: stack.out(Tensor[] tensors, int dim=0, *, Tensor(a!) out) -> Tensor(a!)
  dispatch:
    CompositeExplicitAutograd: stack_out

- func: _stack(Tensor[] tensors, int dim=0) -> Tensor
  dispatch: # match the backends supported by _cat
    CPU: _stack_cpu
    CompositeExplicitAutograd: _stack

- func: _stack.out(Tensor[] tensors, int dim=0, *, Tensor(a!) out) -> Tensor(a!)
  dispatch: # match the backends supported by _cat_out
    CPU: _stack_out_cpu
    CompositeExplicitAutograd: _stack_out

- func: hstack(Tensor[] tensors) -> Tensor

- func: hstack.out(Tensor[] tensors, *, Tensor(a!) out) -> Tensor(a!)

- func: vstack(Tensor[] tensors) -> Tensor

- func: vstack.out(Tensor[] tensors, *, Tensor(a!) out) -> Tensor(a!)

- func: dstack(Tensor[] tensors) -> Tensor

- func: dstack.out(Tensor[] tensors, *, Tensor(a!) out) -> Tensor(a!)

# The signature is designed to be consistent with librosa except that it is
# missing the `pad_mode` and `center` arguments, which are taken care of at
# `torch.functional.py`. They shall be moved here once we have mapping between
# Python strings and C++ Enum in codegen.
- func: stft(Tensor self, int n_fft, int? hop_length=None, int? win_length=None, Tensor? window=None, bool normalized=False, bool? onesided=None, bool? return_complex=None) -> Tensor
  variants: function, method

- func: istft(Tensor self, int n_fft, int? hop_length=None, int? win_length=None, Tensor? window=None, bool center=True, bool normalized=False, bool? onesided=None, int? length=None, bool return_complex=False) -> Tensor
  variants: function, method

- func: stride.int(Tensor self, int dim) -> int
  variants: function
  device_check: NoCheck
  device_guard: False
  manual_cpp_binding: True

- func: stride.Dimname(Tensor self, Dimname dim) -> int
  variants: function, method
  device_check: NoCheck
  device_guard: False

- func: sum(Tensor self, *, ScalarType? dtype=None) -> Tensor
  device_check: NoCheck   # TensorIterator
  variants: function, method
  dispatch:
    CPU, CUDA: sum

- func: sum.dim_IntList(Tensor self, int[1] dim, bool keepdim=False, *, ScalarType? dtype=None) -> Tensor
  structured_delegate: sum.IntList_out
  device_check: NoCheck   # TensorIterator
  variants: function, method

- func: sum.dim_DimnameList(Tensor self, Dimname[1] dim, bool keepdim=False, *, ScalarType? dtype=None) -> Tensor
  device_check: NoCheck   # TensorIterator
  variants: function, method

- func: sum.IntList_out(Tensor self, int[1] dim, bool keepdim=False, *, ScalarType? dtype=None, Tensor(a!) out) -> Tensor(a!)
  structured: True
  device_check: NoCheck   # TensorIterator
  dispatch:
    CPU, CUDA: sum_out

- func: sum.DimnameList_out(Tensor self, Dimname[1] dim, bool keepdim=False, *, ScalarType? dtype=None, Tensor(a!) out) -> Tensor(a!)
  device_check: NoCheck   # TensorIterator

- func: nansum(Tensor self, *, ScalarType? dtype=None) -> Tensor
  variants: function, method
  dispatch:
    CPU, CUDA: nansum

- func: nansum.dim_IntList(Tensor self, int[1] dim, bool keepdim=False, *, ScalarType? dtype=None) -> Tensor
  variants: function, method
  dispatch:
    CPU, CUDA: nansum

- func: nansum.IntList_out(Tensor self, int[1] dim, bool keepdim=False, *, ScalarType? dtype=None, Tensor(a!) out) -> Tensor(a!)
  dispatch:
    CPU, CUDA: nansum_out

- func: sum_to_size(Tensor self, int[] size) -> Tensor
  variants: method
  device_check: NoCheck
  device_guard: False

- func: sqrt(Tensor self) -> Tensor
  device_check: NoCheck   # TensorIterator
  structured_delegate: sqrt.out
  variants: function, method
  dispatch:
    SparseCPU, SparseCUDA: sqrt_sparse

- func: sqrt_(Tensor(a!) self) -> Tensor(a!)
  device_check: NoCheck   # TensorIterator
  structured_delegate: sqrt.out
  variants: function, method

- func: sqrt.out(Tensor self, *, Tensor(a!) out) -> Tensor(a!)
  device_check: NoCheck   # TensorIterator
  structured: True
  structured_inherits: TensorIteratorBase
  dispatch:
    CPU, CUDA: sqrt_out
    SparseCPU, SparseCUDA: sqrt_out_sparse

- func: square(Tensor self) -> Tensor
  device_check: NoCheck   # TensorIterator
  variants: function, method

- func: square_(Tensor(a!) self) -> Tensor(a!)
  device_check: NoCheck   # TensorIterator
  variants: function, method

- func: square.out(Tensor self, *, Tensor(a!) out) -> Tensor(a!)
  dispatch:
    CPU, CUDA: square_out

- func: std(Tensor self, bool unbiased=True) -> Tensor
  device_check: NoCheck   # TensorIterator
  variants: function, method

- func: std.dim(Tensor self, int[1] dim, bool unbiased=True, bool keepdim=False) -> Tensor
  device_check: NoCheck   # TensorIterator
  variants: function, method

- func: std.correction(Tensor self, int[1]? dim, *, int? correction, bool keepdim=False) -> Tensor
  device_check: NoCheck   # TensorIterator
  variants: function, method
  dispatch:
    CPU, CUDA: std

- func: std_mean(Tensor self, bool unbiased=True) -> (Tensor, Tensor)
  device_check: NoCheck   # TensorIterator
  variants: function

- func: std_mean.dim(Tensor self, int[1] dim, bool unbiased=True, bool keepdim=False) -> (Tensor, Tensor)
  device_check: NoCheck   # TensorIterator
  variants: function

- func: std_mean.correction(Tensor self, int[1]? dim, *, int? correction, bool keepdim=False) -> (Tensor, Tensor)
  device_check: NoCheck   # TensorIterator
  variants: function
  dispatch:
    CPU, CUDA: std_mean

- func: std_mean.names_dim(Tensor self, Dimname[1] dim, bool unbiased=True, bool keepdim=False) -> (Tensor, Tensor)
  device_check: NoCheck   # TensorIterator
  variants: function

- func: std_mean.correction_names(Tensor self, Dimname[1] dim, *, int? correction, bool keepdim=False) -> (Tensor, Tensor)
  device_check: NoCheck   # TensorIterator
  variants: function

- func: std.out(Tensor self, int[1] dim, bool unbiased=True, bool keepdim=False, *, Tensor(a!) out) -> Tensor(a!)
  device_check: NoCheck   # TensorIterator

- func: std.correction_out(Tensor self, int[1]? dim, *, int? correction, bool keepdim=False, Tensor(a!) out) -> Tensor(a!)
  device_check: NoCheck   # TensorIterator
  dispatch:
    CPU, CUDA: std_out

- func: std.names_dim(Tensor self, Dimname[1] dim, bool unbiased=True, bool keepdim=False) -> Tensor
  device_check: NoCheck   # TensorIterator
  variants: function, method

- func: std.names_out(Tensor self, Dimname[1] dim, bool unbiased=True, bool keepdim=False, *, Tensor(a!) out) -> Tensor(a!)
  device_check: NoCheck   # TensorIterator

- func: std.correction_names(Tensor self, Dimname[1] dim, *, int? correction, bool keepdim=False) -> Tensor
  device_check: NoCheck   # TensorIterator
  variants: function, method

- func: std.correction_names_out(Tensor self, Dimname[1] dim, *, int? correction, bool keepdim=False, Tensor(a!) out) -> Tensor(a!)
  device_check: NoCheck   # TensorIterator
  variants: function

- func: prod(Tensor self, *, ScalarType? dtype=None) -> Tensor
  device_check: NoCheck   # TensorIterator
  variants: function, method
  dispatch:
    CPU, CUDA: prod

- func: prod.dim_int(Tensor self, int dim, bool keepdim=False, *, ScalarType? dtype=None) -> Tensor
  structured_delegate: prod.int_out
  device_check: NoCheck   # TensorIterator
  variants: function, method

- func: prod.int_out(Tensor self, int dim, bool keepdim=False, *, ScalarType? dtype=None, Tensor(a!) out) -> Tensor(a!)
  structured: True
  device_check: NoCheck   # TensorIterator
  dispatch:
    CPU, CUDA: prod_out

- func: prod.dim_Dimname(Tensor self, Dimname dim, bool keepdim=False, *, ScalarType? dtype=None) -> Tensor
  device_check: NoCheck   # TensorIterator
  variants: function, method

- func: prod.Dimname_out(Tensor self, Dimname dim, bool keepdim=False, *, ScalarType? dtype=None, Tensor(a!) out) -> Tensor(a!)
  device_check: NoCheck   # TensorIterator

- func: t(Tensor(a) self) -> Tensor(a)
  device_check: NoCheck
  device_guard: False
  variants: function, method
  dispatch:
    CompositeExplicitAutograd: t

- func: t_(Tensor(a!) self) -> Tensor(a!)
  device_check: NoCheck
  device_guard: False
  variants: method
  dispatch:
    CompositeExplicitAutograd: t_

- func: tan(Tensor self) -> Tensor
  device_check: NoCheck   # TensorIterator
  structured_delegate: tan.out
  variants: function, method

- func: tan_(Tensor(a!) self) -> Tensor(a!)
  device_check: NoCheck   # TensorIterator
  structured_delegate: tan.out
  variants: function, method

- func: tan.out(Tensor self, *, Tensor(a!) out) -> Tensor(a!)
  device_check: NoCheck   # TensorIterator
  structured: True
  structured_inherits: TensorIteratorBase
  dispatch:
    CPU, CUDA: tan_out

- func: tanh(Tensor self) -> Tensor
  device_check: NoCheck   # TensorIterator
  structured_delegate: tanh.out
  variants: function, method
  dispatch:
    QuantizedCPU: tanh_quantized_cpu
    MkldnnCPU: mkldnn_tanh

- func: tanh_(Tensor(a!) self) -> Tensor(a!)
  device_check: NoCheck   # TensorIterator
  structured_delegate: tanh.out
  variants: function, method
  dispatch:
    MkldnnCPU: mkldnn_tanh_
- func: tanh.out(Tensor self, *, Tensor(a!) out) -> Tensor(a!)
  device_check: NoCheck   # TensorIterator
  structured: True
  structured_inherits: TensorIteratorBase
  dispatch:
    CPU, CUDA: tanh_out

- func: tensordot(Tensor self, Tensor other, int[] dims_self, int[] dims_other) -> Tensor
  variants: function

- func: tensordot.out(Tensor self, Tensor other, int[] dims_self, int[] dims_other, *, Tensor(a!) out) -> Tensor(a!)
  variants: function
  dispatch:
    CPU, CUDA: tensordot_out

# TODO: namespace threshold in 'nn'
- func: threshold(Tensor self, Scalar threshold, Scalar value) -> Tensor
  device_check: NoCheck   # TensorIterator
  variants: function
  structured_delegate: threshold.out
  dispatch:
    QuantizedCPU: threshold_quantized_cpu

- func: threshold_(Tensor(a!) self, Scalar threshold, Scalar value) -> Tensor(a!)
  device_check: NoCheck   # TensorIterator
  variants: function
  structured_delegate: threshold.out

- func: threshold.out(Tensor self, Scalar threshold, Scalar value, *, Tensor(a!) out) -> Tensor(a!)
  device_check: NoCheck   # TensorIterator
  structured: True
  structured_inherits: TensorIteratorBase
  dispatch:
    CPU, CUDA: threshold_out

- func: threshold_backward.grad_input(Tensor grad_output, Tensor self, Scalar threshold, *, Tensor(a!) grad_input) -> Tensor(a!)
  structured: True
  structured_inherits: TensorIteratorBase
  dispatch:
    CPU, CUDA: threshold_backward_out

- func: threshold_backward(Tensor grad_output, Tensor self, Scalar threshold) -> Tensor
  variants: function
  structured_delegate: threshold_backward.grad_input
  dispatch:
    MkldnnCPU: mkldnn_relu_backward

- func: tile(Tensor self, int[] dims) -> Tensor
  variants: function, method

- func: transpose.int(Tensor(a) self, int dim0, int dim1) -> Tensor(a)
  variants: function, method
  device_check: NoCheck
  device_guard: False
  dispatch:
    CompositeExplicitAutograd: transpose

- func: transpose.Dimname(Tensor(a) self, Dimname dim0, Dimname dim1) -> Tensor(a)
  variants: function, method
  device_check: NoCheck
  device_guard: False

- func: _mkldnn_transpose(Tensor self, int dim0, int dim1) -> Tensor
  device_check: NoCheck
  device_guard: False
  dispatch:
    MkldnnCPU: mkldnn_transpose

- func: transpose_(Tensor(a!) self, int dim0, int dim1) -> Tensor(a!)
  variants: method
  device_check: NoCheck
  device_guard: False
  dispatch:
    CompositeExplicitAutograd: transpose_

- func: _mkldnn_transpose_(Tensor(a!) self, int dim0, int dim1) -> Tensor(a!)
  device_check: NoCheck
  device_guard: False
  dispatch:
    MkldnnCPU: mkldnn_transpose_

- func: one_hot(Tensor self, int num_classes=-1) -> Tensor
  python_module: nn
  variants: function

- func: flip(Tensor self, int[] dims) -> Tensor
  variants: function, method
  dispatch:
    CPU, QuantizedCPU, CUDA, QuantizedCUDA: flip

- func: fliplr(Tensor self) -> Tensor
  variants: function, method

- func: flipud(Tensor self) -> Tensor
  variants: function, method

- func: roll(Tensor self, int[1] shifts, int[1] dims=[]) -> Tensor
  variants: function, method
  dispatch:
    CPU: roll_cpu
    CUDA: roll_cuda

# default int[] value [0,1] should not add space after comma, since codegen parser uses ', ' to split args

- func: rot90(Tensor self, int k=1, int[] dims=[0,1]) -> Tensor
  variants: function, method
  dispatch:
    CompositeExplicitAutograd: rot90

- func: trapezoid.x(Tensor y, Tensor x, *, int dim=-1) -> Tensor

- func: trapezoid.dx(Tensor y, *, Scalar dx=1, int dim=-1) -> Tensor

- func: trapz.x(Tensor y, Tensor x, *, int dim=-1) -> Tensor

- func: trapz.dx(Tensor y, *, float dx=1, int dim=-1) -> Tensor

- func: _trilinear(Tensor i1, Tensor i2, Tensor i3, int[] expand1, int[] expand2, int[] expand3, int[] sumdim, int unroll_dim=1) -> Tensor
  dispatch:
    CompositeExplicitAutograd: _trilinear

- func: triplet_margin_loss(Tensor anchor, Tensor positive, Tensor negative, float margin=1.0, float p=2, float eps=1e-06, bool swap=False, int reduction=Mean) -> Tensor

- func: trunc(Tensor self) -> Tensor
  structured_delegate: trunc.out
  device_check: NoCheck   # TensorIterator
  variants: function, method
  dispatch:
    CompositeExplicitAutograd: trunc

- func: trunc_(Tensor(a!) self) -> Tensor(a!)
  structured_delegate: trunc.out
  device_check: NoCheck   # TensorIterator
  variants: function, method
  dispatch:
    CompositeExplicitAutograd: trunc_

- func: trunc.out(Tensor self, *, Tensor(a!) out) -> Tensor(a!)
  structured: True
  structured_inherits: TensorIteratorBase
  device_check: NoCheck   # TensorIterator
  dispatch:
    CPU, CUDA: trunc_out

# Alias for trunc
- func: fix(Tensor self) -> Tensor
  variants: function, method

- func: fix_(Tensor(a!) self) -> Tensor(a!)
  variants: function, method

- func: fix.out(Tensor self, *, Tensor(a!) out) -> Tensor(a!)

- func: type_as(Tensor self, Tensor other) -> Tensor
  variants: method

- func: _has_compatible_shallow_copy_type(Tensor self, Tensor from) -> bool
  variants: function

- func: _unique(Tensor self, bool sorted=True, bool return_inverse=False) -> (Tensor, Tensor)
  variants: function
  dispatch:
    CPU: _unique_cpu
    CUDA: _unique_cuda

- func: unique_dim(Tensor self, int dim, bool sorted=True, bool return_inverse=False, bool return_counts=False) -> (Tensor, Tensor, Tensor)
  variants: function
  dispatch:
    CPU: unique_dim_cpu
    CUDA: unique_dim_cuda

- func: unique_consecutive(Tensor self, bool return_inverse=False, bool return_counts=False, int? dim=None) -> (Tensor, Tensor, Tensor)
  variants: function
  dispatch:
    CPU: unique_consecutive_cpu
    CUDA: unique_consecutive_cuda

- func: unique_dim_consecutive(Tensor self, int dim, bool return_inverse=False, bool return_counts=False) -> (Tensor, Tensor, Tensor)
  variants: function
  dispatch:
    CPU: unique_dim_consecutive_cpu
    CUDA: unique_dim_consecutive_cuda

# _unique and _unique_dim are fragile and modifying them easily cause internal break
# the below operator is a temporary hack for adding return_counts support
# Please don't rely on these two operators, they will be removed soon

- func: _unique2(Tensor self, bool sorted=True, bool return_inverse=False, bool return_counts=False) -> (Tensor, Tensor, Tensor)
  variants: function
  dispatch:
    CPU: _unique2_cpu
    CUDA: _unique2_cuda

- func: _unsafe_view(Tensor self, int[] size) -> Tensor
  dispatch:
    CompositeExplicitAutograd: _unsafe_view

- func: unsqueeze(Tensor(a) self, int dim) -> Tensor(a)
  variants: function, method
  device_check: NoCheck
  device_guard: False
  dispatch:
    CompositeExplicitAutograd: unsqueeze

- func: unsqueeze_(Tensor(a!) self, int dim) -> Tensor(a!)
  variants: method
  device_check: NoCheck
  device_guard: False
  dispatch:
    CompositeExplicitAutograd: unsqueeze_

- func: vander(Tensor x, int? N=None, bool increasing=False) -> Tensor

- func: var(Tensor self, bool unbiased=True) -> Tensor
  device_check: NoCheck   # TensorIterator
  variants: function, method

- func: var.dim(Tensor self, int[1] dim, bool unbiased=True, bool keepdim=False) -> Tensor
  device_check: NoCheck   # TensorIterator
  variants: function, method

- func: var.correction(Tensor self, int[1]? dim, *, int? correction, bool keepdim=False) -> Tensor
  device_check: NoCheck   # TensorIterator
  variants: function, method
  dispatch:
    CPU, CUDA: var

- func: var.out(Tensor self, int[1] dim, bool unbiased=True, bool keepdim=False, *, Tensor(a!) out) -> Tensor(a!)
  device_check: NoCheck   # TensorIterator

- func: var.correction_out(Tensor self, int[1]? dim, *, int? correction, bool keepdim=False, Tensor(a!) out) -> Tensor(a!)
  device_check: NoCheck   # TensorIterator
  dispatch:
    CPU, CUDA: var_out

- func: var.names_dim(Tensor self, Dimname[1] dim, bool unbiased=True, bool keepdim=False) -> Tensor
  device_check: NoCheck   # TensorIterator
  variants: function, method

- func: var.names_out(Tensor self, Dimname[1] dim, bool unbiased=True, bool keepdim=False, *, Tensor(a!) out) -> Tensor(a!)
  device_check: NoCheck   # TensorIterator

- func: var.correction_names(Tensor self, Dimname[1] dim, *, int? correction, bool keepdim=False) -> Tensor
  device_check: NoCheck   # TensorIterator
  variants: function, method

- func: var.correction_names_out(Tensor self, Dimname[1] dim, *, int? correction, bool keepdim=False, Tensor(a!) out) -> Tensor(a!)
  device_check: NoCheck   # TensorIterator
  variants: function

- func: var_mean(Tensor self, bool unbiased=True) -> (Tensor, Tensor)
  device_check: NoCheck   # TensorIterator
  variants: function

- func: var_mean.dim(Tensor self, int[1] dim, bool unbiased=True, bool keepdim=False) -> (Tensor, Tensor)
  device_check: NoCheck   # TensorIterator
  variants: function

- func: var_mean.correction(Tensor self, int[1]? dim, *, int? correction, bool keepdim=False) -> (Tensor, Tensor)
  device_check: NoCheck   # TensorIterator
  variants: function
  dispatch:
    CPU, CUDA: var_mean

- func: var_mean.names_dim(Tensor self, Dimname[1] dim, bool unbiased=True, bool keepdim=False) -> (Tensor, Tensor)
  device_check: NoCheck   # TensorIterator
  variants: function

- func: var_mean.correction_names(Tensor self, Dimname[1] dim, *, int? correction, bool keepdim=False) -> (Tensor, Tensor)
  device_check: NoCheck   # TensorIterator
  variants: function

- func: view_as(Tensor(a) self, Tensor other) -> Tensor(a)
  variants: method
  device_check: NoCheck
  device_guard: False

# we define both of these because 'where' does the broadcast and '_s_where' doesn't;
# this allows us to implicitly calculate the broadcast derivative, while only dealing with the
# _s_where derivative.
- func: where.self(Tensor condition, Tensor self, Tensor other) -> Tensor
  device_check: NoCheck   # TensorIterator
  variants: function, method

- func: where.ScalarSelf(Tensor condition, Scalar self, Tensor other) -> Tensor
  variants: function

- func: where.ScalarOther(Tensor condition, Tensor self, Scalar other) -> Tensor
  variants: function

- func: where.Scalar(Tensor condition, Scalar self, Scalar other) -> Tensor
  variants: function

- func: where(Tensor condition) -> Tensor[]
  device_check: NoCheck   # TensorIterator
  variants: function

- func: _s_where(Tensor condition, Tensor self, Tensor other) -> Tensor
  variants: function
  dispatch:
    CPU, CUDA: _s_where

- func: norm_except_dim(Tensor v, int pow=2, int dim=0) -> Tensor
  variants: function

# VariableType::_weight_norm does not want to be given a gap in the autograd graph,
# so we don't define "dispatch" variants for it.
- func: _weight_norm(Tensor v, Tensor g, int dim=0) -> Tensor
  variants: function

- func: _weight_norm_cuda_interface(Tensor v, Tensor g, int dim=0) -> (Tensor, Tensor)
  variants: function
  dispatch:
    CUDA: weight_norm_cuda

- func: _weight_norm_cuda_interface_backward(Tensor grad_w, Tensor saved_v, Tensor saved_g, Tensor saved_norms, int dim) -> (Tensor, Tensor)
  variants: function
  dispatch:
    CUDA: weight_norm_cuda_backward

- func: _weight_norm_differentiable_backward(Tensor grad_w, Tensor saved_v, Tensor saved_g, Tensor saved_norms, int dim) -> (Tensor, Tensor)
  variants: function

- func: zeros.names(int[] size, *, Dimname[]? names, ScalarType? dtype=None, Layout? layout=None, Device? device=None, bool? pin_memory=None) -> Tensor
  device_check: NoCheck
  device_guard: False

- func: zeros(int[] size, *, ScalarType? dtype=None, Layout? layout=None, Device? device=None, bool? pin_memory=None) -> Tensor

- func: zeros.out(int[] size, *, Tensor(a!) out) -> Tensor(a!)

- func: zeros_like(Tensor self, *, ScalarType? dtype=None, Layout? layout=None, Device? device=None, bool? pin_memory=None, MemoryFormat? memory_format=None) -> Tensor

- func: _standard_gamma_grad(Tensor self, Tensor output) -> Tensor
  variants: function
  dispatch:
    CPU: _standard_gamma_grad_cpu
    CUDA: _standard_gamma_grad_cuda

- func: _standard_gamma(Tensor self, Generator? generator=None) -> Tensor
  variants: function
  dispatch:
    CPU: _s_gamma_cpu
    CUDA: _s_gamma_cuda

- func: _dirichlet_grad(Tensor x, Tensor alpha, Tensor total) -> Tensor
  dispatch:
    CPU: _dirichlet_grad_cpu
    CUDA: _dirichlet_grad_cuda

- func: _sample_dirichlet(Tensor self, Generator? generator=None) -> Tensor
  variants: function
  dispatch:
    CPU: _s_dirichlet_cpu
    CUDA: _s_dirichlet_cuda

- func: poisson(Tensor self, Generator? generator=None) -> Tensor
  device_check: NoCheck   # TensorIterator
  dispatch:
    CPU: _s_poisson_cpu
    CUDA: _s_poisson_cuda

- func: binomial(Tensor count, Tensor prob, Generator? generator=None) -> Tensor
  device_check: NoCheck   # TensorIterator
  dispatch:
    CPU: _s_binomial_cpu
    CUDA: _s_binomial_cuda

# When more variants get ported to native, this dispatch will get more
# complicated

- func: native_norm(Tensor self, Scalar p=2) -> Tensor
  dispatch:
    SparseCPU, SparseCUDA: norm_sparse

- func: native_norm.ScalarOpt_dim_dtype(Tensor self, Scalar? p, int[1] dim, bool keepdim, ScalarType? dtype) -> Tensor
  dispatch:
    SparseCPU, SparseCUDA: norm_sparse

# TODO: reduce signatures down to one when optional args is available
- func: _sparse_sum(Tensor self) -> Tensor

- func: _sparse_sum.dtype(Tensor self, *, ScalarType dtype) -> Tensor

- func: _sparse_sum.dim(Tensor self, int[1] dim) -> Tensor
  dispatch:
    CompositeExplicitAutograd: _sparse_sum

- func: _sparse_sum.dim_dtype(Tensor self, int[1] dim, *, ScalarType dtype) -> Tensor

- func: _sparse_sum_backward(Tensor grad, Tensor self, int[] dim) -> Tensor
  dispatch:
    SparseCPU: _sparse_sum_backward_cpu
    SparseCUDA: _sparse_sum_backward_cuda

- func: _sparse_softmax.int(Tensor self, int dim, ScalarType? dtype=None) -> Tensor
  variants: function

- func: _sparse_softmax.Dimname(Tensor self, Dimname dim, *, ScalarType? dtype=None) -> Tensor
  variants: function

- func: _sparse_softmax(Tensor self, int dim, bool half_to_float) -> Tensor
  dispatch:
    SparseCPU: softmax_sparse_cpu
    SparseCUDA: softmax_sparse_cuda

- func: _sparse_softmax_backward_data(Tensor grad_output, Tensor output, int dim, Tensor self) -> Tensor
  dispatch:
    SparseCPU: softmax_backward_sparse_cpu
    SparseCUDA: softmax_backward_sparse_cuda

- func: _sparse_log_softmax.int(Tensor self, int dim, ScalarType? dtype=None) -> Tensor
  variants: function

- func: _sparse_log_softmax.Dimname(Tensor self, Dimname dim, *, ScalarType? dtype=None) -> Tensor
  variants: function

- func: _sparse_log_softmax(Tensor self, int dim, bool half_to_float) -> Tensor
  dispatch:
    SparseCPU: log_softmax_sparse_cpu
    SparseCUDA: log_softmax_sparse_cuda

- func: _sparse_log_softmax_backward_data(Tensor grad_output, Tensor output, int dim, Tensor self) -> Tensor
  dispatch:
    SparseCPU: log_softmax_backward_sparse_cpu
    SparseCUDA: log_softmax_backward_sparse_cuda

- func: norm.ScalarOpt_dtype(Tensor self, Scalar? p, *, ScalarType dtype) -> Tensor
  device_check: NoCheck   # TensorIterator
  variants: function, method
  dispatch:
    CPU, CUDA, SparseCPU, SparseCUDA: norm

- func: norm.Scalar(Tensor self, Scalar p=2) -> Tensor
  device_check: NoCheck   # TensorIterator
  variants: function, method
  dispatch:
    CPU, CUDA, SparseCPU, SparseCUDA: norm

- func: norm.ScalarOpt_dim_dtype(Tensor self, Scalar? p, int[1] dim, bool keepdim, *, ScalarType dtype) -> Tensor
  structured_delegate: norm.dtype_out
  device_check: NoCheck   # TensorIterator
  variants: function, method
  dispatch:
    SparseCPU, SparseCUDA: sparse_dtype_norm

- func: norm.ScalarOpt_dim(Tensor self, Scalar? p, int[1] dim, bool keepdim=False) -> Tensor
  structured_delegate: norm.out
  device_check: NoCheck   # TensorIterator
  variants: function, method
  dispatch:
    SparseCPU, SparseCUDA: sparse_norm

- func: norm.dtype_out(Tensor self, Scalar? p, int[1] dim, bool keepdim, *, ScalarType dtype, Tensor(a!) out) -> Tensor(a!)
  structured: True
  device_check: NoCheck   # TensorIterator
  dispatch:
    CPU, CUDA: norm_dtype_out

- func: norm.out(Tensor self, Scalar? p, int[1] dim, bool keepdim=False, *, Tensor(a!) out) -> Tensor(a!)
  structured: True
  device_check: NoCheck   # TensorIterator
  dispatch:
    CPU, CUDA: norm_out

# These four redispatch in their implementation, so OK to be CompositeImplicitAutograd
- func: norm.names_ScalarOpt_dim_dtype(Tensor self, Scalar? p, Dimname[1] dim, bool keepdim, *, ScalarType dtype) -> Tensor
  device_check: NoCheck   # TensorIterator
  variants: function, method

- func: norm.names_ScalarOpt_dim(Tensor self, Scalar? p, Dimname[1] dim, bool keepdim=False) -> Tensor
  device_check: NoCheck   # TensorIterator
  variants: function, method

- func: norm.names_dtype_out(Tensor self, Scalar? p, Dimname[1] dim, bool keepdim, *, ScalarType dtype, Tensor(a!) out) -> Tensor(a!)
  device_check: NoCheck   # TensorIterator

- func: norm.names_out(Tensor self, Scalar? p, Dimname[1] dim, bool keepdim=False, *, Tensor(a!) out) -> Tensor(a!)
  device_check: NoCheck   # TensorIterator

- func: frexp.Tensor(Tensor self) -> (Tensor mantissa, Tensor exponent)
  variants: method, function
  dispatch:
    CompositeExplicitAutograd: frexp

- func: frexp.Tensor_out(Tensor self, *, Tensor(a!) mantissa, Tensor(b!) exponent) -> (Tensor(a!) mantissa, Tensor(b!) exponent)
  dispatch:
    CPU, CUDA: frexp_out

- func: frobenius_norm(Tensor self) -> Tensor
  variants: function

- func: frobenius_norm.dim(Tensor self, int[1] dim, bool keepdim=False) -> Tensor
  variants: function

- func: frobenius_norm.out(Tensor self, int[1] dim, bool keepdim=False, *, Tensor(a!) out) -> Tensor(a!)
  variants: function

- func: nuclear_norm(Tensor self, bool keepdim=False) -> Tensor
  variants: function

- func: nuclear_norm.out(Tensor self, bool keepdim=False, *, Tensor(a!) out) -> Tensor(a!)
  variants: function

- func: nuclear_norm.dim(Tensor self, int[2] dim, bool keepdim=False) -> Tensor
  variants: function

- func: nuclear_norm.dim_out(Tensor self, int[2] dim, bool keepdim=False, *, Tensor(a!) out) -> Tensor(a!)
  variants: function

- func: clone(Tensor self, *, MemoryFormat? memory_format=None) -> Tensor
  variants: function, method
  dispatch:
    CompositeExplicitAutograd: clone
    SparseCPU, SparseCUDA: clone_sparse
    MkldnnCPU: mkldnn_clone
    QuantizedCPU, QuantizedCUDA: quantized_clone

- func: positive(Tensor(a) self) -> Tensor(a)
  variants: function, method

- func: resize_as_(Tensor(a!) self, Tensor the_template, *, MemoryFormat? memory_format=None) -> Tensor(a!)
  use_const_ref_for_mutable_tensors: True
  variants: function, method
  dispatch:
    CompositeExplicitAutograd: resize_as_

- func: resize_as_sparse_(Tensor(a!) self, Tensor the_template) -> Tensor(a!)
  use_const_ref_for_mutable_tensors: True
  variants: function
  dispatch:
    SparseCPU, SparseCUDA: resize_as_sparse_
    SparseCsrCPU, SparseCsrCUDA: resize_as_sparse_csr_

- func: zero_(Tensor(a!) self) -> Tensor(a!)
  device_check: NoCheck   # TensorIterator
  variants: method, function
  dispatch:
    CPU, CUDA: zero_
    Meta: zero_meta_
    SparseCPU, SparseCUDA: zero_sparse_
    MkldnnCPU: mkldnn_zero_

- func: sub.out(Tensor self, Tensor other, *, Scalar alpha=1, Tensor(a!) out) -> Tensor(a!)
  use_const_ref_for_mutable_tensors: True
  device_check: NoCheck   # TensorIterator
  structured: True
  structured_inherits: TensorIteratorBase
  dispatch:
    CPU, CUDA: sub_out
    SparseCPU, SparseCUDA: sub_out_sparse

- func: sub.Tensor(Tensor self, Tensor other, *, Scalar alpha=1) -> Tensor
  device_check: NoCheck   # TensorIterator
  variants: function, method
  structured_delegate: sub.out
  dispatch:
    SparseCPU, SparseCUDA: sub_sparse

- func: sub_.Tensor(Tensor(a!) self, Tensor other, *, Scalar alpha=1) -> Tensor(a!)
  use_const_ref_for_mutable_tensors: True
  device_check: NoCheck   # TensorIterator
  variants: method
  structured_delegate: sub.out
  dispatch:
    SparseCPU, SparseCUDA: sub_sparse_

# For C++ only, until we have conversion from C++ numbers to Tensor
- func: sub.Scalar(Tensor self, Scalar other, Scalar alpha=1) -> Tensor
  device_check: NoCheck   # TensorIterator
  variants: function, method
  dispatch:
    CompositeExplicitAutograd: sub

- func: sub_.Scalar(Tensor(a!) self, Scalar other, Scalar alpha=1) -> Tensor(a!)
  use_const_ref_for_mutable_tensors: True
  device_check: NoCheck   # TensorIterator
  variants: method
  dispatch:
    CompositeExplicitAutograd: sub_

# subtract, alias for sub
- func: subtract.out(Tensor self, Tensor other, *, Scalar alpha=1, Tensor(a!) out) -> Tensor(a!)
  use_const_ref_for_mutable_tensors: True

- func: subtract.Tensor(Tensor self, Tensor other, *, Scalar alpha=1) -> Tensor
  variants: function, method

- func: subtract_.Tensor(Tensor(a!) self, Tensor other, *, Scalar alpha=1) -> Tensor(a!)
  use_const_ref_for_mutable_tensors: True
  variants: method

# For C++ only, until we have conversion from C++ numbers to Tensor
- func: subtract.Scalar(Tensor self, Scalar other, Scalar alpha=1) -> Tensor
  variants: function, method

- func: subtract_.Scalar(Tensor(a!) self, Scalar other, Scalar alpha=1) -> Tensor(a!)
  use_const_ref_for_mutable_tensors: True
  variants: method

- func: rsub.Tensor(Tensor self, Tensor other, *, Scalar alpha=1) -> Tensor
  device_check: NoCheck   # TensorIterator
  variants: function
  dispatch:
    CPU, CUDA: rsub

- func: heaviside.out(Tensor self, Tensor values, *, Tensor(a!) out) -> Tensor(a!)
  structured: True
  structured_inherits: TensorIteratorBase
  device_check: NoCheck   # TensorIterator
  dispatch:
    CPU, CUDA: heaviside_out

- func: heaviside(Tensor self, Tensor values) -> Tensor
  device_check: NoCheck   # TensorIterator
  variants: function, method
  structured_delegate: heaviside.out

- func: heaviside_(Tensor(a!) self, Tensor values) -> Tensor(a!)
  device_check: NoCheck   # TensorIterator
  variants: method
  structured_delegate: heaviside.out

# For C++ only, until we have conversion from C++ numbers to Tensor
- func: rsub.Scalar(Tensor self, Scalar other, Scalar alpha=1) -> Tensor
  device_check: NoCheck   # TensorIterator
  variants: function
  dispatch:
    CompositeExplicitAutograd: rsub

# Functionally the same as addmm, but we give it a different derivative formula
# that doesn't propagate gradients to non-present entries on sparse.
- func: _sparse_addmm(Tensor self, Tensor sparse, Tensor dense, *, Scalar beta=1, Scalar alpha=1) -> Tensor
  dispatch:
    CompositeExplicitAutograd: _sparse_addmm

- func: addmm.out(Tensor self, Tensor mat1, Tensor mat2, *, Scalar beta=1, Scalar alpha=1, Tensor(a!) out) -> Tensor(a!)
  use_const_ref_for_mutable_tensors: True
  structured: True
  dispatch:
    CPU: addmm_out_cpu
    CUDA: addmm_out_cuda
    SparseCPU: addmm_out_sparse_dense_cpu
    SparseCUDA: addmm_out_sparse_dense_cuda
    SparseCsrCPU: addmm_out_sparse_csr_dense_cpu
    SparseCsrCUDA: addmm_out_sparse_csr_dense_cuda

- func: addmm(Tensor self, Tensor mat1, Tensor mat2, *, Scalar beta=1, Scalar alpha=1) -> Tensor
  structured_delegate: addmm.out
  variants: function, method
  dispatch:
    SparseCPU: addmm_sparse_dense_cpu
    SparseCUDA: addmm_sparse_dense_cuda
    SparseCsrCPU, SparseCsrCUDA: addmm_sparse_csr_dense

- func: addmm_(Tensor(a!) self, Tensor mat1, Tensor mat2, *, Scalar beta=1, Scalar alpha=1) -> Tensor(a!)
  use_const_ref_for_mutable_tensors: True
  structured_delegate: addmm.out
  variants: method
  dispatch:
    # Warning!  For whatever reason, the inplace sparse addmm is NON
    # broadcasting
    SparseCPU: s_addmm_sparse_dense_cpu_
    SparseCUDA: s_addmm_sparse_dense_cuda_

# NOTE [ Sparse: autograd and API ]
#
#
# Sparse Tensor Constructors
# ~~~~~~~~~~~~~~~~~~~~~~~~~~
#
# The API entry points to sparse tensor construction should be
# `sparse_coo tensor` and `_sparse_coo_tensor_unsafe`. Depending on whether the
# indices and values tensors are given, they eventually dispatch to either
# `sparse_coo_tensor_with_dims` or `sparse_coo_tensor_with_dims_and_tensors`.
#
# The autograd support for ctor is implement on `sparse_coo_tensor_with_dims_and_tensors`.
#
# The API methods `sparse_coo tensor` and `_sparse_coo_tensor_unsafe`
# **must not** have specific type dispatches because otherwise codegen will
# consider them as abstract methods (see Note [Abstract ATen methods]), dispatch
# using **Tensor** type, and thus lose autograd tracking on the actual method
# they dispatch to, e.g., `sparse_coo_tensor_with_dims_and_tensors`.
#
#
# Sparse Methods API Design
# ~~~~~~~~~~~~~~~~~~~~~~~~~
#
# Goals: 1. Flexible API for users to write custom sparse ops
#        2. ctor and member accessor with autograd support
#
# To achieve 1, we need to provide a set of *dangerous* APIs (dangerous in the
# sense that misusing them will break sparse tensor invariant and may out in
# unexpected behavior, e.g., crash). These methods are all prefixed with
# underscore "_" to indicate that they should be used with care. We provide:
#
#   + `_indices()`: returns the *raw* indices within the sparse tensor (not just
#                   sharing storage). Any inplace operation will change the
#                   actual indices, including t_, set_, as_strided_, resize_,
#                   etc.
#   + `_values()`: returns the *raw* values within the sparse tensor. Similar
#                  semantics as `_indices()`
#   + `_nnz()`: returns the number of non-zero entries. This will always be
#               determined by the shapes of indices and values.
#   + `_coalesced_(bool)`: inplace sets whether the tensor is coalesced, and
#                          returns itself.
#
# These methods are very useful in writing new operations, e.g., a custom
# autograd Function.
#
# We also provide other public *safe* APIs:
#   + `indices()`: returns a **view** of the indices tensor if the sparse tensor
#                  is **coalesced**.
#   + `values()`: returns a **view** of the values tensor if the containing
#                 sparse tensor is **coalesced**.
#   + `sparse_dim()`: number of sparse dimensions
#   + `dense_dim()`: number of dense dimensions
#   + `is_coalesced()`: whether the sparse tensor is coalesced
#
# `_indices()` and `_values()` should returns the raw indices and values dense
# tensors within a sparse tensor. They can be quite unsafe with inplace
# operations like `t_()`, and exposes uncoalesced indices and values. The public
# recommended API is `indices()` and `values()`, both of which first check that
# the tensor is coalesced and return views on those tensors.
#
#
# Autograd Support
# ~~~~~~~~~~~~~~~~
#
# Autograd is supported on `values()` and sparse tensor ctor with indices and
# values tensors. E.g., `torch.sparse_coo_tensor(i, v).values().sum()` is
# differentiable w.r.t. `v`.
#
# NB: The `values()` and `_values()` operators are special in that they are
# layout-aware, i.e., the output depends not just on the data it represents, but
# also on the input layout details (in this case, the `indices` tensor). See
# NOTE [ as_strided Backward and layout-aware/agnostic autograd ] in Functions.cpp
# for discussion on layout-aware vs layout-agnostic autograd. Since PyTorch ops
# operate in the layout-agnostic mode, similar to `as_strided`, backward of
# these two operators need to consider them in a layout-agnostic way:
#   + `values()`:
#     Input is coalesced.
#     We just pretend having `input.indices()` as an additional argument
#     `input_indices`, then forward is similar to
#     `input.to(kStrided).index_select(input_indices)` regardless of the layout.
#     Note that `values()` normally is layout-aware even if we constrain
#     ourselves on sparse inputs since it may include all zeros values entries
#     as "present" entries.
#   + `_values()`:
#     Input may be uncoalesced.
#     It is not straightforward to construct a layout-agnostic version because
#     duplicate indices entries may exist and additional parameterization is
#     needed to distribute the value into different values entries. Furthermore,
#     this op is intended to provide ways to write custom sparse ops, rather
#     than being used in autograd graph, so it is marked as *non-differentiable*
#     in derivatives.yaml.
#
# Before reading the following, see NOTE [ Autograd Variable Views ] in
# variable.h for details on views that are tracked by autograd, and views that
# are not.
#
# Moreover, these methods return tensors that share storage with inputs, so we
# mark these methods as view ops to support autograd history tracking.
# The sparse tensor ctor output should technically be view of both input indices
# and values tensors, but currently we only support setting as view of a single
# Variable, so it is only view of the values tensor.
# TODO: clone indices in sparse tensor ctor.
#
# For other methods that return outputs that share storage with inputs, i.e.,
# `indices()` and `_indices()`. We mark their outputs as non-differentiable, so
# the view relation is not tracked by autograd, but the version counter is still
# shared. In other words, their outputs are non-differentiable views of the
# sparse tensor.
# FIXME: would be nicer if TensorOptions was optional based; not adding default arguments for options given
# the default would never make sense.

- func: sparse_csr_tensor.crow_col_value_size(Tensor crow_indices, Tensor col_indices, Tensor values, int[] size, *, ScalarType? dtype=None, Layout? layout=None, Device? device=None, bool? pin_memory=False) -> Tensor

- func: sparse_csr_tensor.crow_col_value(Tensor crow_indices, Tensor col_indices, Tensor values, *, ScalarType? dtype=None, Layout? layout=None, Device? device=None, bool? pin_memory=False) -> Tensor

- func: _sparse_csr_tensor_unsafe(Tensor crow_indices, Tensor col_indices, Tensor values, int[] size, *, ScalarType? dtype=None, Layout? layout=None, Device? device=None, bool? pin_memory=None) -> Tensor

- func: sparse_coo_tensor.size(int[] size, *, ScalarType? dtype=None, Layout? layout=None, Device? device=None, bool? pin_memory=False) -> Tensor

- func: sparse_coo_tensor.indices(Tensor indices, Tensor values, *, ScalarType? dtype=None, Layout? layout=None, Device? device=None, bool? pin_memory=None) -> Tensor

- func: sparse_coo_tensor.indices_size(Tensor indices, Tensor values, int[] size, *, ScalarType? dtype=None, Layout? layout=None, Device? device=None, bool? pin_memory=None) -> Tensor

- func: _sparse_coo_tensor_unsafe(Tensor indices, Tensor values, int[] size, *, ScalarType? dtype=None, Layout? layout=None, Device? device=None, bool? pin_memory=None) -> Tensor

- func: _validate_sparse_coo_tensor_args(Tensor indices, Tensor values, int[] size) -> ()

- func: _validate_sparse_csr_tensor_args(Tensor crow_indices, Tensor col_indices, Tensor values, int[] size) -> ()

- func: _sparse_coo_tensor_with_dims(int sparse_dim, int dense_dim, int[] size, *, ScalarType? dtype=None, Layout? layout=None, Device? device=None, bool? pin_memory=False) -> Tensor
  dispatch:
    SparseCPU, SparseCUDA: new_with_dims_sparse

- func: _sparse_coo_tensor_with_dims_and_tensors(int sparse_dim, int dense_dim, int[] size, Tensor indices, Tensor values, *, ScalarType? dtype=None, Layout? layout=None, Device? device=None, bool? pin_memory=False) -> Tensor
  dispatch:
    SparseCPU, SparseCUDA: new_with_dims_and_tensor_sparse

- func: sparse_resize_(Tensor(a!) self, int[] size, int sparse_dim, int dense_dim) -> Tensor(a!)
  use_const_ref_for_mutable_tensors: True
  variants: method
  dispatch:
    SparseCPU, SparseCUDA: sparse_resize_

- func: sparse_resize_and_clear_(Tensor(a!) self, int[] size, int sparse_dim, int dense_dim) -> Tensor(a!)
  use_const_ref_for_mutable_tensors: True
  variants: method
  dispatch:
    SparseCPU, SparseCUDA: sparse_resize_and_clear_

- func: sparse_mask(Tensor self, Tensor mask) -> Tensor
  variants: method
  dispatch:
    SparseCPU: sparse_mask_cpu
    SparseCUDA: sparse_mask_cuda

- func: _to_cpu(Tensor[] tensors) -> Tensor[]
  variants: function

- func: to_dense(Tensor self, ScalarType? dtype=None) -> Tensor
  variants: method
  dispatch:
    SparseCPU, SparseCUDA, SparseCsrCPU, SparseCsrCUDA: sparse_to_dense
    MkldnnCPU: mkldnn_to_dense

- func: to_dense_backward(Tensor grad, Tensor input) -> Tensor

- func: sparse_dim(Tensor self) -> int
  variants: method
  dispatch:
    SparseCPU, SparseCUDA: sparse_dim_sparse
  device_check: NoCheck
  device_guard: False

# legacy method
- func: _dimI(Tensor self) -> int
  variants: method
  dispatch:
    SparseCPU, SparseCUDA: sparse_dim_sparse
  device_check: NoCheck
  device_guard: False

- func: dense_dim(Tensor self) -> int
  variants: method
  dispatch:
    SparseCPU, SparseCUDA: dense_dim_sparse
  device_check: NoCheck
  device_guard: False

# legacy method
- func: _dimV(Tensor self) -> int
  variants: method
  dispatch:
    SparseCPU, SparseCUDA: dense_dim_sparse
  device_check: NoCheck
  device_guard: False

- func: _nnz(Tensor self) -> int
  variants: method
  dispatch:
    SparseCPU, SparseCUDA: _nnz_sparse
    SparseCsrCPU, SparseCsrCUDA: _nnz_sparse_csr
  device_check: NoCheck
  device_guard: False

# NOTE: [ coalesce autograd ]
# coalesce returns self directly for already coalesced sparse tensors.
# This means coalesce cannot have a derivative registered, otherwise it creates
# circular references in the autograd graph (see gh-52874).
# Instead, the derivative is registered on the slow-path "_coalesce"
- func: coalesce(Tensor(a) self) -> Tensor(a)
  variants: method

- func: _coalesce(Tensor self) -> Tensor
  dispatch:
    SparseCPU: _coalesce_sparse_cpu
    SparseCUDA: _coalesce_sparse_cuda

- func: is_coalesced(Tensor self) -> bool
  variants: method
  dispatch:
    SparseCPU, SparseCUDA: is_coalesced_sparse
  device_check: NoCheck
  device_guard: False

- func: _indices(Tensor(a) self) -> Tensor(a)
  variants: method
  dispatch:
    SparseCPU, SparseCUDA: _indices_sparse
  device_check: NoCheck
  device_guard: False

- func: _values(Tensor(a) self) -> Tensor(a)
  variants: method
  dispatch:
    SparseCPU, SparseCUDA: _values_sparse
  device_check: NoCheck
  device_guard: False

# This method doesn't do any check but only directly sets the flag. So it can be
# a bit unsafe. Similar to _indices and _values, this is useful for implementing
# custom sparse operations in Python/C++ extension.
- func: _coalesced_(Tensor(a!) self, bool coalesced) -> Tensor(a!)
  variants: method
  dispatch:
    SparseCPU, SparseCUDA: _coalesced_sparse_
  device_check: NoCheck
  device_guard: False

- func: indices(Tensor(a) self) -> Tensor(a)
  variants: method
  dispatch:
    SparseCPU, SparseCUDA: indices_sparse
  device_check: NoCheck
  device_guard: False

- func: values(Tensor(a) self) -> Tensor(a)
  variants: method
  dispatch:
    SparseCPU, SparseCUDA: values_sparse
    SparseCsrCPU, SparseCsrCUDA: values_sparse_csr
  device_check: NoCheck
  device_guard: False

- func: crow_indices(Tensor(a) self) -> Tensor(a)
  variants: method
  dispatch:
    SparseCsrCPU, SparseCsrCUDA: crow_indices_sparse_csr
  device_check: NoCheck
  device_guard: False

- func: col_indices(Tensor(a) self) -> Tensor(a)
  variants: method
  dispatch:
    SparseCsrCPU, SparseCsrCUDA: col_indices_sparse_csr
  device_check: NoCheck
  device_guard: False

- func: hspmm.out(Tensor mat1, Tensor mat2, *, Tensor(a!) out) -> Tensor(a!)
  dispatch:
    SparseCPU: hspmm_out_sparse_cpu
    SparseCUDA: hspmm_out_sparse_cuda

- func: hspmm(Tensor mat1, Tensor mat2) -> Tensor
  dispatch:
    SparseCPU: hspmm_sparse_cpu
    SparseCUDA: hspmm_sparse_cuda

- func: copy_sparse_to_sparse_(Tensor(a!) self, Tensor src, bool non_blocking=False) -> Tensor(a!)
  use_const_ref_for_mutable_tensors: True
  device_check: NoCheck  # Allows copy into different device
  variants: function
  dispatch:
    SparseCPU, SparseCUDA: copy_sparse_

- func: unbind.int(Tensor(a) self, int dim=0) -> Tensor(a)[]
  variants: function, method
  dispatch:
    CompositeExplicitAutograd: unbind

- func: unbind.Dimname(Tensor(a) self, Dimname dim) -> Tensor(a)[]
  variants: function, method

- func: to_sparse.sparse_dim(Tensor self, int sparse_dim) -> Tensor
  variants: method
  dispatch:
    CPU, CUDA: dense_to_sparse

- func: to_sparse(Tensor self) -> Tensor
  variants: method
  dispatch:
    CPU, CUDA: dense_to_sparse

- func: to_mkldnn(Tensor self, ScalarType? dtype=None) -> Tensor
  variants: method
  dispatch:
    CPU: dense_to_mkldnn

- func: mkldnn_reorder_conv2d_weight(Tensor self, int[2] padding=0, int[2] stride=1, int[2] dilation=1, int groups=1) -> Tensor
  variants: function
  python_module: nn
  dispatch:
    MkldnnCPU: mkldnn_reorder_conv2d_weight

- func: mkldnn_reorder_conv3d_weight(Tensor self, int[3] padding=0, int[3] stride=1, int[3] dilation=1, int groups=1) -> Tensor
  variants: function
  python_module: nn
  dispatch:
    MkldnnCPU: mkldnn_reorder_conv3d_weight

- func: to_mkldnn_backward(Tensor grad, Tensor input) -> Tensor

- func: quantize_per_tensor(Tensor self, float scale, int zero_point, ScalarType dtype) -> Tensor
  variants: function
  dispatch:
    CPU, CUDA: quantize_per_tensor

- func: quantize_per_tensor.tensor_qparams(Tensor self, Tensor scale, Tensor zero_point, ScalarType dtype) -> Tensor
  variants: function
  dispatch:
    CPU, CUDA: quantize_per_tensor_tensor_qparams

- func: quantize_per_tensor.tensors(Tensor[] tensors, Tensor scales, Tensor zero_points, ScalarType dtype) -> Tensor[]
  variants: function
  dispatch:
    CPU: quantize_per_tensor_list_cpu

- func: quantize_per_channel(Tensor self, Tensor scales, Tensor zero_points, int axis, ScalarType dtype) -> Tensor
  variants: function
  dispatch:
    CPU, CUDA: quantize_per_channel

- func: dequantize.self(Tensor self) -> Tensor
  variants: function, method
  dispatch:
    CPU: dequantize_cpu
    QuantizedCPU, QuantizedCUDA: dequantize_quantized

- func: dequantize.tensors(Tensor[] tensors) -> Tensor[]
  variants: function
  dispatch:
    QuantizedCPU: dequantize_tensors_quantized_cpu

- func: q_scale(Tensor self) -> float
  variants: function, method
  dispatch:
    QuantizedCPU, QuantizedCUDA: q_scale_quant

- func: q_zero_point(Tensor self) -> int
  variants: function, method
  dispatch:
    QuantizedCPU, QuantizedCUDA: q_zero_point_quant

- func: q_per_channel_scales(Tensor self) -> Tensor
  variants: function, method
  dispatch:
    QuantizedCPU, QuantizedCUDA: q_per_channel_scales

- func: q_per_channel_zero_points(Tensor self) -> Tensor
  variants: function, method
  dispatch:
    QuantizedCPU, QuantizedCUDA: q_per_channel_zero_points

- func: q_per_channel_axis(Tensor self) -> int
  variants: function, method
  dispatch:
    QuantizedCPU, QuantizedCUDA: q_per_channel_axis

- func: int_repr(Tensor self) -> Tensor
  device_check: NoCheck   # TensorIterator
  variants: function, method
  dispatch:
    QuantizedCPU: int_repr_quantized_cpu
    QuantizedCUDA: int_repr_quantized_cuda

- func: _make_per_tensor_quantized_tensor(Tensor self, float scale, int zero_point) -> Tensor
  dispatch:
    CPU: make_per_tensor_quantized_tensor_cpu
    CUDA: make_per_tensor_quantized_tensor_cuda

- func: _make_per_channel_quantized_tensor(Tensor self, Tensor scale, Tensor zero_point, int axis) -> Tensor
  dispatch:
    CPU: make_per_channel_quantized_tensor_cpu
    CUDA: make_per_channel_quantized_tensor_cuda

- func: qscheme(Tensor self) -> QScheme
  variants: method
  dispatch:
    QuantizedCPU, QuantizedCUDA: qscheme_quant

- func: fake_quantize_per_tensor_affine(Tensor self, float scale, int zero_point, int quant_min, int quant_max) -> Tensor
  device_check: NoCheck   # TensorIterator
  variants: function

- func: fake_quantize_per_tensor_affine.tensor_qparams(Tensor self, Tensor scale, Tensor zero_point, int quant_min, int quant_max) -> Tensor
  device_check: NoCheck   # TensorIterator
  variants: function

- func: fake_quantize_per_tensor_affine_cachemask(Tensor self, float scale, int zero_point, int quant_min, int quant_max) -> (Tensor output, Tensor mask)
  variants: function
  dispatch:
    CPU, CUDA: fake_quantize_per_tensor_affine_cachemask

- func: _fake_quantize_per_tensor_affine_cachemask_tensor_qparams(Tensor self, Tensor scale, Tensor zero_point, Tensor fake_quant_enabled, int quant_min, int quant_max) -> (Tensor output, Tensor mask)
  variants: function
  dispatch:
    CPU, CUDA: _fake_quantize_per_tensor_affine_cachemask_tensor_qparams

- func: fake_quantize_per_tensor_affine_cachemask_backward(Tensor grad, Tensor mask) -> Tensor
  variants: function

- func: _fake_quantize_learnable_per_tensor_affine(Tensor self, Tensor scale, Tensor zero_point, int quant_min, int quant_max, float grad_factor=1.0) -> Tensor
  variants: function
  dispatch:
    CPU, CUDA: _fake_quantize_learnable_per_tensor_affine

- func: _fake_quantize_learnable_per_tensor_affine_backward(Tensor grad, Tensor self, Tensor scale, Tensor zero_point, int quant_min, int quant_max, float grad_factor=1.0) -> (Tensor, Tensor, Tensor)
  variants: function

- func: fake_quantize_per_channel_affine(Tensor self, Tensor scale, Tensor zero_point, int axis, int quant_min, int quant_max) -> Tensor
  device_check: NoCheck   # TensorIterator
  variants: function

- func: fake_quantize_per_channel_affine_cachemask(Tensor self, Tensor scale, Tensor zero_point, int axis, int quant_min, int quant_max) -> (Tensor output, Tensor mask)
  variants: function
  dispatch:
    CPU, CUDA: fake_quantize_per_channel_affine_cachemask

- func: fake_quantize_per_channel_affine_cachemask_backward(Tensor grad, Tensor mask) -> Tensor
  variants: function

- func: _fake_quantize_learnable_per_channel_affine(Tensor self, Tensor scale, Tensor zero_point, int axis, int quant_min, int quant_max, float grad_factor=1.0) -> Tensor
  variants: function
  dispatch:
    CPU, CUDA: _fake_quantize_learnable_per_channel_affine

- func: _fake_quantize_learnable_per_channel_affine_backward(Tensor grad, Tensor self, Tensor scale, Tensor zero_point, int axis, int quant_min, int quant_max, float grad_factor=1.0) -> (Tensor, Tensor, Tensor)
  variants: function

- func: fused_moving_avg_obs_fake_quant(Tensor self, Tensor observer_on, Tensor fake_quant_on, Tensor(a!) running_min, Tensor(b!) running_max, Tensor(c!) scale, Tensor(d!) zero_point, float averaging_const, int quant_min, int quant_max, int ch_axis, bool per_row_fake_quant=False, bool symmetric_quant=False) -> Tensor
  variants: function

- func: _fused_moving_avg_obs_fq_helper(Tensor self, Tensor observer_on, Tensor fake_quant_on, Tensor(a!) running_min, Tensor(b!) running_max, Tensor(c!) scale, Tensor(d!) zero_point, float averaging_const, int quant_min, int quant_max, int ch_axis, bool per_row_fake_quant=False, bool symmetric_quant=False) -> (Tensor output, Tensor mask)
  dispatch:
    CPU: fused_moving_avg_obs_fake_quant_cpu
    CUDA: fused_moving_avg_obs_fake_quant_cuda


- func: _choose_qparams_per_tensor(Tensor self, bool reduce_range=False) -> (float, int)
  variants: function

- func: _saturate_weight_to_fp16(Tensor weight) -> Tensor
  variants: function

- func: choose_qparams_optimized(Tensor input, int numel, int n_bins, float ratio, int bit_width) -> (Tensor, Tensor)
  variants: function

- func: _to_copy(Tensor self, *, ScalarType? dtype=None, Layout? layout=None, Device? device=None, bool? pin_memory=None, bool non_blocking=False, MemoryFormat? memory_format=None) -> Tensor
  device_check: NoCheck
  device_guard: False
  dispatch:
    CompositeExplicitAutograd: _to_copy

# to(Device) must not exist because all constructors of Device also works for
# TensorOptions. Otherwise, an ambiguity error is thrown.
# See NOTE [ TensorOptions Constructors ].
- func: to.dtype_layout(Tensor(a) self, *, ScalarType? dtype=None, Layout? layout=None, Device? device=None, bool? pin_memory=None, bool non_blocking=False, bool copy=False, MemoryFormat? memory_format=None) -> Tensor(a)
  variants: method
  device_check: NoCheck
  device_guard: False

- func: to.device(Tensor(a) self, Device device, ScalarType dtype, bool non_blocking=False, bool copy=False, MemoryFormat? memory_format=None) -> Tensor(a)
  variants: method
  device_check: NoCheck
  device_guard: False

- func: to.dtype(Tensor(a) self, ScalarType dtype, bool non_blocking=False, bool copy=False, MemoryFormat? memory_format=None) -> Tensor(a)
  variants: method
  device_check: NoCheck
  device_guard: False

- func: to.other(Tensor(a) self, Tensor other, bool non_blocking=False, bool copy=False, MemoryFormat? memory_format=None) -> Tensor(a)
  variants: method
  device_check: NoCheck
  device_guard: False

- func: meshgrid(Tensor[] tensors) -> Tensor[]

- func: cartesian_prod(Tensor[] tensors) -> Tensor
  variants: function

- func: combinations(Tensor self, int r=2, bool with_replacement=False) -> Tensor
  variants: function

- func: item(Tensor self) -> Scalar
  variants: method

- func: result_type.Tensor(Tensor tensor, Tensor other) -> ScalarType
  variants: function

- func: result_type.Scalar(Tensor tensor, Scalar other) -> ScalarType
  variants: function

- func: result_type.Scalar_Tensor(Scalar scalar, Tensor tensor) -> ScalarType
  variants: function

- func: result_type.Scalar_Scalar(Scalar scalar1, Scalar scalar2) -> ScalarType

- func: can_cast(ScalarType from, ScalarType to) -> bool
  variants: function

- func: promote_types(ScalarType type1, ScalarType type2) -> ScalarType
  variants: function

# NB: Does NOT check precondition that numel == 1
- func: _local_scalar_dense(Tensor self) -> Scalar
  dispatch:
    CPU: _local_scalar_dense_cpu
    CUDA: _local_scalar_dense_cuda
  variants: function

# Fused RNN kernels
- func: _thnn_fused_lstm_cell(Tensor input_gates, Tensor hidden_gates, Tensor cx, Tensor? input_bias=None, Tensor? hidden_bias=None) -> (Tensor, Tensor, Tensor)
  dispatch:
    CUDA: _thnn_fused_lstm_cell_cuda

- func: _thnn_fused_lstm_cell_backward(Tensor? grad_hy, Tensor? grad_cy, Tensor cx, Tensor cy, Tensor workspace, bool has_bias) -> (Tensor, Tensor, Tensor, Tensor, Tensor)
  dispatch:
    CUDA: _thnn_fused_lstm_cell_backward_cuda

- func: _thnn_differentiable_lstm_cell_backward(Tensor? grad_hy, Tensor? grad_cy, Tensor input_gates, Tensor hidden_gates, Tensor? input_bias, Tensor? hidden_bias, Tensor cx, Tensor cy) -> (Tensor, Tensor, Tensor, Tensor, Tensor)

- func: _thnn_fused_gru_cell(Tensor input_gates, Tensor hidden_gates, Tensor hx, Tensor? input_bias=None, Tensor? hidden_bias=None) -> (Tensor, Tensor)
  dispatch:
    CUDA: _thnn_fused_gru_cell_cuda

- func: _thnn_fused_gru_cell_backward(Tensor grad_hy, Tensor workspace, bool has_bias) -> (Tensor, Tensor, Tensor, Tensor, Tensor)
  dispatch:
    CUDA: _thnn_fused_gru_cell_backward_cuda

- func: _thnn_differentiable_gru_cell_backward(Tensor grad_hy, Tensor input_gates, Tensor hidden_gates, Tensor hx, Tensor? input_bias, Tensor? hidden_bias) -> (Tensor, Tensor, Tensor, Tensor, Tensor)

# RNN cells and layers
- func: lstm.input(Tensor input, Tensor[] hx, Tensor[] params, bool has_biases, int num_layers, float dropout, bool train, bool bidirectional, bool batch_first) -> (Tensor, Tensor, Tensor)

- func: lstm.data(Tensor data, Tensor batch_sizes, Tensor[] hx, Tensor[] params, bool has_biases, int num_layers, float dropout, bool train, bool bidirectional) -> (Tensor, Tensor, Tensor)

- func: gru.input(Tensor input, Tensor hx, Tensor[] params, bool has_biases, int num_layers, float dropout, bool train, bool bidirectional, bool batch_first) -> (Tensor, Tensor)

- func: gru.data(Tensor data, Tensor batch_sizes, Tensor hx, Tensor[] params, bool has_biases, int num_layers, float dropout, bool train, bool bidirectional) -> (Tensor, Tensor)

- func: rnn_tanh.input(Tensor input, Tensor hx, Tensor[] params, bool has_biases, int num_layers, float dropout, bool train, bool bidirectional, bool batch_first) -> (Tensor, Tensor)

- func: rnn_tanh.data(Tensor data, Tensor batch_sizes, Tensor hx, Tensor[] params, bool has_biases, int num_layers, float dropout, bool train, bool bidirectional) -> (Tensor, Tensor)

- func: rnn_relu.input(Tensor input, Tensor hx, Tensor[] params, bool has_biases, int num_layers, float dropout, bool train, bool bidirectional, bool batch_first) -> (Tensor, Tensor)

- func: rnn_relu.data(Tensor data, Tensor batch_sizes, Tensor hx, Tensor[] params, bool has_biases, int num_layers, float dropout, bool train, bool bidirectional) -> (Tensor, Tensor)

- func: lstm_cell(Tensor input, Tensor[] hx, Tensor w_ih, Tensor w_hh, Tensor? b_ih=None, Tensor? b_hh=None) -> (Tensor, Tensor)

- func: gru_cell(Tensor input, Tensor hx, Tensor w_ih, Tensor w_hh, Tensor? b_ih=None, Tensor? b_hh=None) -> Tensor

- func: rnn_tanh_cell(Tensor input, Tensor hx, Tensor w_ih, Tensor w_hh, Tensor? b_ih=None, Tensor? b_hh=None) -> Tensor

- func: rnn_relu_cell(Tensor input, Tensor hx, Tensor w_ih, Tensor w_hh, Tensor? b_ih=None, Tensor? b_hh=None) -> Tensor

# Quantized RNN layer registration has been moved to C10 dispatch in `RNN.cpp`

# Quantized RNN layers
# - func: quantized_lstm(Tensor input, Tensor[] hx, Tensor[] params, bool has_biases, int num_layers, float dropout, bool train, bool bidirectional, bool batch_first, *, ScalarType? dtype=None, bool use_dynamic=False) -> (Tensor, Tensor, Tensor)


# - func: quantized_lstm.data(Tensor data, Tensor batch_sizes, Tensor[] hx, Tensor[] params, bool has_biases, int num_layers, float dropout, bool train, bool bidirectional, *, ScalarType? dtype=None, bool use_dynamic=False) -> (Tensor, Tensor, Tensor)


# Quantized GRU layers

# - func: quantized_gru.input(Tensor input, Tensor hx, Tensor[] params, bool has_biases, int num_layers, float dropout, bool train, bool bidirectional, bool batch_first) -> (Tensor, Tensor)
#

# - func: quantized_gru.data(Tensor data, Tensor batch_sizes, Tensor hx, Tensor[] params, bool has_biases, int num_layers, float dropout, bool train, bool bidirectional) -> (Tensor, Tensor)
#

# Quantized RNN cells
- func: quantized_lstm_cell(Tensor input, Tensor[] hx, Tensor w_ih, Tensor w_hh, Tensor b_ih, Tensor b_hh, Tensor packed_ih, Tensor packed_hh, Tensor col_offsets_ih, Tensor col_offsets_hh, Scalar scale_ih, Scalar scale_hh, Scalar zero_point_ih, Scalar zero_point_hh) -> (Tensor, Tensor)

- func: quantized_gru_cell(Tensor input, Tensor hx, Tensor w_ih, Tensor w_hh, Tensor b_ih, Tensor b_hh, Tensor packed_ih, Tensor packed_hh, Tensor col_offsets_ih, Tensor col_offsets_hh, Scalar scale_ih, Scalar scale_hh, Scalar zero_point_ih, Scalar zero_point_hh) -> Tensor

- func: quantized_rnn_relu_cell(Tensor input, Tensor hx, Tensor w_ih, Tensor w_hh, Tensor b_ih, Tensor b_hh, Tensor packed_ih, Tensor packed_hh, Tensor col_offsets_ih, Tensor col_offsets_hh, Scalar scale_ih, Scalar scale_hh, Scalar zero_point_ih, Scalar zero_point_hh) -> Tensor

- func: quantized_rnn_tanh_cell(Tensor input, Tensor hx, Tensor w_ih, Tensor w_hh, Tensor b_ih, Tensor b_hh, Tensor packed_ih, Tensor packed_hh, Tensor col_offsets_ih, Tensor col_offsets_hh, Scalar scale_ih, Scalar scale_hh, Scalar zero_point_ih, Scalar zero_point_hh) -> Tensor

# PackedSequence utilities
- func: _pack_padded_sequence(Tensor input, Tensor lengths, bool batch_first) -> (Tensor, Tensor)
  dispatch:
    CompositeExplicitAutograd: _pack_padded_sequence

- func: _pack_padded_sequence_backward(Tensor grad, int[] input_size, Tensor batch_sizes, bool batch_first) -> Tensor

- func: _pad_packed_sequence(Tensor data, Tensor batch_sizes, bool batch_first, Scalar padding_value, int total_length) -> (Tensor, Tensor)

# wrappers for legacy TH methods

- func: set_.source_Storage(Tensor(a!) self, Storage source) -> Tensor(a!)
  variants: method
  device_check: NoCheck
  device_guard: False
  dispatch:
    CPU, CUDA: set_

- func: set_.source_Storage_storage_offset(Tensor(a!) self, Storage source, int storage_offset, int[] size, int[] stride=[]) -> Tensor(a!)
  variants: method
  device_check: NoCheck
  device_guard: False
  dispatch:
    CPU: set_storage_cpu_
    CUDA: set_storage_cuda_
    QuantizedCPU, QuantizedCUDA: set_storage_quantized_

- func: set_.source_Tensor(Tensor(a!) self, Tensor source) -> Tensor(a!)
  variants: method
  device_check: NoCheck
  device_guard: False
  dispatch:
    CPU, CUDA: set_tensor_

- func: set_(Tensor(a!) self) -> Tensor(a!)
  variants: method
  dispatch:
    CPU: set_cpu_
    CUDA: set_cuda_

- func: is_set_to(Tensor self, Tensor tensor) -> bool
  variants: method
  device_check: NoCheck
  device_guard: False
  dispatch:
    CPU, CUDA: is_set_to

- func: masked_fill_.Scalar(Tensor(a!) self, Tensor mask, Scalar value) -> Tensor(a!)
  device_check: NoCheck   # TensorIterator
  variants: method
  dispatch:
    CPU: masked_fill__cpu
    CUDA: masked_fill__cuda

- func: masked_fill.Scalar(Tensor self, Tensor mask, Scalar value) -> Tensor
  device_check: NoCheck   # TensorIterator
  variants: function, method

- func: masked_fill_.Tensor(Tensor(a!) self, Tensor mask, Tensor value) -> Tensor(a!)
  device_check: NoCheck   # TensorIterator
  variants: method
  dispatch:
    CPU: masked_fill__cpu
    CUDA: masked_fill__cuda

- func: masked_fill.Tensor(Tensor self, Tensor mask, Tensor value) -> Tensor
  device_check: NoCheck   # TensorIterator
  variants: function, method

- func: masked_scatter_(Tensor(a!) self, Tensor mask, Tensor source) -> Tensor(a!)
  variants: method
  dispatch:
    CPU: masked_scatter__cpu
    CUDA: masked_scatter__cuda

- func: masked_scatter(Tensor self, Tensor mask, Tensor source) -> Tensor
  variants: function, method

- func: view(Tensor(a) self, int[] size) -> Tensor(a)
  variants: method
  device_check: NoCheck
  device_guard: False
  dispatch:
    CPU, CUDA, Meta, QuantizedCPU, QuantizedCUDA: view
    MkldnnCPU: mkldnn_view

# Warning: If you want to change the name or overload name of this
# operator, you might also want to change the `isBlockListedSchema`
# function in `torch/csrc/jit/frontend/schema_catching.cpp`.
# The name and overload name of this operator is hardcoded in that
# function in order to workaround a bug:
# https://github.com/pytorch/pytorch/issues/47964
- func: view.dtype(Tensor(a) self, ScalarType dtype) -> Tensor(a)
  variants: method
  device_check: NoCheck
  device_guard: False
  dispatch:
    CompositeExplicitAutograd: view_dtype

- func: put_(Tensor(a!) self, Tensor index, Tensor source, bool accumulate=False) -> Tensor(a!)
  variants: method
  dispatch:
    CPU, CUDA: put_

- func: put(Tensor self, Tensor index, Tensor source, bool accumulate=False) -> Tensor
  variants: function, method

- func: index_add_(Tensor(a!) self, int dim, Tensor index, Tensor source) -> Tensor(a!)
  variants: method

- func: index_add_.alpha(Tensor(a!) self, int dim, Tensor index, Tensor source, *, Scalar alpha) -> Tensor(a!)
  variants: method
  dispatch:
    CPU: index_add_cpu_
    CUDA: index_add_cuda_

- func: index_add(Tensor self, int dim, Tensor index, Tensor source) -> Tensor
  variants: function, method

- func: index_add.alpha(Tensor self, int dim, Tensor index, Tensor source, *, Scalar alpha) -> Tensor
  variants: function, method

- func: index_add.dimname(Tensor self, Dimname dim, Tensor index, Tensor source, *, Scalar alpha=1) -> Tensor
  variants: function, method

- func: index_fill_.int_Scalar(Tensor(a!) self, int dim, Tensor index, Scalar value) -> Tensor(a!)
  device_check: NoCheck   # TensorIterator
  variants: method
  dispatch:
    CPU: index_fill_
    CUDA: index_fill_

- func: index_fill.int_Scalar(Tensor self, int dim, Tensor index, Scalar value) -> Tensor
  device_check: NoCheck   # TensorIterator
  variants: function, method

- func: index_fill_.int_Tensor(Tensor(a!) self, int dim, Tensor index, Tensor value) -> Tensor(a!)
  device_check: NoCheck   # TensorIterator
  variants: method
  dispatch:
    CPU, CUDA: index_fill_

- func: index_fill.int_Tensor(Tensor self, int dim, Tensor index, Tensor value) -> Tensor
  device_check: NoCheck   # TensorIterator
  variants: function, method

- func: index_fill_.Dimname_Scalar(Tensor(a!) self, Dimname dim, Tensor index, Scalar value) -> Tensor(a!)
  device_check: NoCheck   # TensorIterator
  variants: method

- func: index_fill_.Dimname_Tensor(Tensor(a!) self, Dimname dim, Tensor index, Tensor value) -> Tensor(a!)
  device_check: NoCheck   # TensorIterator
  variants: method

- func: index_fill.Dimname_Scalar(Tensor self, Dimname dim, Tensor index, Scalar value) -> Tensor
  device_check: NoCheck   # TensorIterator
  variants: function, method

- func: index_fill.Dimname_Tensor(Tensor self, Dimname dim, Tensor index, Tensor value) -> Tensor
  device_check: NoCheck   # TensorIterator
  variants: function, method

- func: scatter.src(Tensor self, int dim, Tensor index, Tensor src) -> Tensor
  structured_delegate: scatter.src_out
  variants: function, method

- func: scatter_.src(Tensor(a!) self, int dim, Tensor index, Tensor src) -> Tensor(a!)
  structured_delegate: scatter.src_out
  variants: method

- func: scatter.src_out(Tensor self, int dim, Tensor index, Tensor src, *, Tensor(a!) out) -> Tensor(a!)
  structured: True
  variants: function
  dispatch:
    CPU, CUDA: scatter_src_out

- func: scatter.value(Tensor self, int dim, Tensor index, Scalar value) -> Tensor
  structured_delegate: scatter.value_out
  variants: function, method

- func: scatter_.value(Tensor(a!) self, int dim, Tensor index, Scalar value) -> Tensor(a!)
  structured_delegate: scatter.value_out
  variants: method

- func: scatter.value_out(Tensor self, int dim, Tensor index, Scalar value, *, Tensor(a!) out) -> Tensor(a!)
  structured: True
  variants: function
  dispatch:
    CPU, CUDA: scatter_value_out

- func: scatter.reduce(Tensor self, int dim, Tensor index, Tensor src, *, str reduce) -> Tensor
  structured_delegate: scatter.reduce_out
  variants: function, method

- func: scatter_.reduce(Tensor(a!) self, int dim, Tensor index, Tensor src, *, str reduce) -> Tensor(a!)
  structured_delegate: scatter.reduce_out
  variants: method

- func: scatter.reduce_out(Tensor self, int dim, Tensor index, Tensor src, *, str reduce, Tensor(a!) out) -> Tensor(a!)
  structured: True
  variants: function
  dispatch:
    CPU, CUDA: scatter_reduce_out

- func: scatter.value_reduce(Tensor self, int dim, Tensor index, Scalar value, *, str reduce) -> Tensor
  structured_delegate: scatter.value_reduce_out
  variants: function, method

- func: scatter_.value_reduce(Tensor(a!) self, int dim, Tensor index, Scalar value, *, str reduce) -> Tensor(a!)
  structured_delegate: scatter.value_reduce_out
  variants: method

- func: scatter.value_reduce_out(Tensor self, int dim, Tensor index, Scalar value, *, str reduce, Tensor(a!) out) -> Tensor(a!)
  structured: True
  variants: function
  dispatch:
    CPU, CUDA: scatter_value_reduce_out

- func: scatter.dimname_src(Tensor self, Dimname dim, Tensor index, Tensor src) -> Tensor
  variants: function, method

- func: scatter.dimname_value(Tensor self, Dimname dim, Tensor index, Scalar value) -> Tensor
  variants: function, method

- func: scatter_add(Tensor self, int dim, Tensor index, Tensor src) -> Tensor
  structured_delegate: scatter_add.out
  variants: function, method

- func: scatter_add_(Tensor(a!) self, int dim, Tensor index, Tensor src) -> Tensor(a!)
  structured_delegate: scatter_add.out
  variants: method

- func: scatter_add.out(Tensor self, int dim, Tensor index, Tensor src, *, Tensor(a!) out) -> Tensor(a!)
  structured: True
  variants: function
  dispatch:
    CPU, CUDA: scatter_add

- func: scatter_add.dimname(Tensor self, Dimname dim, Tensor index, Tensor src) -> Tensor
  variants: function, method

- func: eq_.Scalar(Tensor(a!) self, Scalar other) -> Tensor(a!)
<<<<<<< HEAD
  use_const_ref_for_mutable_tensors: True
=======
  structured_delegate: eq.Scalar_out
>>>>>>> 48286c74
  device_check: NoCheck   # TensorIterator
  variants: method
  dispatch:
    CompositeExplicitAutograd: eq_

- func: eq_.Tensor(Tensor(a!) self, Tensor other) -> Tensor(a!)
<<<<<<< HEAD
  use_const_ref_for_mutable_tensors: True
=======
  structured_delegate: eq.Tensor_out
>>>>>>> 48286c74
  device_check: NoCheck   # TensorIterator
  variants: method
  dispatch:
    CompositeExplicitAutograd: eq_

- func: bitwise_and.Tensor_out(Tensor self, Tensor other, *, Tensor(a!) out) -> Tensor(a!)
  device_check: NoCheck   # TensorIterator
  structured: True
  structured_inherits: TensorIteratorBase
  variants: function
  dispatch:
    CPU, CUDA: bitwise_and_out

- func: bitwise_and.Scalar_out(Tensor self, Scalar other, *, Tensor(a!) out) -> Tensor(a!)
  device_check: NoCheck   # TensorIterator
  variants: function
  dispatch:
    CompositeExplicitAutograd: bitwise_and_out

- func: bitwise_and.Scalar(Tensor self, Scalar other) -> Tensor
  device_check: NoCheck   # TensorIterator
  variants: method, function
  dispatch:
    CompositeExplicitAutograd: bitwise_and

- func: bitwise_and.Tensor(Tensor self, Tensor other) -> Tensor
  device_check: NoCheck   # TensorIterator
  variants: method, function
  structured_delegate: bitwise_and.Tensor_out

- func: bitwise_and_.Scalar(Tensor(a!) self, Scalar other) -> Tensor(a!)
  device_check: NoCheck   # TensorIterator
  variants: method

- func: bitwise_and_.Tensor(Tensor(a!) self, Tensor other) -> Tensor(a!)
  device_check: NoCheck   # TensorIterator
  variants: method
  structured_delegate: bitwise_and.Tensor_out

- func: __and__.Scalar(Tensor self, Scalar other) -> Tensor
  device_check: NoCheck   # TensorIterator
  variants: method, function

- func: __and__.Tensor(Tensor self, Tensor other) -> Tensor
  device_check: NoCheck   # TensorIterator
  variants: method, function

- func: __iand__.Scalar(Tensor(a!) self, Scalar other) -> Tensor(a!)
  device_check: NoCheck   # TensorIterator
  variants: method

- func: __iand__.Tensor(Tensor(a!) self, Tensor other) -> Tensor(a!)
  device_check: NoCheck   # TensorIterator
  variants: method

- func: bitwise_or.Tensor_out(Tensor self, Tensor other, *, Tensor(a!) out) -> Tensor(a!)
  device_check: NoCheck   # TensorIterator
  structured: True
  structured_inherits: TensorIteratorBase
  variants: function
  dispatch:
    CPU, CUDA: bitwise_or_out

- func: bitwise_or.Scalar_out(Tensor self, Scalar other, *, Tensor(a!) out) -> Tensor(a!)
  device_check: NoCheck   # TensorIterator
  variants: function
  dispatch:
    CompositeExplicitAutograd: bitwise_or_out

- func: bitwise_or.Scalar(Tensor self, Scalar other) -> Tensor
  device_check: NoCheck   # TensorIterator
  variants: method, function

- func: bitwise_or.Tensor(Tensor self, Tensor other) -> Tensor
  device_check: NoCheck   # TensorIterator
  variants: method, function
  structured_delegate: bitwise_or.Tensor_out

- func: bitwise_or_.Scalar(Tensor(a!) self, Scalar other) -> Tensor(a!)
  device_check: NoCheck   # TensorIterator
  variants: method

- func: bitwise_or_.Tensor(Tensor(a!) self, Tensor other) -> Tensor(a!)
  device_check: NoCheck   # TensorIterator
  variants: method
  structured_delegate: bitwise_or.Tensor_out

- func: __or__.Scalar(Tensor self, Scalar other) -> Tensor
  device_check: NoCheck   # TensorIterator
  variants: method, function

- func: __or__.Tensor(Tensor self, Tensor other) -> Tensor
  device_check: NoCheck   # TensorIterator
  variants: method, function

- func: __ior__.Scalar(Tensor(a!) self, Scalar other) -> Tensor(a!)
  device_check: NoCheck   # TensorIterator
  variants: method

- func: __ior__.Tensor(Tensor(a!) self, Tensor other) -> Tensor(a!)
  device_check: NoCheck   # TensorIterator
  variants: method

- func: bitwise_xor.Tensor_out(Tensor self, Tensor other, *, Tensor(a!) out) -> Tensor(a!)
  device_check: NoCheck   # TensorIterator
  structured: True
  structured_inherits: TensorIteratorBase
  variants: function
  dispatch:
    CPU, CUDA: bitwise_xor_out

- func: bitwise_xor.Scalar_out(Tensor self, Scalar other, *, Tensor(a!) out) -> Tensor(a!)
  device_check: NoCheck   # TensorIterator
  variants: function
  dispatch:
    CompositeExplicitAutograd: bitwise_xor_out

- func: bitwise_xor.Scalar(Tensor self, Scalar other) -> Tensor
  device_check: NoCheck   # TensorIterator
  variants: method, function

- func: bitwise_xor.Tensor(Tensor self, Tensor other) -> Tensor
  device_check: NoCheck   # TensorIterator
  variants: method, function
  structured_delegate: bitwise_xor.Tensor_out

- func: bitwise_xor_.Scalar(Tensor(a!) self, Scalar other) -> Tensor(a!)
  device_check: NoCheck   # TensorIterator
  variants: method

- func: bitwise_xor_.Tensor(Tensor(a!) self, Tensor other) -> Tensor(a!)
  device_check: NoCheck   # TensorIterator
  variants: method
  structured_delegate: bitwise_xor.Tensor_out

- func: __xor__.Scalar(Tensor self, Scalar other) -> Tensor
  device_check: NoCheck   # TensorIterator
  variants: method, function

- func: __xor__.Tensor(Tensor self, Tensor other) -> Tensor
  device_check: NoCheck   # TensorIterator
  variants: method, function

- func: __ixor__.Scalar(Tensor(a!) self, Scalar other) -> Tensor(a!)
  device_check: NoCheck   # TensorIterator
  variants: method

- func: __ixor__.Tensor(Tensor(a!) self, Tensor other) -> Tensor(a!)
  device_check: NoCheck   # TensorIterator
  variants: method

- func: __lshift__.Scalar(Tensor self, Scalar other) -> Tensor
  device_check: NoCheck   # TensorIterator
  variants: method, function
  dispatch:
    CPU, CUDA: __lshift__

- func: __lshift__.Tensor(Tensor self, Tensor other) -> Tensor
  device_check: NoCheck   # TensorIterator
  variants: method, function
  dispatch:
    CPU, CUDA: __lshift__

- func: __ilshift__.Scalar(Tensor(a!) self, Scalar other) -> Tensor(a!)
  device_check: NoCheck   # TensorIterator
  variants: method
  dispatch:
    CPU, CUDA: __ilshift__

- func: __ilshift__.Tensor(Tensor(a!) self, Tensor other) -> Tensor(a!)
  device_check: NoCheck   # TensorIterator
  variants: method
  dispatch:
    CPU, CUDA: __ilshift__

- func: bitwise_left_shift.Tensor(Tensor self, Tensor other) -> Tensor
  device_check: NoCheck   # TensorIterator
  variants: function, method
  structured_delegate: bitwise_left_shift.Tensor_out

- func: bitwise_left_shift_.Tensor(Tensor(a!) self, Tensor other) -> Tensor(a!)
  device_check: NoCheck   # TensorIterator
  variants: method
  structured_delegate: bitwise_left_shift.Tensor_out

- func: bitwise_left_shift.Tensor_out(Tensor self, Tensor other, *, Tensor(a!) out) -> Tensor(a!)
  device_check: NoCheck   # TensorIterator
  structured: True
  structured_inherits: TensorIteratorBase
  dispatch:
    CPU, CUDA: bitwise_left_shift_out

- func: bitwise_left_shift.Tensor_Scalar(Tensor self, Scalar other) -> Tensor
  device_check: NoCheck   # TensorIterator
  variants: method, function
  dispatch:
    CPU, CUDA: bitwise_left_shift

- func: bitwise_left_shift_.Tensor_Scalar(Tensor(a!) self, Scalar other) -> Tensor(a!)
  device_check: NoCheck   # TensorIterator
  variants: method
  dispatch:
    CPU, CUDA: bitwise_left_shift_

- func: bitwise_left_shift.Tensor_Scalar_out(Tensor self, Scalar other, *, Tensor(a!) out) -> Tensor(a!)
  device_check: NoCheck   # TensorIterator
  variants: function
  dispatch:
    CPU, CUDA: bitwise_left_shift_out

- func: bitwise_left_shift.Scalar_Tensor(Scalar self, Tensor other) -> Tensor
  device_check: NoCheck   # TensorIterator
  variants: function
  dispatch:
    CPU, CUDA: bitwise_left_shift

- func: __rshift__.Scalar(Tensor self, Scalar other) -> Tensor
  device_check: NoCheck   # TensorIterator
  variants: method, function
  dispatch:
    CPU, CUDA: __rshift__

- func: __rshift__.Tensor(Tensor self, Tensor other) -> Tensor
  device_check: NoCheck   # TensorIterator
  variants: method, function
  dispatch:
    CPU, CUDA: __rshift__

- func: __irshift__.Scalar(Tensor(a!) self, Scalar other) -> Tensor(a!)
  device_check: NoCheck   # TensorIterator
  variants: method
  dispatch:
    CPU, CUDA: __irshift__

- func: __irshift__.Tensor(Tensor(a!) self, Tensor other) -> Tensor(a!)
  device_check: NoCheck   # TensorIterator
  variants: method
  dispatch:
    CPU, CUDA: __irshift__

- func: bitwise_right_shift.Tensor(Tensor self, Tensor other) -> Tensor
  device_check: NoCheck   # TensorIterator
  variants: function, method
  structured_delegate: bitwise_right_shift.Tensor_out

- func: bitwise_right_shift_.Tensor(Tensor(a!) self, Tensor other) -> Tensor(a!)
  device_check: NoCheck   # TensorIterator
  variants: method
  structured_delegate: bitwise_right_shift.Tensor_out

- func: bitwise_right_shift.Tensor_out(Tensor self, Tensor other, *, Tensor(a!) out) -> Tensor(a!)
  device_check: NoCheck   # TensorIterator
  structured: True
  structured_inherits: TensorIteratorBase
  dispatch:
    CPU, CUDA: bitwise_right_shift_out

- func: bitwise_right_shift.Tensor_Scalar(Tensor self, Scalar other) -> Tensor
  device_check: NoCheck   # TensorIterator
  variants: method, function
  dispatch:
    CPU, CUDA: bitwise_right_shift

- func: bitwise_right_shift_.Tensor_Scalar(Tensor(a!) self, Scalar other) -> Tensor(a!)
  device_check: NoCheck   # TensorIterator
  variants: method
  dispatch:
    CPU, CUDA: bitwise_right_shift_

- func: bitwise_right_shift.Tensor_Scalar_out(Tensor self, Scalar other, *, Tensor(a!) out) -> Tensor(a!)
  device_check: NoCheck   # TensorIterator
  variants: function
  dispatch:
    CPU, CUDA: bitwise_right_shift_out

- func: bitwise_right_shift.Scalar_Tensor(Scalar self, Tensor other) -> Tensor
  device_check: NoCheck   # TensorIterator
  variants: function
  dispatch:
    CPU, CUDA: bitwise_right_shift

- func: tril_(Tensor(a!) self, int diagonal=0) -> Tensor(a!)
  variants: method
  dispatch:
    CPU: tril_cpu_
    CUDA: tril_cuda_

- func: triu_(Tensor(a!) self, int diagonal=0) -> Tensor(a!)
  variants: method
  dispatch:
    CPU: triu_cpu_
    CUDA: triu_cuda_

- func: digamma_(Tensor(a!) self) -> Tensor(a!)
  device_check: NoCheck   # TensorIterator
  structured_delegate: digamma.out
  variants: method

- func: lerp_.Scalar(Tensor(a!) self, Tensor end, Scalar weight) -> Tensor(a!)
  device_check: NoCheck   # TensorIterator
  variants: method
  dispatch:
    CPU: lerp_cpu_scalar_
    CUDA: lerp_cuda_scalar_

- func: lerp_.Tensor(Tensor(a!) self, Tensor end, Tensor weight) -> Tensor(a!)
  device_check: NoCheck   # TensorIterator
  variants: method
  dispatch:
    CPU: lerp_cpu_tensor_
    CUDA: lerp_cuda_tensor_

- func: addbmm_(Tensor(a!) self, Tensor batch1, Tensor batch2, *, Scalar beta=1, Scalar alpha=1) -> Tensor(a!)
  variants: method
  dispatch:
    CPU, CUDA: addbmm_

- func: addbmm.out(Tensor self, Tensor batch1, Tensor batch2, *, Scalar beta=1, Scalar alpha=1, Tensor(a!) out) -> Tensor(a!)
  dispatch:
    CPU, CUDA: addbmm_out

- func: addbmm(Tensor self, Tensor batch1, Tensor batch2, *, Scalar beta=1, Scalar alpha=1) -> Tensor
  variants: method, function
  dispatch:
    CPU, CUDA: addbmm

- func: random_.from(Tensor(a!) self, int from, int? to, *, Generator? generator=None) -> Tensor(a!)
  device_check: NoCheck   # TensorIterator
  variants: method
  dispatch:
    CPU, CUDA: random_
    Meta: random_meta_

- func: random_.to(Tensor(a!) self, int to, *, Generator? generator=None) -> Tensor(a!)
  device_check: NoCheck   # TensorIterator
  variants: method
  dispatch:
    CPU, CUDA: random_
    Meta: random_meta_

- func: random_(Tensor(a!) self, *, Generator? generator=None) -> Tensor(a!)
  device_check: NoCheck   # TensorIterator
  variants: method
  dispatch:
    CPU, CUDA: random_
    Meta: random_meta_

- func: uniform_(Tensor(a!) self, float from=0, float to=1, *, Generator? generator=None) -> Tensor(a!)
  device_check: NoCheck   # TensorIterator
  variants: method
  dispatch:
    CPU, CUDA: uniform_
    Meta: uniform_meta_

- func: cauchy_(Tensor(a!) self, float median=0, float sigma=1, *, Generator? generator=None) -> Tensor(a!)
  device_check: NoCheck   # TensorIterator
  variants: method
  dispatch:
    CPU, CUDA: cauchy_

- func: log_normal_(Tensor(a!) self, float mean=1, float std=2, *, Generator? generator=None) -> Tensor(a!)
  device_check: NoCheck   # TensorIterator
  variants: method
  dispatch:
    CPU, CUDA: log_normal_

- func: exponential_(Tensor(a!) self, float lambd=1, *, Generator? generator=None) -> Tensor(a!)
  device_check: NoCheck   # TensorIterator
  variants: method
  dispatch:
    CPU, CUDA: exponential_

- func: geometric_(Tensor(a!) self, float p, *, Generator? generator=None) -> Tensor(a!)
  device_check: NoCheck   # TensorIterator
  variants: method
  dispatch:
    CPU, CUDA: geometric_

# wrappers for TH functions

- func: diag.out(Tensor self, int diagonal=0, *, Tensor(a!) out) -> Tensor(a!)
  dispatch:
    CPU: diag_cpu_out
    CUDA: diag_cuda_out

- func: diag(Tensor self, int diagonal=0) -> Tensor
  variants: method, function
  dispatch:
    CompositeExplicitAutograd: diag

- func: diag_backward(Tensor grad, int[] input_sizes, int diagonal) -> Tensor
  variants: function
  device_check: NoCheck
  device_guard: False

- func: cross.out(Tensor self, Tensor other, int? dim=None, *, Tensor(a!) out) -> Tensor(a!)
  dispatch:
    CPU, CUDA: cross_out

- func: cross(Tensor self, Tensor other, int? dim=None) -> Tensor
  variants: method, function
  dispatch:
    CPU, CUDA: cross

- func: triu.out(Tensor self, int diagonal=0, *, Tensor(a!) out) -> Tensor(a!)
  dispatch:
    CPU: triu_cpu_out
    CUDA: triu_cuda_out

- func: triu(Tensor self, int diagonal=0) -> Tensor
  variants: method, function
  dispatch:
    CompositeExplicitAutograd: triu

- func: tril.out(Tensor self, int diagonal=0, *, Tensor(a!) out) -> Tensor(a!)
  dispatch:
    CPU: tril_cpu_out
    CUDA: tril_cuda_out

- func: tril(Tensor self, int diagonal=0) -> Tensor
  variants: method, function
  dispatch:
    CompositeExplicitAutograd: tril

- func: tril_indices(int row, int col, int offset=0, *, ScalarType? dtype=long, Layout? layout=None, Device? device=None, bool? pin_memory=None) -> Tensor
  dispatch:
    CPU: tril_indices_cpu
    CUDA: tril_indices_cuda

- func: triu_indices(int row, int col, int offset=0, *, ScalarType? dtype=long, Layout? layout=None, Device? device=None, bool? pin_memory=None) -> Tensor
  dispatch:
    CPU: triu_indices_cpu
    CUDA: triu_indices_cuda

- func: trace(Tensor self) -> Tensor
  variants: method, function
  dispatch:
    CPU: trace_cpu
    CUDA: trace_cuda

- func: trace_backward(Tensor grad, int[] sizes) -> Tensor
  variants: function
  device_check: NoCheck
  device_guard: False

- func: ne.Scalar_out(Tensor self, Scalar other, *, Tensor(a!) out) -> Tensor(a!)
<<<<<<< HEAD
  use_const_ref_for_mutable_tensors: True
=======
  structured: True
  structured_inherits: TensorIteratorBase
>>>>>>> 48286c74
  device_check: NoCheck   # TensorIterator
  dispatch:
    CPU, CUDA: ne_Scalar_out
    QuantizedCPU: ne_out_quantized_cpu

- func: ne.Scalar(Tensor self, Scalar other) -> Tensor
  structured_delegate: ne.Scalar_out
  device_check: NoCheck   # TensorIterator
  variants: method, function
  dispatch:
    QuantizedCPU: ne_quantized_cpu

- func: ne.Tensor_out(Tensor self, Tensor other, *, Tensor(a!) out) -> Tensor(a!)
<<<<<<< HEAD
  use_const_ref_for_mutable_tensors: True
=======
  structured: True
  structured_inherits: TensorIteratorBase
>>>>>>> 48286c74
  device_check: NoCheck   # TensorIterator
  dispatch:
    CPU, CUDA: ne_Tensor_out
    QuantizedCPU: ne_out_quantized_cpu

- func: ne.Tensor(Tensor self, Tensor other) -> Tensor
  structured_delegate: ne.Tensor_out
  device_check: NoCheck   # TensorIterator
  variants: method, function
  dispatch:
    QuantizedCPU: ne_quantized_cpu

- func: ne_.Scalar(Tensor(a!) self, Scalar other) -> Tensor(a!)
<<<<<<< HEAD
  use_const_ref_for_mutable_tensors: True
=======
  structured_delegate: ne.Scalar_out
>>>>>>> 48286c74
  device_check: NoCheck   # TensorIterator
  variants: method
  dispatch:
    CompositeExplicitAutograd: ne_

- func: ne_.Tensor(Tensor(a!) self, Tensor other) -> Tensor(a!)
<<<<<<< HEAD
  use_const_ref_for_mutable_tensors: True
=======
  structured_delegate: ne.Tensor_out
>>>>>>> 48286c74
  device_check: NoCheck   # TensorIterator
  variants: method
  dispatch:
    CompositeExplicitAutograd: ne_

# not_equal, alias for torch.ne
- func: not_equal.Scalar_out(Tensor self, Scalar other, *, Tensor(a!) out) -> Tensor(a!)
  use_const_ref_for_mutable_tensors: True

- func: not_equal.Scalar(Tensor self, Scalar other) -> Tensor
  variants: method, function

- func: not_equal.Tensor_out(Tensor self, Tensor other, *, Tensor(a!) out) -> Tensor(a!)
  use_const_ref_for_mutable_tensors: True

- func: not_equal.Tensor(Tensor self, Tensor other) -> Tensor
  variants: method, function

- func: not_equal_.Scalar(Tensor(a!) self, Scalar other) -> Tensor(a!)
  use_const_ref_for_mutable_tensors: True
  variants: method

- func: not_equal_.Tensor(Tensor(a!) self, Tensor other) -> Tensor(a!)
  use_const_ref_for_mutable_tensors: True
  variants: method

- func: eq.Scalar_out(Tensor self, Scalar other, *, Tensor(a!) out) -> Tensor(a!)
<<<<<<< HEAD
  use_const_ref_for_mutable_tensors: True
=======
  structured: True
  structured_inherits: TensorIteratorBase
>>>>>>> 48286c74
  device_check: NoCheck   # TensorIterator
  dispatch:
    CPU, CUDA: eq_Scalar_out
    QuantizedCPU: eq_out_quantized_cpu

- func: eq.Scalar(Tensor self, Scalar other) -> Tensor
  structured_delegate: eq.Scalar_out
  device_check: NoCheck   # TensorIterator
  variants: method, function
  dispatch:
    QuantizedCPU: eq_quantized_cpu

- func: eq.Tensor_out(Tensor self, Tensor other, *, Tensor(a!) out) -> Tensor(a!)
<<<<<<< HEAD
  use_const_ref_for_mutable_tensors: True
=======
  structured: True
  structured_inherits: TensorIteratorBase
>>>>>>> 48286c74
  device_check: NoCheck   # TensorIterator
  dispatch:
    CPU, CUDA: eq_Tensor_out
    QuantizedCPU: eq_out_quantized_cpu

- func: eq.Tensor(Tensor self, Tensor other) -> Tensor
  structured_delegate: eq.Tensor_out
  device_check: NoCheck   # TensorIterator
  variants: method, function
  dispatch:
    QuantizedCPU: eq_quantized_cpu

- func: ge.Scalar_out(Tensor self, Scalar other, *, Tensor(a!) out) -> Tensor(a!)
<<<<<<< HEAD
  use_const_ref_for_mutable_tensors: True
=======
  structured: True
  structured_inherits: TensorIteratorBase
>>>>>>> 48286c74
  device_check: NoCheck   # TensorIterator
  dispatch:
    CPU, CUDA: ge_Scalar_out
    QuantizedCPU: ge_out_quantized_cpu

- func: ge.Scalar(Tensor self, Scalar other) -> Tensor
  structured_delegate: ge.Scalar_out
  device_check: NoCheck   # TensorIterator
  variants: method, function
  dispatch:
    QuantizedCPU: ge_quantized_cpu

- func: ge.Tensor_out(Tensor self, Tensor other, *, Tensor(a!) out) -> Tensor(a!)
<<<<<<< HEAD
  use_const_ref_for_mutable_tensors: True
=======
  structured: True
  structured_inherits: TensorIteratorBase
>>>>>>> 48286c74
  device_check: NoCheck   # TensorIterator
  dispatch:
    CPU, CUDA: ge_Tensor_out
    QuantizedCPU: ge_out_quantized_cpu

- func: ge.Tensor(Tensor self, Tensor other) -> Tensor
  structured_delegate: ge.Tensor_out
  device_check: NoCheck   # TensorIterator
  variants: method, function
  dispatch:
    QuantizedCPU: ge_quantized_cpu

- func: ge_.Scalar(Tensor(a!) self, Scalar other) -> Tensor(a!)
<<<<<<< HEAD
  use_const_ref_for_mutable_tensors: True
=======
  structured_delegate: ge.Scalar_out
>>>>>>> 48286c74
  device_check: NoCheck   # TensorIterator
  variants: method
  dispatch:
    CompositeExplicitAutograd: ge_

- func: ge_.Tensor(Tensor(a!) self, Tensor other) -> Tensor(a!)
<<<<<<< HEAD
  use_const_ref_for_mutable_tensors: True
=======
  structured_delegate: ge.Tensor_out
>>>>>>> 48286c74
  device_check: NoCheck   # TensorIterator
  variants: method
  dispatch:
    CompositeExplicitAutograd: ge_

# greater_equal, alias for torch.ge
- func: greater_equal.Scalar_out(Tensor self, Scalar other, *, Tensor(a!) out) -> Tensor(a!)
  use_const_ref_for_mutable_tensors: True

- func: greater_equal.Scalar(Tensor self, Scalar other) -> Tensor
  variants: method, function

- func: greater_equal.Tensor_out(Tensor self, Tensor other, *, Tensor(a!) out) -> Tensor(a!)
  use_const_ref_for_mutable_tensors: True

- func: greater_equal.Tensor(Tensor self, Tensor other) -> Tensor
  variants: method, function

- func: greater_equal_.Scalar(Tensor(a!) self, Scalar other) -> Tensor(a!)
  use_const_ref_for_mutable_tensors: True
  variants: method

- func: greater_equal_.Tensor(Tensor(a!) self, Tensor other) -> Tensor(a!)
  use_const_ref_for_mutable_tensors: True
  variants: method

- func: le.Scalar_out(Tensor self, Scalar other, *, Tensor(a!) out) -> Tensor(a!)
<<<<<<< HEAD
  use_const_ref_for_mutable_tensors: True
=======
  structured: True
  structured_inherits: TensorIteratorBase
>>>>>>> 48286c74
  device_check: NoCheck   # TensorIterator
  dispatch:
    CPU, CUDA: le_Scalar_out
    QuantizedCPU: le_out_quantized_cpu

- func: le.Scalar(Tensor self, Scalar other) -> Tensor
  structured_delegate: le.Scalar_out
  device_check: NoCheck   # TensorIterator
  variants: method, function
  dispatch:
    QuantizedCPU: le_quantized_cpu

- func: le.Tensor_out(Tensor self, Tensor other, *, Tensor(a!) out) -> Tensor(a!)
<<<<<<< HEAD
  use_const_ref_for_mutable_tensors: True
=======
  structured: True
  structured_inherits: TensorIteratorBase
>>>>>>> 48286c74
  device_check: NoCheck   # TensorIterator
  dispatch:
    CPU, CUDA: le_Tensor_out
    QuantizedCPU: le_out_quantized_cpu

- func: le.Tensor(Tensor self, Tensor other) -> Tensor
  structured_delegate: le.Tensor_out
  device_check: NoCheck   # TensorIterator
  variants: method, function
  dispatch:
    QuantizedCPU: le_quantized_cpu

- func: le_.Scalar(Tensor(a!) self, Scalar other) -> Tensor(a!)
<<<<<<< HEAD
  use_const_ref_for_mutable_tensors: True
=======
  structured_delegate: le.Scalar_out
>>>>>>> 48286c74
  device_check: NoCheck   # TensorIterator
  variants: method
  dispatch:
    CompositeExplicitAutograd: le_

- func: le_.Tensor(Tensor(a!) self, Tensor other) -> Tensor(a!)
<<<<<<< HEAD
  use_const_ref_for_mutable_tensors: True
=======
  structured_delegate: le.Tensor_out
>>>>>>> 48286c74
  device_check: NoCheck   # TensorIterator
  variants: method
  dispatch:
    CompositeExplicitAutograd: le_

# less_equal, alias for torch.le
- func: less_equal.Scalar_out(Tensor self, Scalar other, *, Tensor(a!) out) -> Tensor(a!)
  use_const_ref_for_mutable_tensors: True

- func: less_equal.Scalar(Tensor self, Scalar other) -> Tensor
  variants: method, function

- func: less_equal.Tensor_out(Tensor self, Tensor other, *, Tensor(a!) out) -> Tensor(a!)
  use_const_ref_for_mutable_tensors: True

- func: less_equal.Tensor(Tensor self, Tensor other) -> Tensor
  variants: method, function

- func: less_equal_.Scalar(Tensor(a!) self, Scalar other) -> Tensor(a!)
  use_const_ref_for_mutable_tensors: True
  variants: method

- func: less_equal_.Tensor(Tensor(a!) self, Tensor other) -> Tensor(a!)
  use_const_ref_for_mutable_tensors: True
  variants: method

- func: gt.Scalar_out(Tensor self, Scalar other, *, Tensor(a!) out) -> Tensor(a!)
<<<<<<< HEAD
  use_const_ref_for_mutable_tensors: True
=======
  structured: True
  structured_inherits: TensorIteratorBase
>>>>>>> 48286c74
  device_check: NoCheck   # TensorIterator
  dispatch:
    CPU, CUDA: gt_Scalar_out
    QuantizedCPU: gt_out_quantized_cpu

- func: gt.Scalar(Tensor self, Scalar other) -> Tensor
  structured_delegate: gt.Scalar_out
  device_check: NoCheck   # TensorIterator
  variants: method, function
  dispatch:
    QuantizedCPU: gt_quantized_cpu

- func: gt.Tensor_out(Tensor self, Tensor other, *, Tensor(a!) out) -> Tensor(a!)
<<<<<<< HEAD
  use_const_ref_for_mutable_tensors: True
=======
  structured: True
  structured_inherits: TensorIteratorBase
>>>>>>> 48286c74
  device_check: NoCheck   # TensorIterator
  dispatch:
    CPU, CUDA: gt_Tensor_out
    QuantizedCPU: gt_out_quantized_cpu

- func: gt.Tensor(Tensor self, Tensor other) -> Tensor
  structured_delegate: gt.Tensor_out
  device_check: NoCheck   # TensorIterator
  variants: method, function
  dispatch:
    QuantizedCPU: gt_quantized_cpu

- func: gt_.Scalar(Tensor(a!) self, Scalar other) -> Tensor(a!)
<<<<<<< HEAD
  use_const_ref_for_mutable_tensors: True
=======
  structured_delegate: gt.Scalar_out
>>>>>>> 48286c74
  device_check: NoCheck   # TensorIterator
  variants: method
  dispatch:
    CompositeExplicitAutograd: gt_

- func: gt_.Tensor(Tensor(a!) self, Tensor other) -> Tensor(a!)
<<<<<<< HEAD
  use_const_ref_for_mutable_tensors: True
=======
  structured_delegate: gt.Tensor_out
>>>>>>> 48286c74
  device_check: NoCheck   # TensorIterator
  variants: method
  dispatch:
    CompositeExplicitAutograd: gt_

#  greater, alias for torch.gt
- func: greater.Scalar_out(Tensor self, Scalar other, *, Tensor(a!) out) -> Tensor(a!)
  use_const_ref_for_mutable_tensors: True

- func: greater.Scalar(Tensor self, Scalar other) -> Tensor
  variants: method, function

- func: greater.Tensor_out(Tensor self, Tensor other, *, Tensor(a!) out) -> Tensor(a!)
  use_const_ref_for_mutable_tensors: True

- func: greater.Tensor(Tensor self, Tensor other) -> Tensor
  variants: method, function

- func: greater_.Scalar(Tensor(a!) self, Scalar other) -> Tensor(a!)
  use_const_ref_for_mutable_tensors: True
  variants: method

- func: greater_.Tensor(Tensor(a!) self, Tensor other) -> Tensor(a!)
  use_const_ref_for_mutable_tensors: True
  variants: method

- func: lt.Scalar_out(Tensor self, Scalar other, *, Tensor(a!) out) -> Tensor(a!)
<<<<<<< HEAD
  use_const_ref_for_mutable_tensors: True
=======
  structured: True
  structured_inherits: TensorIteratorBase
>>>>>>> 48286c74
  device_check: NoCheck   # TensorIterator
  dispatch:
    CPU, CUDA: lt_Scalar_out
    QuantizedCPU: lt_out_quantized_cpu

- func: lt.Scalar(Tensor self, Scalar other) -> Tensor
  structured_delegate: lt.Scalar_out
  device_check: NoCheck   # TensorIterator
  variants: method, function
  dispatch:
    QuantizedCPU: lt_quantized_cpu

- func: lt.Tensor_out(Tensor self, Tensor other, *, Tensor(a!) out) -> Tensor(a!)
<<<<<<< HEAD
  use_const_ref_for_mutable_tensors: True
=======
  structured: True
  structured_inherits: TensorIteratorBase
>>>>>>> 48286c74
  device_check: NoCheck   # TensorIterator
  dispatch:
    CPU, CUDA: lt_Tensor_out
    QuantizedCPU: lt_out_quantized_cpu

- func: lt.Tensor(Tensor self, Tensor other) -> Tensor
  structured_delegate: lt.Tensor_out
  device_check: NoCheck   # TensorIterator
  variants: method, function
  dispatch:
    QuantizedCPU: lt_quantized_cpu

- func: lt_.Scalar(Tensor(a!) self, Scalar other) -> Tensor(a!)
<<<<<<< HEAD
  use_const_ref_for_mutable_tensors: True
=======
  structured_delegate: lt.Scalar_out
>>>>>>> 48286c74
  device_check: NoCheck   # TensorIterator
  variants: method
  dispatch:
    CompositeExplicitAutograd: lt_

- func: lt_.Tensor(Tensor(a!) self, Tensor other) -> Tensor(a!)
<<<<<<< HEAD
  use_const_ref_for_mutable_tensors: True
=======
  structured_delegate: lt.Tensor_out
>>>>>>> 48286c74
  device_check: NoCheck   # TensorIterator
  variants: method
  dispatch:
    CompositeExplicitAutograd: lt_

#  less, alias for torch.lt
- func: less.Scalar_out(Tensor self, Scalar other, *, Tensor(a!) out) -> Tensor(a!)
  use_const_ref_for_mutable_tensors: True

- func: less.Scalar(Tensor self, Scalar other) -> Tensor
  variants: method, function

- func: less.Tensor_out(Tensor self, Tensor other, *, Tensor(a!) out) -> Tensor(a!)
  use_const_ref_for_mutable_tensors: True

- func: less.Tensor(Tensor self, Tensor other) -> Tensor
  variants: method, function

- func: less_.Scalar(Tensor(a!) self, Scalar other) -> Tensor(a!)
  use_const_ref_for_mutable_tensors: True
  variants: method

- func: less_.Tensor(Tensor(a!) self, Tensor other) -> Tensor(a!)
  use_const_ref_for_mutable_tensors: True
  variants: method

- func: take.out(Tensor self, Tensor index, *, Tensor(a!) out) -> Tensor(a!)
  dispatch:
    CPU, CUDA: take_out

- func: take(Tensor self, Tensor index) -> Tensor
  variants: method, function
  dispatch:
    CPU, CUDA: take

- func: take_along_dim.out(Tensor self, Tensor indices, int? dim=None, *, Tensor(a!) out) -> Tensor(a!)

- func: take_along_dim(Tensor self, Tensor indices, int? dim=None) -> Tensor
  variants: method, function

- func: index_select.out(Tensor self, int dim, Tensor index, *, Tensor(a!) out) -> Tensor(a!)
  dispatch:
    CPU, QuantizedCPU: index_select_out_cpu_
    CUDA, QuantizedCUDA: index_select_out_cuda

- func: index_select(Tensor self, int dim, Tensor index) -> Tensor
  variants: method, function
  dispatch:
    CPU, QuantizedCPU: index_select_cpu_
    CUDA, QuantizedCUDA: index_select_cuda
    SparseCPU: index_select_sparse
    SparseCUDA: index_select_sparse

- func: index_select.dimname_out(Tensor self, Dimname dim, Tensor index, *, Tensor(a!) out) -> Tensor(a!)

- func: index_select.dimname(Tensor self, Dimname dim, Tensor index) -> Tensor
  variants: method, function

- func: index_select_backward(Tensor grad, int[] self_sizes, int dim, Tensor index) -> Tensor
  variants: function
  device_check: NoCheck
  device_guard: False

- func: masked_select.out(Tensor self, Tensor mask, *, Tensor(a!) out) -> Tensor(a!)
  dispatch:
    CPU: masked_select_out_cpu
    CUDA: masked_select_out_cuda

- func: masked_select(Tensor self, Tensor mask) -> Tensor
  variants: method, function
  dispatch:
    CPU: masked_select_cpu
    CUDA: masked_select_cuda

- func: masked_select_backward(Tensor grad, Tensor input, Tensor mask) -> Tensor
  variants: function
  device_check: NoCheck
  device_guard: False

- func: nonzero.out(Tensor self, *, Tensor(a!) out) -> Tensor(a!)
  dispatch:
    CPU: nonzero_out_cpu
    CUDA: nonzero_out_cuda

- func: nonzero(Tensor self) -> Tensor
  variants: method, function
  dispatch:
    CPU: nonzero_cpu
    CUDA: nonzero_cuda

- func: nonzero_numpy(Tensor self) -> Tensor[]
  variants: method, function

- func: gather.out(Tensor self, int dim, Tensor index, *, bool sparse_grad=False, Tensor(a!) out) -> Tensor(a!)
  dispatch:
    CPU: gather_out_cpu_cuda
    CUDA: gather_out_cpu_cuda

- func: gather(Tensor self, int dim, Tensor index, *, bool sparse_grad=False) -> Tensor
  variants: method, function
  dispatch:
    CPU, CUDA: gather

- func: gather_backward(Tensor grad, Tensor self, int dim, Tensor index, bool sparse_grad) -> Tensor
  variants: function
  device_check: NoCheck
  device_guard: False

- func: gather.dimname_out(Tensor self, Dimname dim, Tensor index, *, bool sparse_grad=False, Tensor(a!) out) -> Tensor(a!)

- func: gather.dimname(Tensor self, Dimname dim, Tensor index, *, bool sparse_grad=False) -> Tensor
  variants: method, function

- func: _gather_sparse_backward(Tensor self, int dim, Tensor index, Tensor grad) -> Tensor

- func: addcmul.out(Tensor self, Tensor tensor1, Tensor tensor2, *, Scalar value=1, Tensor(a!) out) -> Tensor(a!)
  structured: True
  structured_inherits: TensorIteratorBase
  device_check: NoCheck   # TensorIterator
  dispatch:
    CPU, CUDA: addcmul_out

- func: addcmul(Tensor self, Tensor tensor1, Tensor tensor2, *, Scalar value=1) -> Tensor
  structured_delegate: addcmul.out
  device_check: NoCheck   # TensorIterator
  variants: method, function

- func: addcmul_(Tensor(a!) self, Tensor tensor1, Tensor tensor2, *, Scalar value=1) -> Tensor(a!)
  structured_delegate: addcmul.out
  device_check: NoCheck   # TensorIterator
  variants: method

- func: addcdiv.out(Tensor self, Tensor tensor1, Tensor tensor2, *, Scalar value=1, Tensor(a!) out) -> Tensor(a!)
  structured: True
  structured_inherits: TensorIteratorBase
  device_check: NoCheck   # TensorIterator
  dispatch:
    CPU, CUDA: addcdiv_out

- func: addcdiv(Tensor self, Tensor tensor1, Tensor tensor2, *, Scalar value=1) -> Tensor
  structured_delegate: addcdiv.out
  device_check: NoCheck   # TensorIterator
  variants: method, function

- func: addcdiv_(Tensor(a!) self, Tensor tensor1, Tensor tensor2, *, Scalar value=1) -> Tensor(a!)
  structured_delegate: addcdiv.out
  device_check: NoCheck   # TensorIterator
  variants: method

- func: cross_entropy_loss(Tensor self, Tensor target, Tensor? weight=None, int reduction=Mean, int ignore_index=-100) -> Tensor
  python_module: nn

- func: lstsq.X(Tensor self, Tensor A, *, Tensor(a!) X, Tensor(b!) qr) -> (Tensor(a!) solution, Tensor(b!) QR)
  dispatch:
    CPU: legacy_lstsq_out
    CUDA: legacy::cuda::_th_gels_out

- func: lstsq(Tensor self, Tensor A) -> (Tensor solution, Tensor QR)
  variants: method, function
  dispatch:
    CPU: legacy_lstsq
    CUDA: legacy::cuda::_th_gels

- func: triangular_solve.X(Tensor self, Tensor A, bool upper=True, bool transpose=False, bool unitriangular=False, *, Tensor(a!) X, Tensor(b!) M) -> (Tensor(a!) solution, Tensor(b!) cloned_coefficient)
  dispatch:
    CPU, CUDA: triangular_solve_out

- func: triangular_solve(Tensor self, Tensor A, bool upper=True, bool transpose=False, bool unitriangular=False) -> (Tensor solution, Tensor cloned_coefficient)
  variants: method, function
  dispatch:
    CPU, CUDA: triangular_solve

- func: symeig.e(Tensor self, bool eigenvectors=False, bool upper=True, *, Tensor(a!) e, Tensor(b!) V) -> (Tensor(a!) eigenvalues, Tensor(b!) eigenvectors)
  dispatch:
    CompositeExplicitAutograd: symeig_out

- func: symeig(Tensor self, bool eigenvectors=False, bool upper=True) -> (Tensor eigenvalues, Tensor eigenvectors)
  variants: method, function
  dispatch:
    CompositeExplicitAutograd: symeig

- func: _symeig_helper(Tensor self, bool eigenvectors, bool upper) -> (Tensor, Tensor)
  variants: function
  dispatch:
    CPU: _symeig_helper_cpu
    CUDA: _symeig_helper_cuda

- func: eig.e(Tensor self, bool eigenvectors=False, *, Tensor(a!) e, Tensor(b!) v) -> (Tensor(a!) eigenvalues, Tensor(b!) eigenvectors)
  dispatch:
    CompositeExplicitAutograd: eig_out

- func: eig(Tensor self, bool eigenvectors=False) -> (Tensor eigenvalues, Tensor eigenvectors)
  variants: method, function
  dispatch:
    CompositeExplicitAutograd: eig

- func: svd.U(Tensor self, bool some=True, bool compute_uv=True, *, Tensor(a!) U, Tensor(b!) S, Tensor(c!) V) -> (Tensor(a!) U, Tensor(b!) S, Tensor(c!) V)

- func: svd(Tensor self, bool some=True, bool compute_uv=True) -> (Tensor U, Tensor S, Tensor V)
  variants: method, function

- func: _svd_helper(Tensor self, bool some, bool compute_uv) -> (Tensor U, Tensor S, Tensor V)
  variants: function
  dispatch:
    CPU: _svd_helper_cpu
    CUDA: _svd_helper_cuda

# swapaxes, alias for transpose
- func: swapaxes(Tensor(a) self, int axis0, int axis1) -> Tensor(a)
  variants: function, method
  device_check: NoCheck
  device_guard: False

- func: swapaxes_(Tensor(a!) self, int axis0, int axis1) -> Tensor(a!)
  variants: method
  device_check: NoCheck
  device_guard: False

# swapdims, alias for transpose
- func: swapdims(Tensor(a) self, int dim0, int dim1) -> Tensor(a)
  variants: function, method
  device_check: NoCheck
  device_guard: False

- func: swapdims_(Tensor(a!) self, int dim0, int dim1) -> Tensor(a!)
  variants: method
  device_check: NoCheck
  device_guard: False

- func: cholesky.out(Tensor self, bool upper=False, *, Tensor(a!) out) -> Tensor(a!)
  dispatch:
    CPU, CUDA: cholesky_out

- func: cholesky(Tensor self, bool upper=False) -> Tensor
  variants: method, function
  dispatch:
    CPU, CUDA: cholesky

- func: cholesky_solve.out(Tensor self, Tensor input2, bool upper=False, *, Tensor(a!) out) -> Tensor(a!)
  dispatch:
    CompositeExplicitAutograd: cholesky_solve_out

- func: cholesky_solve(Tensor self, Tensor input2, bool upper=False) -> Tensor
  variants: method, function
  dispatch:
    CompositeExplicitAutograd: cholesky_solve

- func: _cholesky_solve_helper(Tensor self, Tensor A, bool upper) -> Tensor
  variants: function
  dispatch:
    CPU: _cholesky_solve_helper_cpu
    CUDA: _cholesky_solve_helper_cuda

- func: solve(Tensor self, Tensor A) -> (Tensor solution, Tensor LU)
  variants: function, method
  dispatch:
    CompositeExplicitAutograd: solve

- func: solve.solution(Tensor self, Tensor A, *, Tensor(a!) solution, Tensor(b!) lu) -> (Tensor(a!) solution, Tensor(b!) LU)
  dispatch:
    CompositeExplicitAutograd: solve_out

- func: _solve_helper(Tensor self, Tensor A) -> (Tensor, Tensor)
  variants: function
  dispatch:
    CPU: _solve_helper_cpu
    CUDA: _solve_helper_cuda

- func: cholesky_inverse(Tensor self, bool upper=False) -> Tensor
  variants: method, function
  dispatch:
    CPU, CUDA: cholesky_inverse

- func: cholesky_inverse.out(Tensor self, bool upper=False, *, Tensor(a!) out) -> Tensor(a!)
  dispatch:
    CPU, CUDA: cholesky_inverse_out

- func: qr.Q(Tensor self, bool some=True, *, Tensor(a!) Q, Tensor(b!) R) -> (Tensor(a!) Q, Tensor(b!) R)

- func: qr(Tensor self, bool some=True) -> (Tensor Q, Tensor R)
  variants: method, function

- func: geqrf.a(Tensor self, *, Tensor(a!) a, Tensor(b!) tau) -> (Tensor(a!) a, Tensor(b!) tau)
  dispatch:
    CPU, CUDA: geqrf_out

- func: geqrf(Tensor self) -> (Tensor a, Tensor tau)
  variants: method, function
  dispatch:
    CPU, CUDA: geqrf

# orgqr, alias for linalg_householder_product
- func: orgqr(Tensor self, Tensor input2) -> Tensor
  variants: method, function

- func: orgqr.out(Tensor self, Tensor input2, *, Tensor(a!) out) -> Tensor(a!)

- func: ormqr.out(Tensor self, Tensor input2, Tensor input3, bool left=True, bool transpose=False, *, Tensor(a!) out) -> Tensor(a!)
  dispatch:
    CPU, CUDA: ormqr_out

- func: ormqr(Tensor self, Tensor input2, Tensor input3, bool left=True, bool transpose=False) -> Tensor
  variants: method, function
  dispatch:
    CPU, CUDA: ormqr

- func: _lu_with_info(Tensor self, bool pivot=True, bool check_errors=True) -> (Tensor LU, Tensor pivots, Tensor info)
  variants: function
  dispatch:
    CPU, CUDA: _lu_with_info

- func: lu_solve.out(Tensor self, Tensor LU_data, Tensor LU_pivots, *, Tensor(a!) out) -> Tensor(a!)
  dispatch:
    CPU, CUDA: lu_solve_out

- func: lu_solve(Tensor self, Tensor LU_data, Tensor LU_pivots) -> Tensor
  variants: method, function
  dispatch:
    CPU, CUDA: lu_solve

- func: lu_unpack(Tensor LU_data, Tensor LU_pivots, bool unpack_data=True, bool unpack_pivots=True) -> (Tensor P, Tensor L, Tensor U)
  variants: function
  dispatch:
    CPU, CUDA: lu_unpack

- func: lu_unpack.out(Tensor LU_data, Tensor LU_pivots, bool unpack_data=True, bool unpack_pivots=True, *, Tensor(a!) P, Tensor(b!) L, Tensor(c!) U) -> (Tensor(a!) P, Tensor(b!) L, Tensor(c!) U)
  variants: function
  dispatch:
    CPU, CUDA: lu_unpack_out

# TODO: remove dispatch section when porting TH CUDA to ATen
- func: multinomial.out(Tensor self, int num_samples, bool replacement=False, *, Generator? generator=None, Tensor(a!) out) -> Tensor(a!)
  dispatch:
    CPU, CUDA: multinomial_out

- func: multinomial(Tensor self, int num_samples, bool replacement=False, *, Generator? generator=None) -> Tensor
  variants: method, function
  dispatch:
    CPU, CUDA: multinomial

- func: lgamma.out(Tensor self, *, Tensor(a!) out) -> Tensor(a!)
  device_check: NoCheck   # TensorIterator
  structured: True
  structured_inherits: TensorIteratorBase
  dispatch:
    CPU, CUDA: lgamma_out

- func: lgamma_(Tensor(a!) self) -> Tensor(a!)
  device_check: NoCheck   # TensorIterator
  structured_delegate: lgamma.out
  variants: method

- func: lgamma(Tensor self) -> Tensor
  device_check: NoCheck   # TensorIterator
  structured_delegate: lgamma.out
  variants: method, function

- func: digamma.out(Tensor self, *, Tensor(a!) out) -> Tensor(a!)
  device_check: NoCheck   # TensorIterator
  structured: True
  structured_inherits: TensorIteratorBase
  dispatch:
    CPU, CUDA: digamma_out

- func: digamma(Tensor self) -> Tensor
  device_check: NoCheck   # TensorIterator
  structured_delegate: digamma.out
  variants: method, function

- func: polygamma.out(int n, Tensor self, *, Tensor(a!) out) -> Tensor(a!)
  device_check: NoCheck   # TensorIterator
  structured: True
  structured_inherits: TensorIteratorBase
  dispatch:
    CPU, CUDA: polygamma_out

- func: polygamma(int n, Tensor self) -> Tensor
  device_check: NoCheck   # TensorIterator
  structured_delegate: polygamma.out
  variants: method, function

- func: polygamma_(Tensor(a!) self, int n) -> Tensor(a!)
  device_check: NoCheck   # TensorIterator
  variants: method
  dispatch:
    CompositeExplicitAutograd: polygamma_

- func: erfinv(Tensor self) -> Tensor
  device_check: NoCheck   # TensorIterator
  structured_delegate: erfinv.out
  variants: method, function

- func: erfinv_(Tensor(a!) self) -> Tensor(a!)
  device_check: NoCheck   # TensorIterator
  structured_delegate: erfinv.out
  variants: method

- func: erfinv.out(Tensor self, *, Tensor(a!) out) -> Tensor(a!)
  device_check: NoCheck   # TensorIterator
  structured: True
  structured_inherits: TensorIteratorBase
  dispatch:
    CPU, CUDA: erfinv_out

- func: i0(Tensor self) -> Tensor
  structured_delegate: i0.out
  variants: function, method

- func: i0_(Tensor(a!) self) -> Tensor(a!)
  structured_delegate: i0.out
  variants: function, method

- func: i0.out(Tensor self, *, Tensor(a!) out) -> Tensor(a!)
  structured: True
  structured_inherits: TensorIteratorBase
  dispatch:
    CPU, CUDA: i0_out

- func: sign(Tensor self) -> Tensor
  device_check: NoCheck   # TensorIterator
  structured_delegate: sign.out
  variants: function, method
  dispatch:
    CompositeExplicitAutograd: sign

- func: sign_(Tensor(a!) self) -> Tensor(a!)
  device_check: NoCheck   # TensorIterator
  structured_delegate: sign.out
  variants: method
  dispatch:
    CompositeExplicitAutograd: sign_

- func: sign.out(Tensor self, *, Tensor(a!) out) -> Tensor(a!)
  device_check: NoCheck   # TensorIterator
  structured: True
  structured_inherits: TensorIteratorBase
  dispatch:
    CPU, CUDA: sign_out

- func: signbit(Tensor self) -> Tensor
  variants: function, method
  structured_delegate: signbit.out

- func: signbit.out(Tensor self, *, Tensor(a!) out) -> Tensor(a!)
  structured: True
  structured_inherits: TensorIteratorBase
  dispatch:
    CPU: signbit_out
    CUDA: signbit_out

- func: dist(Tensor self, Tensor other, Scalar p=2) -> Tensor
  device_check: NoCheck   # TensorIterator
  variants: method, function
  dispatch:
    CompositeExplicitAutograd: dist

- func: atan2.out(Tensor self, Tensor other, *, Tensor(a!) out) -> Tensor(a!)
  device_check: NoCheck   # TensorIterator
  structured: True
  structured_inherits: TensorIteratorBase
  dispatch:
    CPU, CUDA: atan2_out

- func: atan2_(Tensor(a!) self, Tensor other) -> Tensor(a!)
  device_check: NoCheck   # TensorIterator
  structured_delegate: atan2.out
  variants: method

- func: atan2(Tensor self, Tensor other) -> Tensor
  device_check: NoCheck   # TensorIterator
  structured_delegate: atan2.out
  variants: method, function

- func: lerp.Scalar_out(Tensor self, Tensor end, Scalar weight, *, Tensor(a!) out) -> Tensor(a!)
  device_check: NoCheck   # TensorIterator
  dispatch:
    CPU: lerp_cpu_scalar_out
    CUDA: lerp_cuda_scalar_out

- func: lerp.Tensor_out(Tensor self, Tensor end, Tensor weight, *, Tensor(a!) out) -> Tensor(a!)
  device_check: NoCheck   # TensorIterator
  dispatch:
    CPU: lerp_cpu_tensor_out
    CUDA: lerp_cuda_tensor_out

- func: lerp.Scalar(Tensor self, Tensor end, Scalar weight) -> Tensor
  device_check: NoCheck   # TensorIterator
  variants: method, function
  dispatch:
    CPU: lerp_cpu_scalar
    CUDA: lerp_cuda_scalar

- func: lerp.Tensor(Tensor self, Tensor end, Tensor weight) -> Tensor
  device_check: NoCheck   # TensorIterator
  variants: method, function
  dispatch:
    CPU: lerp_cpu_tensor
    CUDA: lerp_cuda_tensor

- func: histc.out(Tensor self, int bins=100, Scalar min=0, Scalar max=0, *, Tensor(a!) out) -> Tensor(a!)
  dispatch:
    CPU: histogram_histc_cpu_out
    CUDA: _histc_out_cuda

- func: histc(Tensor self, int bins=100, Scalar min=0, Scalar max=0) -> Tensor
  variants: method, function
  dispatch:
    CPU: histogram_histc_cpu
    CUDA: _histc_cuda

- func: histogram.bins_tensor_out(Tensor self, Tensor bins, *, Tensor? weight=None, bool density=False, Tensor(a!) hist, Tensor(b!) bin_edges) -> (Tensor(a!) hist, Tensor(b!) bin_edges)
  dispatch:
    CPU: histogram_out_cpu

- func: histogram.bins_tensor(Tensor self, Tensor bins, *, Tensor? weight=None, bool density=False) -> (Tensor hist, Tensor bin_edges)
  variants: method, function
  dispatch:
    CPU: histogram_cpu

- func: histogram.bin_ct_out(Tensor self, int bins=100, *, float[]? range=None, Tensor? weight=None, bool density=False, Tensor(a!) hist, Tensor(b!) bin_edges) -> (Tensor(a!) hist, Tensor(b!) bin_edges)
  dispatch:
    CPU: histogram_out_cpu

- func: histogram.bin_ct(Tensor self, int bins=100, *, float[]? range=None, Tensor? weight=None, bool density=False) -> (Tensor hist, Tensor bin_edges)
  variants: method, function
  dispatch:
    CPU: histogram_cpu

- func: fmod.Scalar_out(Tensor self, Scalar other, *, Tensor(a!) out) -> Tensor(a!)
  device_check: NoCheck   # TensorIterator
  dispatch:
    CompositeExplicitAutograd: fmod_out

- func: fmod.Scalar(Tensor self, Scalar other) -> Tensor
  device_check: NoCheck   # TensorIterator
  variants: method, function
  dispatch:
    CompositeExplicitAutograd: fmod

- func: fmod_.Scalar(Tensor(a!) self, Scalar other) -> Tensor(a!)
  device_check: NoCheck   # TensorIterator
  variants: method
  dispatch:
    CompositeExplicitAutograd: fmod_

- func: fmod.Tensor_out(Tensor self, Tensor other, *, Tensor(a!) out) -> Tensor(a!)
  device_check: NoCheck   # TensorIterator
  structured: True
  structured_inherits: TensorIteratorBase
  dispatch:
    CPU, CUDA: fmod_out

- func: fmod.Tensor(Tensor self, Tensor other) -> Tensor
  device_check: NoCheck   # TensorIterator
  structured_delegate: fmod.Tensor_out
  variants: method, function


- func: fmod_.Tensor(Tensor(a!) self, Tensor other) -> Tensor(a!)
  device_check: NoCheck   # TensorIterator
  variants: method
  structured_delegate: fmod.Tensor_out

- func: hypot.out(Tensor self, Tensor other, *, Tensor(a!) out) -> Tensor(a!)
  structured: True
  structured_inherits: TensorIteratorBase
  dispatch:
    CPU, CUDA: hypot_out

- func: hypot(Tensor self, Tensor other) -> Tensor
  structured_delegate: hypot.out
  variants: method, function

- func: hypot_(Tensor(a!) self, Tensor other) -> Tensor(a!)
  structured_delegate: hypot.out
  variants: method
  dispatch:
    CompositeExplicitAutograd: hypot_

- func: igamma.out(Tensor self, Tensor other, *, Tensor(a!) out) -> Tensor(a!)
  structured: True
  structured_inherits: TensorIteratorBase
  dispatch:
    CPU, CUDA: igamma_out

- func: igamma(Tensor self, Tensor other) -> Tensor
  structured_delegate: igamma.out
  variants: method, function

- func: igamma_(Tensor(a!) self, Tensor other) -> Tensor(a!)
  structured_delegate: igamma.out
  variants: method

- func: igammac.out(Tensor self, Tensor other, *, Tensor(a!) out) -> Tensor(a!)
  structured: True
  structured_inherits: TensorIteratorBase
  dispatch:
    CPU, CUDA: igammac_out

- func: igammac(Tensor self, Tensor other) -> Tensor
  structured_delegate: igammac.out
  variants: method, function

- func: igammac_(Tensor(a!) self, Tensor other) -> Tensor(a!)
  structured_delegate: igammac.out
  variants: method

- func: nextafter.out(Tensor self, Tensor other, *, Tensor(a!) out) -> Tensor(a!)
  structured: True
  structured_inherits: TensorIteratorBase
  dispatch:
    CPU, CUDA: nextafter_out

- func: nextafter(Tensor self, Tensor other) -> Tensor
  structured_delegate: nextafter.out
  variants: method, function

- func: nextafter_(Tensor(a!) self, Tensor other) -> Tensor(a!)
  structured_delegate: nextafter.out
  variants: method
  dispatch:
    CompositeExplicitAutograd: nextafter_

- func: remainder.Scalar_out(Tensor self, Scalar other, *, Tensor(a!) out) -> Tensor(a!)
  dispatch:
    CompositeExplicitAutograd: remainder_out

- func: remainder.Scalar(Tensor self, Scalar other) -> Tensor
  variants: method, function
  dispatch:
    CompositeExplicitAutograd: remainder

- func: remainder_.Scalar(Tensor(a!) self, Scalar other) -> Tensor(a!)
  variants: method
  dispatch:
    CompositeExplicitAutograd: remainder_

- func: remainder.Tensor_out(Tensor self, Tensor other, *, Tensor(a!) out) -> Tensor(a!)
  device_check: NoCheck   # TensorIterator
  structured: True
  structured_inherits: TensorIteratorBase
  dispatch:
    CPU, CUDA: remainder_out

- func: remainder.Tensor(Tensor self, Tensor other) -> Tensor
  device_check: NoCheck   # TensorIterator
  structured_delegate: remainder.Tensor_out
  variants: method, function

- func: remainder_.Tensor(Tensor(a!) self, Tensor other) -> Tensor(a!)
  device_check: NoCheck   # TensorIterator
  structured_delegate: remainder.Tensor_out
  variants: method

- func: remainder.Scalar_Tensor(Scalar self, Tensor other) -> Tensor
  device_check: NoCheck   # TensorIterator
  variants: function
  dispatch:
    CPU, CUDA: remainder

- func: min(Tensor self) -> Tensor
  device_check: NoCheck   # TensorIterator
  variants: method, function
  dispatch:
    CPU, CUDA: min
    QuantizedCPU: min_quantized_cpu

- func: fmin(Tensor self, Tensor other) -> Tensor
  structured_delegate: fmin.out
  device_check: NoCheck   # TensorIterator
  variants: method, function

- func: fmin.out(Tensor self, Tensor other, *, Tensor(a!) out) -> Tensor(a!)
  structured: True
  structured_inherits: TensorIteratorBase
  device_check: NoCheck   # TensorIterator
  dispatch:
    CPU, CUDA: fmin_out

- func: max(Tensor self) -> Tensor
  device_check: NoCheck   # TensorIterator
  variants: method, function
  dispatch:
    CPU, CUDA: max
    QuantizedCPU: max_quantized_cpu

- func: fmax(Tensor self, Tensor other) -> Tensor
  structured_delegate: fmax.out
  device_check: NoCheck   # TensorIterator
  variants: method, function

- func: fmax.out(Tensor self, Tensor other, *, Tensor(a!) out) -> Tensor(a!)
  structured: True
  structured_inherits: TensorIteratorBase
  device_check: NoCheck   # TensorIterator
  dispatch:
    CPU, CUDA: fmax_out

- func: maximum(Tensor self, Tensor other) -> Tensor
  structured_delegate: maximum.out
  device_check: NoCheck   # TensorIterator
  variants: method, function

- func: maximum.out(Tensor self, Tensor other, *, Tensor(a!) out) -> Tensor(a!)
  structured: True
  structured_inherits: TensorIteratorBase
  device_check: NoCheck   # TensorIterator
  dispatch:
    CPU, CUDA: maximum_out

# binary max, alias of maximum
# NOTE: max is not an alias for maximum, since there is also unary max
- func: max.other(Tensor self, Tensor other) -> Tensor
  device_check: NoCheck   # TensorIterator
  variants: method, function

- func: max.out(Tensor self, Tensor other, *, Tensor(a!) out) -> Tensor(a!)
  device_check: NoCheck   # TensorIterator

- func: minimum(Tensor self, Tensor other) -> Tensor
  structured_delegate: minimum.out
  device_check: NoCheck   # TensorIterator
  variants: method, function

- func: minimum.out(Tensor self, Tensor other, *, Tensor(a!) out) -> Tensor(a!)
  structured: True
  structured_inherits: TensorIteratorBase
  device_check: NoCheck   # TensorIterator
  dispatch:
    CPU, CUDA: minimum_out

# binary min, alias for minimum
# NOTE: min is not an alias for minimum, since there is also unary min
- func: min.out(Tensor self, Tensor other, *, Tensor(a!) out) -> Tensor(a!)
  device_check: NoCheck   # TensorIterator

- func: min.other(Tensor self, Tensor other) -> Tensor
  device_check: NoCheck   # TensorIterator
  variants: method, function

# The following quantile signatures are DEPRECATED in favor of the new ones with the interpolation kwarg.
- func: quantile.scalar_out(Tensor self, float q, int? dim=None, bool keepdim=False, *, Tensor(a!) out) -> Tensor(a!)

- func: quantile.scalar(Tensor self, float q, int? dim=None, bool keepdim=False) -> Tensor
  variants: method, function

- func: quantile.out(Tensor self, Tensor q, int? dim=None, bool keepdim=False, *, Tensor(a!) out) -> Tensor(a!)

- func: quantile(Tensor self, Tensor q, int? dim=None, bool keepdim=False) -> Tensor
  variants: method, function

- func: nanquantile.scalar_out(Tensor self, float q, int? dim=None, bool keepdim=False, *, Tensor(a!) out) -> Tensor(a!)

- func: nanquantile.scalar(Tensor self, float q, int? dim=None, bool keepdim=False) -> Tensor
  variants: method, function

- func: nanquantile.out(Tensor self, Tensor q, int? dim=None, bool keepdim=False, *, Tensor(a!) out) -> Tensor(a!)

- func: nanquantile(Tensor self, Tensor q, int? dim=None, bool keepdim=False) -> Tensor
  variants: method, function

# To keep backward and forward compatibility, and to avoid ambiguity with the original signatures, dim, keepdim and interpolation
# parameters are required for now. Once the deprecated signatures are removed they will be made optional.
- func: quantile.new_scalar_out(Tensor self, float q, int? dim, bool keepdim, *, str interpolation, Tensor(a!) out) -> Tensor(a!)

- func: quantile.new_scalar(Tensor self, float q, int? dim, bool keepdim, *, str interpolation) -> Tensor
  variants: method, function

- func: quantile.new_out(Tensor self, Tensor q, int? dim, bool keepdim, *, str interpolation, Tensor(a!) out) -> Tensor(a!)

- func: quantile.new(Tensor self, Tensor q, int? dim, bool keepdim, *, str interpolation) -> Tensor
  variants: method, function

- func: nanquantile.new_scalar_out(Tensor self, float q, int? dim, bool keepdim, *, str interpolation, Tensor(a!) out) -> Tensor(a!)

- func: nanquantile.new_scalar(Tensor self, float q, int? dim, bool keepdim, *, str interpolation) -> Tensor
  variants: method, function

- func: nanquantile.new_out(Tensor self, Tensor q, int? dim, bool keepdim, *, str interpolation, Tensor(a!) out) -> Tensor(a!)

- func: nanquantile.new(Tensor self, Tensor q, int? dim, bool keepdim, *, str interpolation) -> Tensor
  variants: method, function

- func: sort.values(Tensor self, int dim=-1, bool descending=False, *, Tensor(a!) values, Tensor(b!) indices) -> (Tensor(a!) values, Tensor(b!) indices)
  device_check: NoCheck   # TensorIterator
  dispatch:
    CPU: sort_out_cpu
    CUDA: sort_out_cuda

- func: sort.values_stable(Tensor self, *, bool? stable, int dim=-1, bool descending=False, Tensor(a!) values, Tensor(b!) indices) -> (Tensor(a!) values, Tensor(b!) indices)
  dispatch:
    CPU: sort_out_cpu_stable
    CUDA: sort_out_stable_cuda

- func: sort(Tensor self, int dim=-1, bool descending=False) -> (Tensor values, Tensor indices)
  device_check: NoCheck   # TensorIterator
  variants: method, function
  dispatch:
    CPU: sort_cpu
    CUDA: sort_cuda
    QuantizedCPU: sort_quantized_cpu

- func: sort.stable(Tensor self, *, bool? stable, int dim=-1, bool descending=False) -> (Tensor values, Tensor indices)
  variants: method, function
  dispatch:
    CPU: sort_cpu_stable
    CUDA: sort_stable_cuda
    QuantizedCPU: sort_quantized_cpu_stable

- func: sort.dimname_values(Tensor self, Dimname dim, bool descending=False, *, Tensor(a!) values, Tensor(b!) indices) -> (Tensor(a!) values, Tensor(b!) indices)

- func: sort.dimname_values_stable(Tensor self, *, bool? stable, Dimname dim, bool descending=False, Tensor(a!) values, Tensor(b!) indices) -> (Tensor(a!) values, Tensor(b!) indices)

- func: sort.dimname(Tensor self, Dimname dim, bool descending=False) -> (Tensor values, Tensor indices)
  variants: method, function

- func: sort.dimname_stable(Tensor self, *, bool? stable, Dimname dim, bool descending=False) -> (Tensor values, Tensor indices)
  variants: method, function

- func: msort.out(Tensor self, *, Tensor(a!) out) -> Tensor(a!)

- func: msort(Tensor self) -> Tensor
  variants: method, function

- func: argsort(Tensor self, int dim=-1, bool descending=False) -> Tensor
  device_check: NoCheck   # TensorIterator
  variants: method, function

- func: argsort.dimname(Tensor self, Dimname dim, bool descending=False) -> Tensor
  variants: method, function

- func: topk.values(Tensor self, int k, int dim=-1, bool largest=True, bool sorted=True, *, Tensor(a!) values, Tensor(b!) indices) -> (Tensor(a!) values, Tensor(b!) indices)
  structured: True
  dispatch:
    CPU: topk_out_cpu
    CUDA: topk_out_cuda

- func: topk(Tensor self, int k, int dim=-1, bool largest=True, bool sorted=True) -> (Tensor values, Tensor indices)
  variants: method, function
  structured_delegate: topk.values
  dispatch:
    QuantizedCPU: topk_quantized_cpu

- func: all(Tensor self) -> Tensor
  device_check: NoCheck   # TensorIterator
  variants: method, function
  dispatch:
    CPU, CUDA: all

- func: any(Tensor self) -> Tensor
  device_check: NoCheck   # TensorIterator
  variants: method, function
  dispatch:
    CPU, CUDA: any
    SparseCPU, SparseCUDA: any_sparse

- func: renorm.out(Tensor self, Scalar p, int dim, Scalar maxnorm, *, Tensor(a!) out) -> Tensor(a!)
  device_check: NoCheck   # TensorIterator
  structured: True
  dispatch:
    CPU, CUDA: renorm_out

- func: renorm(Tensor self, Scalar p, int dim, Scalar maxnorm) -> Tensor
  device_check: NoCheck   # TensorIterator
  variants: method, function
  structured_delegate: renorm.out

- func: renorm_(Tensor(a!) self, Scalar p, int dim, Scalar maxnorm) -> Tensor(a!)
  device_check: NoCheck   # TensorIterator
  variants: method
  structured_delegate: renorm.out

- func: unfold(Tensor(a) self, int dimension, int size, int step) -> Tensor(a)
  variants: method
  device_check: NoCheck
  device_guard: False
  dispatch:
    CPU, CUDA: unfold
    QuantizedCPU, QuantizedCUDA: unfold

- func: unfold_backward(Tensor grad_in, int[] input_sizes, int dim, int size, int step) -> Tensor
  variants: function
  dispatch:
    CPU, CUDA: unfold_backward

- func: equal(Tensor self, Tensor other) -> bool
  variants: method, function
  dispatch:
    CPU: cpu_equal
    CUDA: cuda_equal
    QuantizedCPU: equal_quantized_cpu

- func: pow.Tensor_Tensor_out(Tensor self, Tensor exponent, *, Tensor(a!) out) -> Tensor(a!)
  device_check: NoCheck   # TensorIterator
  structured: True
  structured_inherits: TensorIteratorBase
  dispatch:
    CPU, CUDA: pow_Tensor_Tensor_out

- func: pow.Tensor_Tensor(Tensor self, Tensor exponent) -> Tensor
  device_check: NoCheck   # TensorIterator
  structured_delegate: pow.Tensor_Tensor_out
  variants: method, function

- func: pow.Scalar_out(Scalar self, Tensor exponent, *, Tensor(a!) out) -> Tensor(a!)
  device_check: NoCheck   # TensorIterator
  structured: True
  dispatch:
    CPU, CUDA: pow_Scalar_out

- func: pow.Scalar(Scalar self, Tensor exponent) -> Tensor
  device_check: NoCheck   # TensorIterator
  structured_delegate: pow.Scalar_out

- func: pow.Tensor_Scalar_out(Tensor self, Scalar exponent, *, Tensor(a!) out) -> Tensor(a!)
  device_check: NoCheck   # TensorIterator
  structured: True
  structured_inherits: TensorIteratorBase
  dispatch:
    CPU, CUDA: pow_Tensor_Scalar_out
    SparseCPU, SparseCUDA: pow_out_sparse_scalar

- func: pow.Tensor_Scalar(Tensor self, Scalar exponent) -> Tensor
  device_check: NoCheck   # TensorIterator
  structured_delegate: pow.Tensor_Scalar_out
  variants: function, method
  dispatch:
    SparseCPU, SparseCUDA: pow_sparse_scalar

- func: pow_.Scalar(Tensor(a!) self, Scalar exponent) -> Tensor(a!)
  device_check: NoCheck   # TensorIterator
  structured_delegate: pow.Tensor_Scalar_out
  variants: method

- func: pow_.Tensor(Tensor(a!) self, Tensor exponent) -> Tensor(a!)
  device_check: NoCheck   # TensorIterator
  structured_delegate: pow.Tensor_Tensor_out
  variants: method

- func: float_power.Tensor_Tensor_out(Tensor self, Tensor exponent, *, Tensor(a!) out) -> Tensor(a!)

- func: float_power.Tensor_Tensor(Tensor self, Tensor exponent) -> Tensor
  variants: function, method

- func: float_power.Scalar_out(Scalar self, Tensor exponent, *, Tensor(a!) out) -> Tensor(a!)

- func: float_power.Scalar(Scalar self, Tensor exponent) -> Tensor

- func: float_power.Tensor_Scalar_out(Tensor self, Scalar exponent, *, Tensor(a!) out) -> Tensor(a!)

- func: float_power.Tensor_Scalar(Tensor self, Scalar exponent) -> Tensor
  variants: function, method

- func: float_power_.Scalar(Tensor(a!) self, Scalar exponent) -> Tensor(a!)
  variants: method

- func: float_power_.Tensor(Tensor(a!) self, Tensor exponent) -> Tensor(a!)
  variants: method

- func: normal_(Tensor(a!) self, float mean=0, float std=1, *, Generator? generator=None) -> Tensor(a!)
  device_check: NoCheck   # TensorIterator
  variants: method
  dispatch:
    CPU, CUDA: normal_
    Meta: normal_meta_

- func: normal.Tensor_float_out(Tensor mean, float std=1, *, Generator? generator=None, Tensor(a!) out) -> Tensor(a!)
  dispatch:
    CPU, CUDA: normal_out

- func: normal.Tensor_float(Tensor mean, float std=1, *, Generator? generator=None) -> Tensor
  dispatch:
    CPU, CUDA: normal

- func: normal.float_Tensor_out(float mean, Tensor std, *, Generator? generator=None, Tensor(a!) out) -> Tensor(a!)
  dispatch:
    CPU, CUDA: normal_out

- func: normal.float_Tensor(float mean, Tensor std, *, Generator? generator=None) -> Tensor
  dispatch:
    CPU, CUDA: normal

- func: normal.Tensor_Tensor_out(Tensor mean, Tensor std, *, Generator? generator=None, Tensor(a!) out) -> Tensor(a!)
  dispatch:
    CPU, CUDA: normal_out

- func: normal.Tensor_Tensor(Tensor mean, Tensor std, *, Generator? generator=None) -> Tensor
  dispatch:
    CPU, CUDA: normal

- func: normal.float_float(float mean, float std, int[] size, *, Generator? generator=None, ScalarType? dtype=None, Layout? layout=None, Device? device=None, bool? pin_memory=None) -> Tensor

- func: normal.float_float_out(float mean, float std, int[] size, *, Generator? generator=None, Tensor(a!) out) -> Tensor(a!)

- func: alias(Tensor(a) self) -> Tensor(a)
  variants: method, function
  dispatch:
    CompositeExplicitAutograd: alias

- func: _index_copy_(Tensor(a!) self, int dim, Tensor index, Tensor source) -> Tensor(a!)
  dispatch:
    CPU: _index_copy_impl_
    CUDA: _index_copy_impl_

- func: _amp_foreach_non_finite_check_and_unscale_(Tensor(a!)[] self, Tensor(b!) found_inf, Tensor inv_scale) -> ()
  variants: function
  dispatch:
    CUDA: _amp_foreach_non_finite_check_and_unscale_cuda_

- func: _amp_update_scale_(Tensor(a!) self, Tensor(b!) growth_tracker, Tensor found_inf, float scale_growth_factor, float scale_backoff_factor, int growth_interval) -> Tensor(a!)
  variants: function
  dispatch:
    CUDA: _amp_update_scale_cuda_

- func: _cat(Tensor[] tensors, int dim=0) -> Tensor
  dispatch:
    CPU: _cat_cpu
    CUDA: cat_cuda
    QuantizedCPU: cat_quantized_cpu

- func: _cat.out(Tensor[] tensors, int dim=0, *, Tensor(a!) out) -> Tensor(a!)
  dispatch:
    CPU: _cat_out_cpu
    CUDA: cat_out_cuda
    QuantizedCPU: cat_out_quantized_cpu

- func: _foreach_add.Scalar(Tensor[] tensors, Scalar scalar) -> Tensor[]
  device_check: NoCheck   # foreach kernels fall back to slow path when tensor are on different devices
  variants: function
  dispatch:
    CPU: foreach_tensor_add_scalar_kernel_slow
    CUDA: foreach_tensor_add_scalar_kernel_cuda

- func: _foreach_add_.Scalar(Tensor(a!)[] self, Scalar scalar) -> ()
  device_check: NoCheck   # foreach kernels fall back to slow path when tensor are on different devices
  variants: function
  dispatch:
    CPU: foreach_tensor_add_scalar_kernel_slow_
    CUDA: foreach_tensor_add_scalar_kernel_cuda_

- func: _foreach_sub.Scalar(Tensor[] tensors, Scalar scalar) -> Tensor[]
  device_check: NoCheck   # foreach kernels fall back to slow path when tensor are on different devices
  variants: function
  dispatch:
    CPU: foreach_tensor_sub_scalar_kernel_slow
    CUDA: foreach_tensor_sub_scalar_kernel_cuda

- func: _foreach_sub_.Scalar(Tensor(a!)[] self, Scalar scalar) -> ()
  device_check: NoCheck   # foreach kernels fall back to slow path when tensor are on different devices
  variants: function
  dispatch:
    CPU: foreach_tensor_sub_scalar_kernel_slow_
    CUDA: foreach_tensor_sub_scalar_kernel_cuda_

- func: _foreach_mul.Scalar(Tensor[] tensors, Scalar scalar) -> Tensor[]
  device_check: NoCheck   # foreach kernels fall back to slow path when tensor are on different devices
  variants: function
  dispatch:
    CPU: foreach_tensor_mul_scalar_kernel_slow
    CUDA: foreach_tensor_mul_scalar_kernel_cuda

- func: _foreach_mul_.Scalar(Tensor(a!)[] self, Scalar scalar) -> ()
  device_check: NoCheck   # foreach kernels fall back to slow path when tensor are on different devices
  variants: function
  dispatch:
    CPU: foreach_tensor_mul_scalar_kernel_slow_
    CUDA: foreach_tensor_mul_scalar_kernel_cuda_

- func: _foreach_div.Scalar(Tensor[] tensors, Scalar scalar) -> Tensor[]
  device_check: NoCheck   # foreach kernels fall back to slow path when tensor are on different devices
  variants: function
  dispatch:
    CPU: foreach_tensor_div_scalar_kernel_slow
    CUDA: foreach_tensor_div_scalar_kernel_cuda

- func: _foreach_div_.Scalar(Tensor(a!)[] self, Scalar scalar) -> ()
  device_check: NoCheck   # foreach kernels fall back to slow path when tensor are on different devices
  variants: function
  dispatch:
    CPU: foreach_tensor_div_scalar_kernel_slow_
    CUDA: foreach_tensor_div_scalar_kernel_cuda_

- func: _foreach_add.List(Tensor[] tensors1, Tensor[] tensors2, *, Scalar alpha=1) -> Tensor[]
  device_check: NoCheck   # foreach kernels fall back to slow path when tensor are on different devices
  variants: function
  dispatch:
    CPU: foreach_tensor_add_list_kernel_slow
    CUDA: foreach_tensor_add_list_kernel_cuda

- func: _foreach_add_.List(Tensor(a!)[] self, Tensor[] other, *, Scalar alpha=1) -> ()
  device_check: NoCheck   # foreach kernels fall back to slow path when tensor are on different devices
  variants: function
  dispatch:
    CPU: foreach_tensor_add_list_kernel_slow_
    CUDA: foreach_tensor_add_list_kernel_cuda_

- func: _foreach_sub.List(Tensor[] tensors1, Tensor[] tensors2, *, Scalar alpha=1) -> Tensor[]
  device_check: NoCheck   # foreach kernels fall back to slow path when tensor are on different devices
  variants: function
  dispatch:
    CPU: foreach_tensor_sub_list_kernel_slow
    CUDA: foreach_tensor_sub_list_kernel_cuda

- func: _foreach_sub_.List(Tensor(a!)[] self, Tensor[] other, *, Scalar alpha=1) -> ()
  device_check: NoCheck   # foreach kernels fall back to slow path when tensor are on different devices
  variants: function
  dispatch:
    CPU: foreach_tensor_sub_list_kernel_slow_
    CUDA: foreach_tensor_sub_list_kernel_cuda_

- func: _foreach_mul.List(Tensor[] tensors1, Tensor[] tensors2) -> Tensor[]
  device_check: NoCheck   # foreach kernels fall back to slow path when tensor are on different devices
  variants: function
  dispatch:
    CPU: foreach_tensor_mul_list_kernel_slow
    CUDA: foreach_tensor_mul_list_kernel_cuda

- func: _foreach_mul_.List(Tensor(a!)[] self, Tensor[] other) -> ()
  device_check: NoCheck   # foreach kernels fall back to slow path when tensor are on different devices
  variants: function
  dispatch:
    CPU: foreach_tensor_mul_list_kernel_slow_
    CUDA: foreach_tensor_mul_list_kernel_cuda_

- func: _foreach_div.List(Tensor[] tensors1, Tensor[] tensors2) -> Tensor[]
  device_check: NoCheck   # foreach kernels fall back to slow path when tensor are on different devices
  variants: function
  dispatch:
    CPU: foreach_tensor_div_list_kernel_slow
    CUDA: foreach_tensor_div_list_kernel_cuda

- func: _foreach_div_.List(Tensor(a!)[] self, Tensor[] other) -> ()
  device_check: NoCheck   # foreach kernels fall back to slow path when tensor are on different devices
  variants: function
  dispatch:
    CPU: foreach_tensor_div_list_kernel_slow_
    CUDA: foreach_tensor_div_list_kernel_cuda_

- func: _foreach_add.ScalarList(Tensor[] tensors, Scalar[] scalars) -> Tensor[]
  device_check: NoCheck   # foreach kernels fall back to slow path when tensor are on different devices
  variants: function
  dispatch:
    CPU: foreach_tensor_add_scalarlist_kernel_slow
    CUDA: foreach_tensor_add_scalarlist_kernel_cuda

- func: _foreach_add_.ScalarList(Tensor(a!)[] self, Scalar[] scalars) -> ()
  device_check: NoCheck   # foreach kernels fall back to slow path when tensor are on different devices
  variants: function
  dispatch:
    CPU: foreach_tensor_add_scalarlist_kernel_slow_
    CUDA: foreach_tensor_add_scalarlist_kernel_cuda_

- func: _foreach_sub.ScalarList(Tensor[] tensors, Scalar[] scalars) -> Tensor[]
  device_check: NoCheck   # foreach kernels fall back to slow path when tensor are on different devices
  variants: function
  dispatch:
    CPU: foreach_tensor_sub_scalarlist_kernel_slow
    CUDA: foreach_tensor_sub_scalarlist_kernel_cuda

- func: _foreach_sub_.ScalarList(Tensor(a!)[] self, Scalar[] scalars) -> ()
  device_check: NoCheck   # foreach kernels fall back to slow path when tensor are on different devices
  variants: function
  dispatch:
    CPU: foreach_tensor_sub_scalarlist_kernel_slow_
    CUDA: foreach_tensor_sub_scalarlist_kernel_cuda_

- func: _foreach_div.ScalarList(Tensor[] tensors, Scalar[] scalars) -> Tensor[]
  device_check: NoCheck   # foreach kernels fall back to slow path when tensor are on different devices
  variants: function
  dispatch:
    CPU: foreach_tensor_div_scalarlist_kernel_slow
    CUDA: foreach_tensor_div_scalarlist_kernel_cuda

- func: _foreach_div_.ScalarList(Tensor(a!)[] self, Scalar[] scalars) -> ()
  device_check: NoCheck   # foreach kernels fall back to slow path when tensor are on different devices
  variants: function
  dispatch:
    CPU: foreach_tensor_div_scalarlist_kernel_slow_
    CUDA: foreach_tensor_div_scalarlist_kernel_cuda_

- func: _foreach_mul.ScalarList(Tensor[] tensors, Scalar[] scalars) -> Tensor[]
  device_check: NoCheck   # foreach kernels fall back to slow path when tensor are on different devices
  variants: function
  dispatch:
    CPU: foreach_tensor_mul_scalarlist_kernel_slow
    CUDA: foreach_tensor_mul_scalarlist_kernel_cuda

- func: _foreach_mul_.ScalarList(Tensor(a!)[] self, Scalar[] scalars) -> ()
  device_check: NoCheck   # foreach kernels fall back to slow path when tensor are on different devices
  variants: function
  dispatch:
    CPU: foreach_tensor_mul_scalarlist_kernel_slow_
    CUDA: foreach_tensor_mul_scalarlist_kernel_cuda_

- func: _foreach_exp(Tensor[] tensors) -> Tensor[]
  device_check: NoCheck   # foreach kernels fall back to slow path when tensor are on different devices
  variants: function
  dispatch:
    CPU: foreach_tensor_exp_slow
    CUDA: foreach_tensor_exp_cuda

- func: _foreach_zero_(Tensor(a!)[] self) -> ()
  device_check: NoCheck   # foreach kernels fall back to slow path when tensor are on different devices
  variants: function
  dispatch:
    CPU: foreach_tensor_zero_slow_
    CUDA: foreach_tensor_zero_cuda_

- func: _foreach_exp_(Tensor(a!)[] self) -> ()
  device_check: NoCheck   # foreach kernels fall back to slow path when tensor are on different devices
  variants: function
  dispatch:
    CPU: foreach_tensor_exp_slow_
    CUDA: foreach_tensor_exp_cuda_

- func: _foreach_sqrt(Tensor[] tensors) -> Tensor[]
  device_check: NoCheck   # foreach kernels fall back to slow path when tensor are on different devices
  variants: function
  dispatch:
    CPU: foreach_tensor_sqrt_slow
    CUDA: foreach_tensor_sqrt_cuda

- func: _foreach_sqrt_(Tensor(a!)[] self) -> ()
  device_check: NoCheck   # foreach kernels fall back to slow path when tensor are on different devices
  variants: function
  dispatch:
    CPU: foreach_tensor_sqrt_slow_
    CUDA: foreach_tensor_sqrt_cuda_

- func: _foreach_abs(Tensor[] tensors) -> Tensor[]
  device_check: NoCheck   # foreach kernels fall back to slow path when tensor are on different devices
  variants: function
  dispatch:
    CPU: foreach_tensor_abs_slow
    CUDA: foreach_tensor_abs_cuda

- func: _foreach_abs_(Tensor(a!)[] self) -> ()
  device_check: NoCheck   # foreach kernels fall back to slow path when tensor are on different devices
  variants: function
  dispatch:
    CPU: foreach_tensor_abs_slow_
    CUDA: foreach_tensor_abs_cuda_

- func: _foreach_acos(Tensor[] tensors) -> Tensor[]
  device_check: NoCheck   # foreach kernels fall back to slow path when tensor are on different devices
  variants: function
  dispatch:
    CPU: foreach_tensor_acos_slow
    CUDA: foreach_tensor_acos_cuda

- func: _foreach_acos_(Tensor(a!)[] self) -> ()
  device_check: NoCheck   # foreach kernels fall back to slow path when tensor are on different devices
  variants: function
  dispatch:
    CPU: foreach_tensor_acos_slow_
    CUDA: foreach_tensor_acos_cuda_

- func: _foreach_asin(Tensor[] tensors) -> Tensor[]
  device_check: NoCheck   # foreach kernels fall back to slow path when tensor are on different devices
  variants: function
  dispatch:
    CPU: foreach_tensor_asin_slow
    CUDA: foreach_tensor_asin_cuda

- func: _foreach_asin_(Tensor(a!)[] self) -> ()
  device_check: NoCheck   # foreach kernels fall back to slow path when tensor are on different devices
  variants: function
  dispatch:
    CPU: foreach_tensor_asin_slow_
    CUDA: foreach_tensor_asin_cuda_

- func: _foreach_atan(Tensor[] tensors) -> Tensor[]
  device_check: NoCheck   # foreach kernels fall back to slow path when tensor are on different devices
  variants: function
  dispatch:
    CPU: foreach_tensor_atan_slow
    CUDA: foreach_tensor_atan_cuda

- func: _foreach_atan_(Tensor(a!)[] self) -> ()
  device_check: NoCheck   # foreach kernels fall back to slow path when tensor are on different devices
  variants: function
  dispatch:
    CPU: foreach_tensor_atan_slow_
    CUDA: foreach_tensor_atan_cuda_

- func: _foreach_ceil(Tensor[] tensors) -> Tensor[]
  device_check: NoCheck   # foreach kernels fall back to slow path when tensor are on different devices
  variants: function
  dispatch:
    CPU: foreach_tensor_ceil_slow
    CUDA: foreach_tensor_ceil_cuda

- func: _foreach_ceil_(Tensor(a!)[] self) -> ()
  device_check: NoCheck   # foreach kernels fall back to slow path when tensor are on different devices
  variants: function
  dispatch:
    CPU: foreach_tensor_ceil_slow_
    CUDA: foreach_tensor_ceil_cuda_

- func: _foreach_cos(Tensor[] tensors) -> Tensor[]
  device_check: NoCheck   # foreach kernels fall back to slow path when tensor are on different devices
  variants: function
  dispatch:
    CPU: foreach_tensor_cos_slow
    CUDA: foreach_tensor_cos_cuda

- func: _foreach_cos_(Tensor(a!)[] self) -> ()
  device_check: NoCheck   # foreach kernels fall back to slow path when tensor are on different devices
  variants: function
  dispatch:
    CPU: foreach_tensor_cos_slow_
    CUDA: foreach_tensor_cos_cuda_

- func: _foreach_cosh(Tensor[] tensors) -> Tensor[]
  device_check: NoCheck   # foreach kernels fall back to slow path when tensor are on different devices
  variants: function
  dispatch:
    CPU: foreach_tensor_cosh_slow
    CUDA: foreach_tensor_cosh_cuda

- func: _foreach_cosh_(Tensor(a!)[] self) -> ()
  device_check: NoCheck   # foreach kernels fall back to slow path when tensor are on different devices
  variants: function
  dispatch:
    CPU: foreach_tensor_cosh_slow_
    CUDA: foreach_tensor_cosh_cuda_

- func: _foreach_erf(Tensor[] tensors) -> Tensor[]
  device_check: NoCheck   # foreach kernels fall back to slow path when tensor are on different devices
  variants: function
  dispatch:
    CPU: foreach_tensor_erf_slow
    CUDA: foreach_tensor_erf_cuda

- func: _foreach_erf_(Tensor(a!)[] self) -> ()
  device_check: NoCheck   # foreach kernels fall back to slow path when tensor are on different devices
  variants: function
  dispatch:
    CPU: foreach_tensor_erf_slow_
    CUDA: foreach_tensor_erf_cuda_

- func: _foreach_erfc(Tensor[] tensors) -> Tensor[]
  device_check: NoCheck   # foreach kernels fall back to slow path when tensor are on different devices
  variants: function
  dispatch:
    CPU: foreach_tensor_erfc_slow
    CUDA: foreach_tensor_erfc_cuda

- func: _foreach_erfc_(Tensor(a!)[] self) -> ()
  device_check: NoCheck   # foreach kernels fall back to slow path when tensor are on different devices
  variants: function
  dispatch:
    CPU: foreach_tensor_erfc_slow_
    CUDA: foreach_tensor_erfc_cuda_

- func: _foreach_expm1(Tensor[] tensors) -> Tensor[]
  device_check: NoCheck   # foreach kernels fall back to slow path when tensor are on different devices
  variants: function
  dispatch:
    CPU: foreach_tensor_expm1_slow
    CUDA: foreach_tensor_expm1_cuda

- func: _foreach_expm1_(Tensor(a!)[] self) -> ()
  device_check: NoCheck   # foreach kernels fall back to slow path when tensor are on different devices
  variants: function
  dispatch:
    CPU: foreach_tensor_expm1_slow_
    CUDA: foreach_tensor_expm1_cuda_

- func: _foreach_floor(Tensor[] tensors) -> Tensor[]
  device_check: NoCheck   # foreach kernels fall back to slow path when tensor are on different devices
  variants: function
  dispatch:
    CPU: foreach_tensor_floor_slow
    CUDA: foreach_tensor_floor_cuda

- func: _foreach_floor_(Tensor(a!)[] self) -> ()
  device_check: NoCheck   # foreach kernels fall back to slow path when tensor are on different devices
  variants: function
  dispatch:
    CPU: foreach_tensor_floor_slow_
    CUDA: foreach_tensor_floor_cuda_

- func: _foreach_log(Tensor[] tensors) -> Tensor[]
  device_check: NoCheck   # foreach kernels fall back to slow path when tensor are on different devices
  variants: function
  dispatch:
    CPU: foreach_tensor_log_slow
    CUDA: foreach_tensor_log_cuda

- func: _foreach_log_(Tensor(a!)[] self) -> ()
  device_check: NoCheck   # foreach kernels fall back to slow path when tensor are on different devices
  variants: function
  dispatch:
    CPU: foreach_tensor_log_slow_
    CUDA: foreach_tensor_log_cuda_

- func: _foreach_log10(Tensor[] tensors) -> Tensor[]
  device_check: NoCheck   # foreach kernels fall back to slow path when tensor are on different devices
  variants: function
  dispatch:
    CPU: foreach_tensor_log10_slow
    CUDA: foreach_tensor_log10_cuda

- func: _foreach_log10_(Tensor(a!)[] self) -> ()
  device_check: NoCheck   # foreach kernels fall back to slow path when tensor are on different devices
  variants: function
  dispatch:
    CPU: foreach_tensor_log10_slow_
    CUDA: foreach_tensor_log10_cuda_

- func: _foreach_log1p(Tensor[] tensors) -> Tensor[]
  device_check: NoCheck   # foreach kernels fall back to slow path when tensor are on different devices
  variants: function
  dispatch:
    CPU: foreach_tensor_log1p_slow
    CUDA: foreach_tensor_log1p_cuda

- func: _foreach_log1p_(Tensor(a!)[] self) -> ()
  device_check: NoCheck   # foreach kernels fall back to slow path when tensor are on different devices
  variants: function
  dispatch:
    CPU: foreach_tensor_log1p_slow_
    CUDA: foreach_tensor_log1p_cuda_

- func: _foreach_log2(Tensor[] tensors) -> Tensor[]
  device_check: NoCheck   # foreach kernels fall back to slow path when tensor are on different devices
  variants: function
  dispatch:
    CPU: foreach_tensor_log2_slow
    CUDA: foreach_tensor_log2_cuda

- func: _foreach_log2_(Tensor(a!)[] self) -> ()
  device_check: NoCheck   # foreach kernels fall back to slow path when tensor are on different devices
  variants: function
  dispatch:
    CPU: foreach_tensor_log2_slow_
    CUDA: foreach_tensor_log2_cuda_

- func: _foreach_neg(Tensor[] tensors) -> Tensor[]
  device_check: NoCheck   # foreach kernels fall back to slow path when tensor are on different devices
  variants: function
  dispatch:
    CPU: foreach_tensor_neg_slow
    CUDA: foreach_tensor_neg_cuda

- func: _foreach_neg_(Tensor(a!)[] self) -> ()
  device_check: NoCheck   # foreach kernels fall back to slow path when tensor are on different devices
  variants: function
  dispatch:
    CPU: foreach_tensor_neg_slow_
    CUDA: foreach_tensor_neg_cuda_

- func: _foreach_tan(Tensor[] tensors) -> Tensor[]
  device_check: NoCheck   # foreach kernels fall back to slow path when tensor are on different devices
  variants: function
  dispatch:
    CPU: foreach_tensor_tan_slow
    CUDA: foreach_tensor_tan_cuda

- func: _foreach_tan_(Tensor(a!)[] self) -> ()
  device_check: NoCheck   # foreach kernels fall back to slow path when tensor are on different devices
  variants: function
  dispatch:
    CPU: foreach_tensor_tan_slow_
    CUDA: foreach_tensor_tan_cuda_

- func: _foreach_tanh(Tensor[] tensors) -> Tensor[]
  device_check: NoCheck   # foreach kernels fall back to slow path when tensor are on different devices
  variants: function
  dispatch:
    CPU: foreach_tensor_tanh_slow
    CUDA: foreach_tensor_tanh_cuda

- func: _foreach_tanh_(Tensor(a!)[] self) -> ()
  device_check: NoCheck   # foreach kernels fall back to slow path when tensor are on different devices
  variants: function
  dispatch:
    CPU: foreach_tensor_tanh_slow_
    CUDA: foreach_tensor_tanh_cuda_

- func: _foreach_sin(Tensor[] tensors) -> Tensor[]
  device_check: NoCheck   # foreach kernels fall back to slow path when tensor are on different devices
  variants: function
  dispatch:
    CPU: foreach_tensor_sin_slow
    CUDA: foreach_tensor_sin_cuda

- func: _foreach_sin_(Tensor(a!)[] self) -> ()
  device_check: NoCheck   # foreach kernels fall back to slow path when tensor are on different devices
  variants: function
  dispatch:
    CPU: foreach_tensor_sin_slow_
    CUDA: foreach_tensor_sin_cuda_

- func: _foreach_sinh(Tensor[] tensors) -> Tensor[]
  device_check: NoCheck   # foreach kernels fall back to slow path when tensor are on different devices
  variants: function
  dispatch:
    CPU: foreach_tensor_sinh_slow
    CUDA: foreach_tensor_sinh_cuda

- func: _foreach_sinh_(Tensor(a!)[] self) -> ()
  device_check: NoCheck   # foreach kernels fall back to slow path when tensor are on different devices
  variants: function
  dispatch:
    CPU: foreach_tensor_sinh_slow_
    CUDA: foreach_tensor_sinh_cuda_

- func: _foreach_round(Tensor[] tensors) -> Tensor[]
  device_check: NoCheck   # foreach kernels fall back to slow path when tensor are on different devices
  variants: function
  dispatch:
    CPU: foreach_tensor_round_slow
    CUDA: foreach_tensor_round_cuda

- func: _foreach_round_(Tensor(a!)[] self) -> ()
  device_check: NoCheck   # foreach kernels fall back to slow path when tensor are on different devices
  variants: function
  dispatch:
    CPU: foreach_tensor_round_slow_
    CUDA: foreach_tensor_round_cuda_

- func: _foreach_lgamma(Tensor[] tensors) -> Tensor[]
  device_check: NoCheck   # foreach kernels fall back to slow path when tensor are on different devices
  variants: function
  dispatch:
    CPU: foreach_tensor_lgamma_slow
    CUDA: foreach_tensor_lgamma_cuda

- func: _foreach_lgamma_(Tensor(a!)[] self) -> ()
  device_check: NoCheck   # foreach kernels fall back to slow path when tensor are on different devices
  variants: function
  dispatch:
    CPU: foreach_tensor_lgamma_slow_
    CUDA: foreach_tensor_lgamma_cuda_

- func: _foreach_frac(Tensor[] tensors) -> Tensor[]
  device_check: NoCheck   # foreach kernels fall back to slow path when tensor are on different devices
  variants: function
  dispatch:
    CPU: foreach_tensor_frac_slow
    CUDA: foreach_tensor_frac_cuda

- func: _foreach_frac_(Tensor(a!)[] self) -> ()
  device_check: NoCheck   # foreach kernels fall back to slow path when tensor are on different devices
  variants: function
  dispatch:
    CPU: foreach_tensor_frac_slow_
    CUDA: foreach_tensor_frac_cuda_

- func: _foreach_reciprocal(Tensor[] tensors) -> Tensor[]
  device_check: NoCheck   # foreach kernels fall back to slow path when tensor are on different devices
  variants: function
  dispatch:
    CPU: foreach_tensor_reciprocal_slow
    CUDA: foreach_tensor_reciprocal_cuda

- func: _foreach_reciprocal_(Tensor(a!)[] self) -> ()
  device_check: NoCheck   # foreach kernels fall back to slow path when tensor are on different devices
  variants: function
  dispatch:
    CPU: foreach_tensor_reciprocal_slow_
    CUDA: foreach_tensor_reciprocal_cuda_

- func: _foreach_sigmoid(Tensor[] tensors) -> Tensor[]
  device_check: NoCheck   # foreach kernels fall back to slow path when tensor are on different devices
  variants: function
  dispatch:
    CPU: foreach_tensor_sigmoid_slow
    CUDA: foreach_tensor_sigmoid_cuda

- func: _foreach_sigmoid_(Tensor(a!)[] self) -> ()
  device_check: NoCheck   # foreach kernels fall back to slow path when tensor are on different devices
  variants: function
  dispatch:
    CPU: foreach_tensor_sigmoid_slow_
    CUDA: foreach_tensor_sigmoid_cuda_

- func: _foreach_trunc(Tensor[] tensors) -> Tensor[]
  device_check: NoCheck   # foreach kernels fall back to slow path when tensor are on different devices
  variants: function
  dispatch:
    CPU: foreach_tensor_trunc_slow
    CUDA: foreach_tensor_trunc_cuda

- func: _foreach_trunc_(Tensor(a!)[] self) -> ()
  device_check: NoCheck   # foreach kernels fall back to slow path when tensor are on different devices
  variants: function
  dispatch:
    CPU: foreach_tensor_trunc_slow_
    CUDA: foreach_tensor_trunc_cuda_

- func: _foreach_addcdiv_.Scalar(Tensor(a!)[] self, Tensor[] tensor1, Tensor[] tensor2, Scalar value=1) -> ()
  device_check: NoCheck   # foreach kernels fall back to slow path when tensor are on different devices
  variants: function
  dispatch:
    CPU: foreach_tensor_addcdiv_scalar_slow_
    CUDA: foreach_tensor_addcdiv_scalar_cuda_

- func: _foreach_addcmul_.Scalar(Tensor(a!)[] self, Tensor[] tensor1, Tensor[] tensor2, Scalar value=1) -> ()
  device_check: NoCheck   # foreach kernels fall back to slow path when tensor are on different devices
  variants: function
  dispatch:
    CPU: foreach_tensor_addcmul_scalar_slow_
    CUDA: foreach_tensor_addcmul_scalar_cuda_

- func: _foreach_addcdiv_.ScalarList(Tensor(a!)[] self, Tensor[] tensor1, Tensor[] tensor2, Scalar[] scalars) -> ()
  device_check: NoCheck   # foreach kernels fall back to slow path when tensor are on different devices
  variants: function
  dispatch:
    CPU: foreach_tensor_addcdiv_scalarlist_slow_
    CUDA: foreach_tensor_addcdiv_scalarlist_cuda_

- func: _foreach_addcmul_.ScalarList(Tensor(a!)[] self, Tensor[] tensor1, Tensor[] tensor2, Scalar[] scalars) -> ()
  device_check: NoCheck   # foreach kernels fall back to slow path when tensor are on different devices
  variants: function
  dispatch:
    CPU: foreach_tensor_addcmul_scalarlist_slow_
    CUDA: foreach_tensor_addcmul_scalarlist_cuda_

- func: _foreach_addcdiv.Scalar(Tensor[] input, Tensor[] tensor1, Tensor[] tensor2, Scalar value=1) -> Tensor[]
  device_check: NoCheck   # foreach kernels fall back to slow path when tensor are on different devices
  variants: function
  dispatch:
    CPU: foreach_tensor_addcdiv_scalar_slow
    CUDA: foreach_tensor_addcdiv_scalar_cuda

- func: _foreach_addcmul.Scalar(Tensor[] input, Tensor[] tensor1, Tensor[] tensor2, Scalar value=1) -> Tensor[]
  device_check: NoCheck   # foreach kernels fall back to slow path when tensor are on different devices
  variants: function
  dispatch:
    CPU: foreach_tensor_addcmul_scalar_slow
    CUDA: foreach_tensor_addcmul_scalar_cuda

- func: _foreach_addcdiv.ScalarList(Tensor[] input, Tensor[] tensor1, Tensor[] tensor2, Scalar[] scalars) -> Tensor[]
  device_check: NoCheck   # foreach kernels fall back to slow path when tensor are on different devices
  variants: function
  dispatch:
    CPU: foreach_tensor_addcdiv_scalarlist_slow
    CUDA: foreach_tensor_addcdiv_scalarlist_cuda

- func: _foreach_addcmul.ScalarList(Tensor[] input, Tensor[] tensor1, Tensor[] tensor2, Scalar[] scalars) -> Tensor[]
  device_check: NoCheck   # foreach kernels fall back to slow path when tensor are on different devices
  variants: function
  dispatch:
    CPU: foreach_tensor_addcmul_scalarlist_slow
    CUDA: foreach_tensor_addcmul_scalarlist_cuda

- func: _foreach_maximum.List(Tensor[] tensors1, Tensor[] tensors2) -> Tensor[]
  device_check: NoCheck   # foreach kernels fall back to slow path when tensor are on different devices
  variants: function
  dispatch:
    CPU: foreach_tensor_maximum_slow
    CUDA: foreach_tensor_maximum_cuda

- func: _foreach_minimum.List(Tensor[] tensors1, Tensor[] tensors2) -> Tensor[]
  device_check: NoCheck   # foreach kernels fall back to slow path when tensor are on different devices
  variants: function
  dispatch:
    CPU: foreach_tensor_minimum_slow
    CUDA: foreach_tensor_minimum_cuda

- func: bucketize.Tensor(Tensor self, Tensor boundaries, *, bool out_int32=False, bool right=False) -> Tensor
  dispatch:
    CPU: bucketize_cpu
    CUDA: bucketize_cuda

- func: bucketize.Tensor_out(Tensor self, Tensor boundaries, *, bool out_int32=False, bool right=False, Tensor(a!) out) -> Tensor(a!)
  dispatch:
    CPU: bucketize_out_cpu
    CUDA: bucketize_out_cuda

- func: bucketize.Scalar(Scalar self, Tensor boundaries, *, bool out_int32=False, bool right=False) -> Tensor
  dispatch:
    CPU: bucketize_cpu
    CUDA: bucketize_cuda

- func: searchsorted.Tensor(Tensor sorted_sequence, Tensor self, *, bool out_int32=False, bool right=False) -> Tensor
  dispatch:
    CPU: searchsorted_cpu
    CUDA: searchsorted_cuda

- func: searchsorted.Tensor_out(Tensor sorted_sequence, Tensor self, *, bool out_int32=False, bool right=False, Tensor(a!) out) -> Tensor(a!)
  dispatch:
    CPU: searchsorted_out_cpu
    CUDA: searchsorted_out_cuda

- func: searchsorted.Scalar(Tensor sorted_sequence, Scalar self, *, bool out_int32=False, bool right=False) -> Tensor
  dispatch:
    CPU: searchsorted_cpu
    CUDA: searchsorted_cuda

- func: _convert_indices_from_coo_to_csr(Tensor self, int size, *, bool out_int32=False) -> Tensor
  structured_delegate: _convert_indices_from_coo_to_csr.out

- func: _convert_indices_from_coo_to_csr.out(Tensor self, int size, *, bool out_int32=False, Tensor(a!) out) -> Tensor(a!)
  structured: True
  dispatch:
    CPU: _convert_indices_from_coo_to_csr_structured_cpu
    CUDA: _convert_indices_from_coo_to_csr_structured_cuda

## NN wrappers

- func: mse_loss.out(Tensor self, Tensor target, int reduction=Mean, *, Tensor(a!) out) -> Tensor(a!)
  device_check: NoCheck   # TensorIterator
  python_module: nn
  dispatch:
    CPU, CUDA: mse_loss_out

- func: mse_loss(Tensor self, Tensor target, int reduction=Mean) -> Tensor
  device_check: NoCheck   # TensorIterator
  python_module: nn
  dispatch:
    CPU, CUDA: mse_loss

- func: mse_loss_backward.grad_input(Tensor grad_output, Tensor self, Tensor target, int reduction, *, Tensor(a!) grad_input) -> Tensor(a!)
  python_module: nn
  dispatch:
    CPU, CUDA: mse_loss_backward_out

- func: mse_loss_backward(Tensor grad_output, Tensor self, Tensor target, int reduction) -> Tensor
  python_module: nn
  dispatch:
    CPU, CUDA: mse_loss_backward

- func: l1_loss.out(Tensor self, Tensor target, int reduction=Mean, *, Tensor(a!) out) -> Tensor(a!)
  python_module: nn
  dispatch:
    CompositeExplicitAutograd: l1_loss_out

- func: l1_loss(Tensor self, Tensor target, int reduction=Mean) -> Tensor
  python_module: nn
  dispatch:
    CompositeExplicitAutograd: l1_loss

- func: l1_loss_backward.grad_input(Tensor grad_output, Tensor self, Tensor target, int reduction, *, Tensor(a!) grad_input) -> Tensor(a!)
  use_const_ref_for_mutable_tensors: True
  python_module: nn
  dispatch:
    CPU, CUDA: l1_loss_backward_out

- func: l1_loss_backward(Tensor grad_output, Tensor self, Tensor target, int reduction) -> Tensor
  python_module: nn
  dispatch:
    CompositeExplicitAutograd: l1_loss_backward

- func: multi_margin_loss.out(Tensor self, Tensor target, Scalar p=1, Scalar margin=1, Tensor? weight=None, int reduction=Mean, *, Tensor(a!) out) -> Tensor(a!)
  python_module: nn
  dispatch:
    CPU: multi_margin_loss_cpu_out
    CUDA: multi_margin_loss_cuda_out

- func: multi_margin_loss(Tensor self, Tensor target, Scalar p=1, Scalar margin=1, Tensor? weight=None, int reduction=Mean) -> Tensor
  python_module: nn
  dispatch:
    CPU: multi_margin_loss_cpu
    CUDA: multi_margin_loss_cuda

- func: multi_margin_loss_backward.grad_input(Tensor grad_output, Tensor self, Tensor target, Scalar p, Scalar margin, Tensor? weight=None, int reduction=Mean, *, Tensor(a!) grad_input) -> Tensor(a!)
  python_module: nn
  dispatch:
    CPU: multi_margin_loss_cpu_backward_out
    CUDA: multi_margin_loss_cuda_backward_out

- func: multi_margin_loss_backward(Tensor grad_output, Tensor self, Tensor target, Scalar p, Scalar margin, Tensor? weight=None, int reduction=Mean) -> Tensor
  python_module: nn
  dispatch:
    CPU: multi_margin_loss_cpu_backward
    CUDA: multi_margin_loss_cuda_backward

- func: multilabel_margin_loss.out(Tensor self, Tensor target, int reduction=Mean, *, Tensor(a!) out) -> Tensor(a!)
  python_module: nn

- func: multilabel_margin_loss(Tensor self, Tensor target, int reduction=Mean) -> Tensor
  python_module: nn

- func: multilabel_margin_loss_forward.output(Tensor self, Tensor target, int reduction, *, Tensor(a!) output, Tensor(b!) is_target) -> (Tensor(a!), Tensor(b!))
  python_module: nn
  dispatch:
    CPU: multilabel_margin_loss_forward_out_cpu
    CUDA: multilabel_margin_loss_forward_out_cuda

- func: multilabel_margin_loss_forward(Tensor self, Tensor target, int reduction) -> (Tensor output, Tensor is_target)
  python_module: nn
  dispatch:
    CPU: multilabel_margin_loss_forward_cpu
    CUDA: multilabel_margin_loss_forward_cuda

- func: multilabel_margin_loss_backward.grad_input(Tensor grad_output, Tensor self, Tensor target, int reduction, Tensor is_target, *, Tensor(a!) grad_input) -> Tensor(a!)
  python_module: nn
  dispatch:
    CPU: multilabel_margin_loss_backward_cpu_out
    CUDA: multilabel_margin_loss_backward_cuda_out

- func: multilabel_margin_loss_backward(Tensor grad_output, Tensor self, Tensor target, int reduction, Tensor is_target) -> Tensor
  python_module: nn
  dispatch:
    CPU: multilabel_margin_loss_backward_cpu
    CUDA: multilabel_margin_loss_backward_cuda

- func: nll_loss.out(Tensor self, Tensor target, Tensor? weight=None, int reduction=Mean, int ignore_index=-100, *, Tensor(a!) out) -> Tensor(a!)
  python_module: nn

- func: nll_loss_nd(Tensor self, Tensor target, Tensor? weight=None, int reduction=Mean, int ignore_index=-100) -> Tensor
  python_module: nn

- func: nll_loss(Tensor self, Tensor target, Tensor? weight=None, int reduction=Mean, int ignore_index=-100) -> Tensor
  python_module: nn

- func: nll_loss_forward.output(Tensor self, Tensor target, Tensor? weight, int reduction, int ignore_index, *, Tensor(a!) output, Tensor(b!) total_weight) -> (Tensor(a!), Tensor(b!))
  python_module: nn
  structured: True
  dispatch:
    CPU: nll_loss_forward_out_cpu
    CUDA: nll_loss_forward_out_cuda

- func: nll_loss_forward(Tensor self, Tensor target, Tensor? weight, int reduction, int ignore_index) -> (Tensor output, Tensor total_weight)
  python_module: nn
  structured_delegate: nll_loss_forward.output

- func: nll_loss_backward.grad_input(Tensor grad_output, Tensor self, Tensor target, Tensor? weight, int reduction, int ignore_index, Tensor total_weight, *, Tensor(a!) grad_input) -> Tensor(a!)
  python_module: nn
  structured: True
  dispatch:
    CPU: nll_loss_backward_out_cpu
    CUDA: nll_loss_backward_out_cuda

- func: nll_loss_backward(Tensor grad_output, Tensor self, Tensor target, Tensor? weight, int reduction, int ignore_index, Tensor total_weight) -> Tensor
  python_module: nn
  structured_delegate: nll_loss_backward.grad_input

- func: nll_loss2d.out(Tensor self, Tensor target, Tensor? weight=None, int reduction=Mean, int ignore_index=-100, *, Tensor(a!) out) -> Tensor(a!)
  python_module: nn

- func: nll_loss2d(Tensor self, Tensor target, Tensor? weight=None, int reduction=Mean, int ignore_index=-100) -> Tensor
  python_module: nn

- func: nll_loss2d_forward.output(Tensor self, Tensor target, Tensor? weight, int reduction, int ignore_index, *, Tensor(a!) output, Tensor(b!) total_weight) -> (Tensor(a!), Tensor(b!))
  python_module: nn
  dispatch:
    CPU: nll_loss2d_forward_out_cpu
    CUDA: nll_loss2d_forward_out_cuda

- func: nll_loss2d_forward(Tensor self, Tensor target, Tensor? weight, int reduction, int ignore_index) -> (Tensor output, Tensor total_weight)
  python_module: nn
  dispatch:
    CPU: nll_loss2d_forward_cpu
    CUDA: nll_loss2d_forward_cuda

- func: nll_loss2d_backward.grad_input(Tensor grad_output, Tensor self, Tensor target, Tensor? weight, int reduction, int ignore_index, Tensor total_weight, *, Tensor(a!) grad_input) -> Tensor(a!)
  python_module: nn
  dispatch:
    CPU: nll_loss2d_backward_out_cpu
    CUDA: nll_loss2d_backward_out_cuda

- func: nll_loss2d_backward(Tensor grad_output, Tensor self, Tensor target, Tensor? weight, int reduction, int ignore_index, Tensor total_weight) -> Tensor
  python_module: nn
  dispatch:
    CPU: nll_loss2d_backward_cpu
    CUDA: nll_loss2d_backward_cuda

- func: smooth_l1_loss.out(Tensor self, Tensor target, int reduction=Mean, float beta=1.0, *, Tensor(a!) out) -> Tensor(a!)
  device_check: NoCheck   # TensorIterator
  python_module: nn
  dispatch:
    CPU: smooth_l1_loss_out
    CUDA: smooth_l1_loss_out

- func: smooth_l1_loss(Tensor self, Tensor target, int reduction=Mean, float beta=1.0) -> Tensor
  device_check: NoCheck   # TensorIterator
  python_module: nn
  dispatch:
    CPU, CUDA: smooth_l1_loss

- func: smooth_l1_loss_backward.grad_input(Tensor grad_output, Tensor self, Tensor target, int reduction, float beta, *, Tensor(a!) grad_input) -> Tensor(a!)
  use_const_ref_for_mutable_tensors: True
  python_module: nn
  dispatch:
    CPU: smooth_l1_loss_backward_out
    CUDA: smooth_l1_loss_backward_out

- func: smooth_l1_loss_backward(Tensor grad_output, Tensor self, Tensor target, int reduction, float beta) -> Tensor
  python_module: nn
  dispatch:
    CompositeExplicitAutograd: smooth_l1_loss_backward

- func: huber_loss.out(Tensor self, Tensor target, int reduction=Mean, float delta=1.0, *, Tensor(a!) out) -> Tensor(a!)
  python_module: nn
  dispatch:
    CPU, CUDA: huber_loss_out

- func: huber_loss(Tensor self, Tensor target, int reduction=Mean, float delta=1.0) -> Tensor
  python_module: nn
  dispatch:
    CPU, CUDA: huber_loss

- func: huber_loss_backward.out(Tensor grad_output, Tensor self, Tensor target, int reduction, float delta, *, Tensor(a!) grad_input) -> Tensor(a!)
  python_module: nn
  dispatch:
    CPU, CUDA: huber_loss_backward_out

- func: huber_loss_backward(Tensor grad_output, Tensor self, Tensor target, int reduction, float delta) -> Tensor
  python_module: nn
  dispatch:
    CompositeExplicitAutograd: huber_loss_backward

- func: soft_margin_loss.out(Tensor self, Tensor target, int reduction=Mean, *, Tensor(a!) out) -> Tensor(a!)
  python_module: nn
  dispatch:
    CompositeExplicitAutograd: soft_margin_loss_out

- func: soft_margin_loss(Tensor self, Tensor target, int reduction=Mean) -> Tensor
  python_module: nn
  dispatch:
    CompositeExplicitAutograd: soft_margin_loss

- func: soft_margin_loss_backward.grad_input(Tensor grad_output, Tensor self, Tensor target, int reduction, *, Tensor(a!) grad_input) -> Tensor(a!)
  python_module: nn
  dispatch:
    CompositeExplicitAutograd: soft_margin_loss_backward_out

- func: soft_margin_loss_backward(Tensor grad_output, Tensor self, Tensor target, int reduction) -> Tensor
  python_module: nn
  dispatch:
    CompositeExplicitAutograd: soft_margin_loss_backward

- func: elu.out(Tensor self, Scalar alpha=1, Scalar scale=1, Scalar input_scale=1, *, Tensor(a!) out) -> Tensor(a!)
  structured: True
  structured_inherits: TensorIteratorBase
  device_check: NoCheck   # TensorIterator
  python_module: nn
  dispatch:
    CPU, CUDA: elu_out

- func: elu(Tensor self, Scalar alpha=1, Scalar scale=1, Scalar input_scale=1) -> Tensor
  structured_delegate: elu.out
  device_check: NoCheck   # TensorIterator
  python_module: nn

- func: elu_backward.grad_input(Tensor grad_output, Scalar alpha, Scalar scale, Scalar input_scale, bool is_result, Tensor self_or_result, *, Tensor(a!) grad_input) -> Tensor(a!)
  structured: True
  structured_inherits: TensorIteratorBase
  python_module: nn
  dispatch:
    CPU, CUDA: elu_backward_out

- func: elu_backward(Tensor grad_output, Scalar alpha, Scalar scale, Scalar input_scale, bool is_result, Tensor self_or_result) -> Tensor
  structured_delegate: elu_backward.grad_input
  python_module: nn

- func: elu_(Tensor(a!) self, Scalar alpha=1, Scalar scale=1, Scalar input_scale=1) -> Tensor(a!)
  structured_delegate: elu.out
  device_check: NoCheck   # TensorIterator
  python_module: nn
  dispatch:
    CompositeExplicitAutograd: elu_

- func: glu.out(Tensor self, int dim=-1, *, Tensor(a!) out) -> Tensor(a!)
  python_module: nn
  dispatch:
    CPU, CUDA: glu_out

- func: glu(Tensor self, int dim=-1) -> Tensor
  python_module: nn
  dispatch:
    CPU, CUDA: glu

- func: glu_backward.grad_input(Tensor grad_output, Tensor self, int dim, *, Tensor(a!) grad_input) -> Tensor(a!)
  python_module: nn
  dispatch:
    CPU: glu_backward_cpu_out
    CUDA: glu_backward_cuda_out

- func: glu_backward(Tensor grad_output, Tensor self, int dim) -> Tensor
  python_module: nn
  dispatch:
    CPU: glu_backward_cpu
    CUDA: glu_backward_cuda

- func: hardsigmoid.out(Tensor self, *, Tensor(a!) out) -> Tensor(a!)
  structured: True
  structured_inherits: TensorIteratorBase
  device_check: NoCheck   # TensorIterator
  python_module: nn
  dispatch:
    CPU, CUDA: hardsigmoid_out

- func: hardsigmoid(Tensor self) -> Tensor
  structured_delegate: hardsigmoid.out
  device_check: NoCheck   # TensorIterator
  python_module: nn
  dispatch:
    QuantizedCPU: hardsigmoid_quantized_cpu

- func: hardsigmoid_(Tensor(a!) self) -> Tensor(a!)
  structured_delegate: hardsigmoid.out
  device_check: NoCheck   # TensorIterator
  python_module: nn

- func: hardsigmoid_backward.grad_input(Tensor grad_output, Tensor self, *, Tensor(a!) grad_input) -> Tensor(a!)
  structured: True
  structured_inherits: TensorIteratorBase
  python_module: nn
  dispatch:
    CPU, CUDA: hardsigmoid_backward_out

- func: hardsigmoid_backward(Tensor grad_output, Tensor self) -> Tensor
  structured_delegate: hardsigmoid_backward.grad_input
  python_module: nn

- func: hardtanh.out(Tensor self, Scalar min_val=-1, Scalar max_val=1, *, Tensor(a!) out) -> Tensor(a!)
  device_check: NoCheck   # TensorIterator
  python_module: nn
  dispatch:
    CPU, CUDA: hardtanh_out
    QuantizedCPU: hardtanh_out_quantized_cpu

- func: hardtanh(Tensor self, Scalar min_val=-1, Scalar max_val=1) -> Tensor
  device_check: NoCheck   # TensorIterator
  python_module: nn
  dispatch:
    CPU, CUDA: hardtanh
    QuantizedCPU: hardtanh_quantized_cpu

- func: hardtanh_backward.grad_input(Tensor grad_output, Tensor self, Scalar min_val, Scalar max_val, *, Tensor(a!) grad_input) -> Tensor(a!)
  python_module: nn
  dispatch:
    CPU, CUDA: hardtanh_backward_out

- func: hardtanh_backward(Tensor grad_output, Tensor self, Scalar min_val, Scalar max_val) -> Tensor
  python_module: nn
  dispatch:
    CPU, CUDA: hardtanh_backward

- func: hardtanh_(Tensor(a!) self, Scalar min_val=-1, Scalar max_val=1) -> Tensor(a!)
  device_check: NoCheck   # TensorIterator
  python_module: nn
  dispatch:
    CPU, CUDA: hardtanh_
    QuantizedCPU: hardtanh_quantized_cpu_

- func: hardswish.out(Tensor self, *, Tensor(a!) out) -> Tensor(a!)
  device_check: NoCheck   # TensorIterator
  python_module: nn
  dispatch:
    CPU, CUDA: hardswish_out

- func: hardswish(Tensor self) -> Tensor
  device_check: NoCheck   # TensorIterator
  python_module: nn
  dispatch:
    CPU, CUDA: hardswish

- func: hardswish_(Tensor(a!) self) -> Tensor(a!)
  device_check: NoCheck   # TensorIterator
  python_module: nn
  dispatch:
    CPU, CUDA: hardswish_

- func: hardswish_backward(Tensor grad_output, Tensor self) -> Tensor
  python_module: nn
  dispatch:
    CPU, CUDA: hardswish_backward

- func: leaky_relu.out(Tensor self, Scalar negative_slope=0.01, *, Tensor(a!) out) -> Tensor(a!)
  structured: True
  structured_inherits: TensorIteratorBase
  device_check: NoCheck   # TensorIterator
  python_module: nn
  dispatch:
    CPU, CUDA: leaky_relu_out
    QuantizedCPU: leaky_relu_out_quantized_cpu

- func: leaky_relu(Tensor self, Scalar negative_slope=0.01) -> Tensor
  structured_delegate: leaky_relu.out
  device_check: NoCheck   # TensorIterator
  python_module: nn
  dispatch:
    QuantizedCPU: leaky_relu_quantized_cpu

- func: leaky_relu_backward.grad_input(Tensor grad_output, Tensor self, Scalar negative_slope, bool self_is_result, *, Tensor(a!) grad_input) -> Tensor(a!)
  structured: True
  structured_inherits: TensorIteratorBase
  python_module: nn
  dispatch:
    CPU, CUDA: leaky_relu_backward_out

- func: leaky_relu_backward(Tensor grad_output, Tensor self, Scalar negative_slope, bool self_is_result) -> Tensor
  structured_delegate: leaky_relu_backward.grad_input
  python_module: nn

- func: leaky_relu_(Tensor(a!) self, Scalar negative_slope=0.01) -> Tensor(a!)
  structured_delegate: leaky_relu.out
  device_check: NoCheck   # TensorIterator
  python_module: nn
  dispatch:
    QuantizedCPU: leaky_relu_quantized_cpu_

- func: log_sigmoid.out(Tensor self, *, Tensor(a!) out) -> Tensor(a!)
  device_check: NoCheck   # TensorIterator
  python_module: nn

- func: log_sigmoid(Tensor self) -> Tensor
  device_check: NoCheck   # TensorIterator
  python_module: nn

- func: log_sigmoid_forward.output(Tensor self, *, Tensor(a!) output, Tensor(b!) buffer) -> (Tensor(a!), Tensor(b!))
  device_check: NoCheck   # TensorIterator
  python_module: nn
  dispatch:
    CPU: log_sigmoid_forward_out_cpu
    CUDA: log_sigmoid_forward_out_cuda

- func: log_sigmoid_forward(Tensor self) -> (Tensor output, Tensor buffer)
  device_check: NoCheck   # TensorIterator
  python_module: nn
  dispatch:
    CPU: log_sigmoid_forward_cpu
    CUDA: log_sigmoid_forward_cuda

- func: log_sigmoid_backward.grad_input(Tensor grad_output, Tensor self, Tensor buffer, *, Tensor(a!) grad_input) -> Tensor(a!)
  python_module: nn
  dispatch:
    CPU: log_sigmoid_backward_cpu_out
    CUDA: log_sigmoid_backward_cuda_out

- func: log_sigmoid_backward(Tensor grad_output, Tensor self, Tensor buffer) -> Tensor
  python_module: nn
  dispatch:
    CPU: log_sigmoid_backward_cpu
    CUDA: log_sigmoid_backward_cuda

- func: rrelu_with_noise.out(Tensor self, Tensor noise, Scalar lower=0.125, Scalar upper=0.3333333333333333, bool training=False, Generator? generator=None, *, Tensor(a!) out) -> Tensor(a!)
  python_module: nn
  dispatch:
    CPU: rrelu_with_noise_out_cpu
    CUDA: rrelu_with_noise_out_cuda

- func: rrelu_with_noise(Tensor self, Tensor noise, Scalar lower=0.125, Scalar upper=0.3333333333333333, bool training=False, Generator? generator=None) -> Tensor
  python_module: nn
  dispatch:
    CPU: rrelu_with_noise_cpu
    CUDA: rrelu_with_noise_cuda

- func: rrelu_with_noise_backward(Tensor grad_output, Tensor self, Tensor noise, Scalar lower, Scalar upper, bool training, bool self_is_result) -> Tensor
  python_module: nn
  dispatch:
    CompositeExplicitAutograd: rrelu_with_noise_backward

- func: rrelu_with_noise_(Tensor(a!) self, Tensor noise, Scalar lower=0.125, Scalar upper=0.3333333333333333, bool training=False, Generator? generator=None) -> Tensor(a!)
  python_module: nn
  dispatch:
    CPU: rrelu_with_noise_cpu_
    CUDA: rrelu_with_noise_cuda_

- func: softplus.out(Tensor self, Scalar beta=1, Scalar threshold=20, *, Tensor(a!) out) -> Tensor(a!)
  structured: True
  structured_inherits: TensorIteratorBase
  device_check: NoCheck   # TensorIterator
  python_module: nn
  dispatch:
    CPU, CUDA: softplus_out

- func: softplus(Tensor self, Scalar beta=1, Scalar threshold=20) -> Tensor
  structured_delegate: softplus.out
  device_check: NoCheck   # TensorIterator
  python_module: nn

- func: softplus_backward.grad_input(Tensor grad_output, Tensor self, Scalar beta, Scalar threshold, Tensor output, *, Tensor(a!) grad_input) -> Tensor(a!)
  structured: True
  structured_inherits: TensorIteratorBase
  python_module: nn
  dispatch:
    CPU, CUDA: softplus_backward_out

- func: softplus_backward(Tensor grad_output, Tensor self, Scalar beta, Scalar threshold, Tensor output) -> Tensor
  structured_delegate: softplus_backward.grad_input
  python_module: nn

- func: softshrink.out(Tensor self, Scalar lambd=0.5, *, Tensor(a!) out) -> Tensor(a!)
  structured: True
  structured_inherits: TensorIteratorBase
  device_check: NoCheck   # TensorIterator
  python_module: nn
  dispatch:
    CPU, CUDA: softshrink_out

- func: softshrink(Tensor self, Scalar lambd=0.5) -> Tensor
  structured_delegate: softshrink.out
  device_check: NoCheck   # TensorIterator
  python_module: nn

- func: softshrink_backward.grad_input(Tensor grad_output, Tensor self, Scalar lambd, *, Tensor(a!) grad_input) -> Tensor(a!)
  structured: True
  structured_inherits: TensorIteratorBase
  python_module: nn
  dispatch:
    CPU, CUDA: softshrink_backward_out

- func: softshrink_backward(Tensor grad_output, Tensor self, Scalar lambd) -> Tensor
  structured_delegate: softshrink_backward.grad_input
  python_module: nn

- func: adaptive_avg_pool2d.out(Tensor self, int[2] output_size, *, Tensor(a!) out) -> Tensor(a!)
  python_module: nn
  dispatch:
    CPU: adaptive_avg_pool2d_out_cpu
    CUDA: adaptive_avg_pool2d_out_cuda
    MkldnnCPU: mkldnn_adaptive_avg_pool2d_out

- func: adaptive_avg_pool2d(Tensor self, int[2] output_size) -> Tensor
  python_module: nn

- func: mkldnn_adaptive_avg_pool2d(Tensor self, int[2] output_size) -> Tensor
  dispatch:
    MkldnnCPU: mkldnn_adaptive_avg_pool2d

- func: mkldnn_adaptive_avg_pool2d_backward(Tensor grad_output, Tensor self) -> Tensor
  dispatch:
    MkldnnCPU: mkldnn_adaptive_avg_pool2d_backward

- func: _adaptive_avg_pool2d(Tensor self, int[2] output_size) -> Tensor
  dispatch:
    CPU: adaptive_avg_pool2d_cpu
    CUDA: adaptive_avg_pool2d_cuda
    QuantizedCPU: adaptive_avg_pool2d_quantized_cpu

- func: _adaptive_avg_pool2d_backward(Tensor grad_output, Tensor self) -> Tensor
  python_module: nn
  dispatch:
    CPU: adaptive_avg_pool2d_backward_cpu
    CUDA: adaptive_avg_pool2d_backward_cuda

- func: adaptive_avg_pool3d.out(Tensor self, int[3] output_size, *, Tensor(a!) out) -> Tensor(a!)
  python_module: nn
  dispatch:
    CPU: adaptive_avg_pool3d_out_cpu
    CUDA: adaptive_avg_pool3d_out_cuda
    QuantizedCPU: adaptive_avg_pool3d_out_quantized_cpu

- func: adaptive_avg_pool3d(Tensor self, int[3] output_size) -> Tensor
  python_module: nn

- func: _adaptive_avg_pool3d(Tensor self, int[3] output_size) -> Tensor
  dispatch:
    CPU: adaptive_avg_pool3d_cpu
    CUDA: adaptive_avg_pool3d_cuda
    QuantizedCPU: adaptive_avg_pool3d_quantized_cpu

- func: adaptive_avg_pool3d_backward.grad_input(Tensor grad_output, Tensor self, *, Tensor(a!) grad_input) -> Tensor(a!)
  python_module: nn
  dispatch:
    CPU: adaptive_avg_pool3d_backward_out_cpu
    CUDA: adaptive_avg_pool3d_backward_out_cuda

- func: _adaptive_avg_pool3d_backward(Tensor grad_output, Tensor self) -> Tensor
  python_module: nn
  dispatch:
    CPU: adaptive_avg_pool3d_backward_cpu
    CUDA: adaptive_avg_pool3d_backward_cuda

# Return: (Tensor output, Tensor indices)
- func: adaptive_max_pool2d.out(Tensor self, int[2] output_size, *, Tensor(a!) out, Tensor(b!) indices) -> (Tensor(a!), Tensor(b!))
  python_module: nn
  structured: True
  dispatch:
    CPU: adaptive_max_pool2d_out_cpu
    CUDA: adaptive_max_pool2d_out_cuda

# Return: (Tensor output, Tensor indices)
- func: adaptive_max_pool2d(Tensor self, int[2] output_size) -> (Tensor, Tensor)
  python_module: nn
  structured_delegate: adaptive_max_pool2d.out

- func: adaptive_max_pool2d_backward.grad_input(Tensor grad_output, Tensor self, Tensor indices, *, Tensor(a!) grad_input) -> Tensor(a!)
  python_module: nn
  structured: True
  dispatch:
    CPU: adaptive_max_pool2d_backward_out_cpu
    CUDA: adaptive_max_pool2d_backward_out_cuda

- func: adaptive_max_pool2d_backward(Tensor grad_output, Tensor self, Tensor indices) -> Tensor
  python_module: nn
  structured_delegate: adaptive_max_pool2d_backward.grad_input

# Return: (Tensor output, Tensor indices)
- func: adaptive_max_pool3d.out(Tensor self, int[3] output_size, *, Tensor(a!) out, Tensor(b!) indices) -> (Tensor(a!), Tensor(b!))
  python_module: nn
  structured: True
  dispatch:
    CPU: adaptive_max_pool3d_out_cpu
    CUDA: adaptive_max_pool3d_out_cuda

# Return: (Tensor output, Tensor indices)
- func: adaptive_max_pool3d(Tensor self, int[3] output_size) -> (Tensor, Tensor)
  python_module: nn
  structured_delegate: adaptive_max_pool3d.out

- func: adaptive_max_pool3d_backward.grad_input(Tensor grad_output, Tensor self, Tensor indices, *, Tensor(a!) grad_input) -> Tensor(a!)
  python_module: nn
  structured: True
  dispatch:
    CPU: adaptive_max_pool3d_backward_out_cpu
    CUDA: adaptive_max_pool3d_backward_out_cuda

- func: adaptive_max_pool3d_backward(Tensor grad_output, Tensor self, Tensor indices) -> Tensor
  python_module: nn
  structured_delegate: adaptive_max_pool3d_backward.grad_input

- func: avg_pool2d.out(Tensor self, int[2] kernel_size, int[2] stride=[], int[2] padding=0, bool ceil_mode=False, bool count_include_pad=True, int? divisor_override=None, *, Tensor(a!) out) -> Tensor(a!)
  python_module: nn
  structured: True
  dispatch:
    CPU: avg_pool2d_out_cpu
    CUDA: avg_pool2d_out_cuda
    MkldnnCPU: mkldnn_avg_pool2d_out

- func: avg_pool2d(Tensor self, int[2] kernel_size, int[2] stride=[], int[2] padding=0, bool ceil_mode=False, bool count_include_pad=True, int? divisor_override=None) -> Tensor
  python_module: nn
  structured_delegate: avg_pool2d.out
  dispatch:
    MkldnnCPU: mkldnn_avg_pool2d
    QuantizedCPU: avg_pool2d_quantized_cpu

- func: avg_pool2d_backward.grad_input(Tensor grad_output, Tensor self, int[2] kernel_size, int[2] stride, int[2] padding, bool ceil_mode, bool count_include_pad, int? divisor_override, *, Tensor(a!) grad_input) -> Tensor(a!)
  python_module: nn
  structured: True
  dispatch:
    CPU: avg_pool2d_backward_out_cpu
    CUDA: avg_pool2d_backward_out_cuda
    MkldnnCPU: mkldnn_avg_pool2d_backward_out

- func: avg_pool2d_backward(Tensor grad_output, Tensor self, int[2] kernel_size, int[2] stride, int[2] padding, bool ceil_mode, bool count_include_pad, int? divisor_override) -> Tensor
  python_module: nn
  structured_delegate: avg_pool2d_backward.grad_input
  dispatch:
    MkldnnCPU: mkldnn_avg_pool2d_backward

- func: avg_pool3d.out(Tensor self, int[3] kernel_size, int[3] stride=[], int[3] padding=0, bool ceil_mode=False, bool count_include_pad=True, int? divisor_override=None, *, Tensor(a!) out) -> Tensor(a!)
  python_module: nn
  structured: True
  dispatch:
    CPU: avg_pool3d_out_cpu
    CUDA: avg_pool3d_out_cuda
    MkldnnCPU: mkldnn_avg_pool3d_out

- func: avg_pool3d(Tensor self, int[3] kernel_size, int[3] stride=[], int[3] padding=0, bool ceil_mode=False, bool count_include_pad=True, int? divisor_override=None) -> Tensor
  python_module: nn
  structured_delegate: avg_pool3d.out
  dispatch:
    MkldnnCPU: mkldnn_avg_pool3d
    QuantizedCPU: avg_pool3d_quantized_cpu

- func: avg_pool3d_backward.grad_input(Tensor grad_output, Tensor self, int[3] kernel_size, int[3] stride, int[3] padding, bool ceil_mode, bool count_include_pad, int? divisor_override, *, Tensor(a!) grad_input) -> Tensor(a!)
  python_module: nn
  structured: True
  dispatch:
    CPU: avg_pool3d_backward_out_cpu
    CUDA: avg_pool3d_backward_out_cuda
    MkldnnCPU: mkldnn_avg_pool3d_backward_out

- func: avg_pool3d_backward(Tensor grad_output, Tensor self, int[3] kernel_size, int[3] stride, int[3] padding, bool ceil_mode, bool count_include_pad, int? divisor_override) -> Tensor
  python_module: nn
  structured_delegate: avg_pool3d_backward.grad_input
  dispatch:
    MkldnnCPU: mkldnn_avg_pool3d_backward

# Return: (Tensor output, Tensor indices)
- func: fractional_max_pool2d.output(Tensor self, int[2] kernel_size, int[2] output_size, Tensor random_samples, *, Tensor(a!) output, Tensor(b!) indices) -> (Tensor(a!), Tensor(b!))
  python_module: nn
  structured: True
  dispatch:
    CPU: fractional_max_pool2d_out_cpu
    CUDA: fractional_max_pool2d_out_cuda

# Return: (Tensor output, Tensor indices)
- func: fractional_max_pool2d(Tensor self, int[2] kernel_size, int[2] output_size, Tensor random_samples) -> (Tensor, Tensor)
  python_module: nn
  structured_delegate: fractional_max_pool2d.output

- func: fractional_max_pool2d_backward.grad_input(Tensor grad_output, Tensor self, int[2] kernel_size, int[2] output_size, Tensor indices, *, Tensor(a!) grad_input) -> Tensor(a!)
  python_module: nn
  dispatch:
    CPU: fractional_max_pool2d_backward_out_cpu
    CUDA: fractional_max_pool2d_backward_out_cuda

- func: fractional_max_pool2d_backward(Tensor grad_output, Tensor self, int[2] kernel_size, int[2] output_size, Tensor indices) -> Tensor
  python_module: nn
  dispatch:
    CPU: fractional_max_pool2d_backward_cpu
    CUDA: fractional_max_pool2d_backward_cuda

# Return: (Tensor output, Tensor indices)
- func: fractional_max_pool3d.output(Tensor self, int[3] kernel_size, int[3] output_size, Tensor random_samples, *, Tensor(a!) output, Tensor(b!) indices) -> (Tensor(a!), Tensor(b!))
  python_module: nn
  dispatch:
    CPU: fractional_max_pool3d_out_cpu
    CUDA: fractional_max_pool3d_out_cuda

# Return: (Tensor output, Tensor indices)
- func: fractional_max_pool3d(Tensor self, int[3] kernel_size, int[3] output_size, Tensor random_samples) -> (Tensor, Tensor)
  python_module: nn
  dispatch:
    CPU: fractional_max_pool3d_cpu
    CUDA: fractional_max_pool3d_cuda

- func: fractional_max_pool3d_backward.grad_input(Tensor grad_output, Tensor self, int[3] kernel_size, int[3] output_size, Tensor indices, *, Tensor(a!) grad_input) -> Tensor(a!)
  python_module: nn
  dispatch:
    CPU: fractional_max_pool3d_backward_out_cpu
    CUDA: fractional_max_pool3d_backward_out_cuda

- func: fractional_max_pool3d_backward(Tensor grad_output, Tensor self, int[3] kernel_size, int[3] output_size, Tensor indices) -> Tensor
  python_module: nn
  dispatch:
    CPU: fractional_max_pool3d_backward_cpu
    CUDA: fractional_max_pool3d_backward_cuda

# Return: (Tensor output, Tensor indices)
- func: max_pool2d_with_indices.out(Tensor self, int[2] kernel_size, int[2] stride=[], int[2] padding=0, int[2] dilation=1, bool ceil_mode=False, *, Tensor(a!) out, Tensor(b!) indices) -> (Tensor(a!), Tensor(b!))
  python_module: nn
  structured: True
  dispatch:
    CPU: max_pool2d_with_indices_out_cpu
    CUDA: max_pool2d_with_indices_out_cuda

# Return: (Tensor output, Tensor indices)
- func: max_pool2d_with_indices(Tensor self, int[2] kernel_size, int[2] stride=[], int[2] padding=0, int[2] dilation=1, bool ceil_mode=False) -> (Tensor, Tensor)
  python_module: nn
  structured_delegate: max_pool2d_with_indices.out

- func: max_pool2d_with_indices_backward.grad_input(Tensor grad_output, Tensor self, int[2] kernel_size, int[2] stride, int[2] padding, int[2] dilation, bool ceil_mode, Tensor indices, *, Tensor(a!) grad_input) -> Tensor(a!)
  python_module: nn
  structured: True
  dispatch:
    CPU: max_pool2d_with_indices_backward_out_cpu
    CUDA: max_pool2d_with_indices_backward_out_cuda

- func: max_pool2d_with_indices_backward(Tensor grad_output, Tensor self, int[2] kernel_size, int[2] stride, int[2] padding, int[2] dilation, bool ceil_mode, Tensor indices) -> Tensor
  python_module: nn
  structured_delegate: max_pool2d_with_indices_backward.grad_input

# Return: (Tensor output, Tensor indices)
- func: max_pool3d_with_indices.out(Tensor self, int[3] kernel_size, int[3] stride=[], int[3] padding=0, int[3] dilation=1, bool ceil_mode=False, *, Tensor(a!) out, Tensor(b!) indices) -> (Tensor(a!), Tensor(b!))
  python_module: nn
  dispatch:
    CPU: max_pool3d_with_indices_out_cpu
    CUDA: max_pool3d_with_indices_out_cuda

# Return: (Tensor output, Tensor indices)
- func: max_pool3d_with_indices(Tensor self, int[3] kernel_size, int[3] stride=[], int[3] padding=0, int[3] dilation=1, bool ceil_mode=False) -> (Tensor, Tensor)
  python_module: nn
  dispatch:
    CPU: max_pool3d_with_indices_cpu
    CUDA: max_pool3d_with_indices_cuda

- func: max_pool3d_with_indices_backward.grad_input(Tensor grad_output, Tensor self, int[3] kernel_size, int[3] stride, int[3] padding, int[3] dilation, bool ceil_mode, Tensor indices, *, Tensor(a!) grad_input) -> Tensor(a!)
  python_module: nn
  dispatch:
    CPU: max_pool3d_with_indices_backward_out_cpu
    CUDA: max_pool3d_with_indices_backward_out_cuda

- func: max_pool3d_with_indices_backward(Tensor grad_output, Tensor self, int[3] kernel_size, int[3] stride, int[3] padding, int[3] dilation, bool ceil_mode, Tensor indices) -> Tensor
  python_module: nn
  dispatch:
    CPU: max_pool3d_with_indices_backward_cpu
    CUDA: max_pool3d_with_indices_backward_cuda

- func: max_unpool2d.out(Tensor self, Tensor indices, int[2] output_size, *, Tensor(a!) out) -> Tensor(a!)
  python_module: nn
  dispatch:
    CPU: max_unpooling2d_forward_out_cpu
    CUDA: max_unpooling2d_forward_out_cuda

- func: max_unpool2d(Tensor self, Tensor indices, int[2] output_size) -> Tensor
  python_module: nn
  dispatch:
    CPU: max_unpooling2d_forward_cpu
    CUDA: max_unpooling2d_forward_cuda

- func: max_unpool2d_backward.grad_input(Tensor grad_output, Tensor self, Tensor indices, int[2] output_size, *, Tensor(a!) grad_input) -> Tensor(a!)
  python_module: nn
  dispatch:
    CPU: max_unpooling2d_backward_out_cpu
    CUDA: max_unpooling2d_backward_out_cuda

- func: max_unpool2d_backward(Tensor grad_output, Tensor self, Tensor indices, int[2] output_size) -> Tensor
  python_module: nn
  dispatch:
    CPU: max_unpooling2d_backward_cpu
    CUDA: max_unpooling2d_backward_cuda

- func: max_unpool3d.out(Tensor self, Tensor indices, int[3] output_size, int[3] stride, int[3] padding, *, Tensor(a!) out) -> Tensor(a!)
  python_module: nn
  dispatch:
    CPU: max_unpooling3d_forward_out_cpu
    CUDA: max_unpooling3d_forward_out_cuda

- func: max_unpool3d(Tensor self, Tensor indices, int[3] output_size, int[3] stride, int[3] padding) -> Tensor
  python_module: nn
  dispatch:
    CPU: max_unpooling3d_forward_cpu
    CUDA: max_unpooling3d_forward_cuda

- func: max_unpool3d_backward.grad_input(Tensor grad_output, Tensor self, Tensor indices, int[3] output_size, int[3] stride, int[3] padding, *, Tensor(a!) grad_input) -> Tensor(a!)
  python_module: nn
  dispatch:
    CPU: max_unpooling3d_backward_out_cpu
    CUDA: max_unpooling3d_backward_out_cuda

- func: max_unpool3d_backward(Tensor grad_output, Tensor self, Tensor indices, int[3] output_size, int[3] stride, int[3] padding) -> Tensor
  python_module: nn
  dispatch:
    CPU: max_unpooling3d_backward_cpu
    CUDA: max_unpooling3d_backward_cuda

- func: reflection_pad1d.out(Tensor self, int[2] padding, *, Tensor(a!) out) -> Tensor(a!)
  python_module: nn
  structured: True
  dispatch:
    CPU, QuantizedCPU: reflection_pad1d_out_cpu
    CUDA: reflection_pad1d_out_cuda

- func: reflection_pad1d(Tensor self, int[2] padding) -> Tensor
  python_module: nn
  structured_delegate: reflection_pad1d.out
  dispatch:
    QuantizedCPU: reflection_pad1d_cpu

- func: reflection_pad1d_backward.grad_input(Tensor grad_output, Tensor self, int[2] padding, *, Tensor(a!) grad_input) -> Tensor(a!)
  python_module: nn
  structured: True
  dispatch:
    CPU: reflection_pad1d_backward_out_cpu
    CUDA: reflection_pad1d_backward_out_cuda

- func: reflection_pad1d_backward(Tensor grad_output, Tensor self, int[2] padding) -> Tensor
  python_module: nn
  structured_delegate: reflection_pad1d_backward.grad_input

- func: reflection_pad2d.out(Tensor self, int[4] padding, *, Tensor(a!) out) -> Tensor(a!)
  python_module: nn
  dispatch:
    CPU, QuantizedCPU: reflection_pad2d_out_cpu
    CUDA: reflection_pad2d_out_cuda

- func: reflection_pad2d(Tensor self, int[4] padding) -> Tensor
  python_module: nn
  dispatch:
    CPU, QuantizedCPU: reflection_pad2d_cpu
    CUDA: reflection_pad2d_cuda

- func: reflection_pad2d_backward.grad_input(Tensor grad_output, Tensor self, int[4] padding, *, Tensor(a!) grad_input) -> Tensor(a!)
  python_module: nn
  dispatch:
    CPU: reflection_pad2d_backward_out_cpu
    CUDA: reflection_pad2d_backward_out_cuda

- func: reflection_pad2d_backward(Tensor grad_output, Tensor self, int[4] padding) -> Tensor
  python_module: nn
  dispatch:
    CPU: reflection_pad2d_backward_cpu
    CUDA: reflection_pad2d_backward_cuda

- func: reflection_pad3d.out(Tensor self, int[6] padding, *, Tensor(a!) out) -> Tensor(a!)
  python_module: nn
  structured: True
  dispatch:
    CPU: reflection_pad3d_out_cpu
    CUDA: reflection_pad3d_out_cuda

- func: reflection_pad3d(Tensor self, int[6] padding) -> Tensor
  python_module: nn
  structured_delegate: reflection_pad3d.out

- func: reflection_pad3d_backward.grad_input(Tensor grad_output, Tensor self, int[6] padding, *, Tensor(a!) grad_input) -> Tensor(a!)
  python_module: nn
  structured: True
  dispatch:
    CPU: reflection_pad3d_backward_out_cpu
    CUDA: reflection_pad3d_backward_out_cuda

- func: reflection_pad3d_backward(Tensor grad_output, Tensor self, int[6] padding) -> Tensor
  python_module: nn
  structured_delegate: reflection_pad3d_backward.grad_input

- func: replication_pad1d.out(Tensor self, int[2] padding, *, Tensor(a!) out) -> Tensor(a!)
  python_module: nn
  structured: True
  dispatch:
    CPU: replication_pad1d_out_cpu
    CUDA: replication_pad1d_out_cuda

- func: replication_pad1d(Tensor self, int[2] padding) -> Tensor
  python_module: nn
  structured_delegate: replication_pad1d.out

- func: replication_pad1d_backward.grad_input(Tensor grad_output, Tensor self, int[2] padding, *, Tensor(a!) grad_input) -> Tensor(a!)
  python_module: nn
  structured: True
  dispatch:
    CPU: replication_pad1d_backward_out_cpu
    CUDA: replication_pad1d_backward_out_cuda

- func: replication_pad1d_backward(Tensor grad_output, Tensor self, int[2] padding) -> Tensor
  python_module: nn
  structured_delegate: replication_pad1d_backward.grad_input

- func: replication_pad2d.out(Tensor self, int[4] padding, *, Tensor(a!) out) -> Tensor(a!)
  python_module: nn
  structured: True
  dispatch:
    CPU: replication_pad2d_out_cpu
    CUDA: replication_pad2d_out_cuda

- func: replication_pad2d(Tensor self, int[4] padding) -> Tensor
  python_module: nn
  structured_delegate: replication_pad2d.out

- func: replication_pad2d_backward.grad_input(Tensor grad_output, Tensor self, int[4] padding, *, Tensor(a!) grad_input) -> Tensor(a!)
  python_module: nn
  dispatch:
    CPU: replication_pad2d_backward_out_cpu
    CUDA: replication_pad2d_backward_out_cuda

- func: replication_pad2d_backward(Tensor grad_output, Tensor self, int[4] padding) -> Tensor
  python_module: nn
  dispatch:
    CPU: replication_pad2d_backward_cpu
    CUDA: replication_pad2d_backward_cuda

- func: replication_pad3d.out(Tensor self, int[6] padding, *, Tensor(a!) out) -> Tensor(a!)
  python_module: nn
  structured: True
  dispatch:
    CPU: replication_pad3d_out_cpu
    CUDA: replication_pad3d_out_cuda

- func: replication_pad3d(Tensor self, int[6] padding) -> Tensor
  python_module: nn
  structured_delegate: replication_pad3d.out

- func: replication_pad3d_backward.grad_input(Tensor grad_output, Tensor self, int[6] padding, *, Tensor(a!) grad_input) -> Tensor(a!)
  python_module: nn
  dispatch:
    CPU: replication_pad3d_backward_out_cpu
    CUDA: replication_pad3d_backward_out_cuda

- func: replication_pad3d_backward(Tensor grad_output, Tensor self, int[6] padding) -> Tensor
  python_module: nn
  dispatch:
    CPU: replication_pad3d_backward_cpu
    CUDA: replication_pad3d_backward_cuda

- func: upsample_linear1d.vec(Tensor input, int[]? output_size, bool align_corners, float[]? scale_factors) -> Tensor
  python_module: nn
  dispatch:
    CompositeExplicitAutograd: upsample_linear1d

- func: upsample_linear1d_backward.vec(Tensor grad_output, int[]? output_size, int[] input_size, bool align_corners, float[]? scale_factors) -> Tensor
  python_module: nn
  dispatch:
    CompositeExplicitAutograd: upsample_linear1d_backward

- func: upsample_bilinear2d.vec(Tensor input, int[]? output_size, bool align_corners, float[]? scale_factors) -> Tensor
  python_module: nn
  dispatch:
    CompositeExplicitAutograd: upsample_bilinear2d

- func: upsample_bilinear2d_backward.vec(Tensor grad_output, int[]? output_size, int[] input_size, bool align_corners, float[]? scale_factors) -> Tensor
  python_module: nn
  dispatch:
    CompositeExplicitAutograd: upsample_bilinear2d_backward

- func: upsample_trilinear3d.vec(Tensor input, int[]? output_size, bool align_corners, float[]? scale_factors) -> Tensor
  python_module: nn
  dispatch:
    CompositeExplicitAutograd: upsample_trilinear3d

- func: upsample_trilinear3d_backward.vec(Tensor grad_output, int[]? output_size, int[] input_size, bool align_corners, float[]? scale_factors) -> Tensor
  python_module: nn
  dispatch:
    CompositeExplicitAutograd: upsample_trilinear3d_backward

- func: upsample_bicubic2d.vec(Tensor input, int[]? output_size, bool align_corners, float[]? scale_factors) -> Tensor
  python_module: nn
  dispatch:
    CompositeExplicitAutograd: upsample_bicubic2d

- func: upsample_bicubic2d_backward.vec(Tensor grad_output, int[]? output_size, int[] input_size, bool align_corners, float[]? scale_factors) -> Tensor
  python_module: nn
  dispatch:
    CompositeExplicitAutograd: upsample_bicubic2d_backward

- func: upsample_nearest1d.vec(Tensor input, int[]? output_size, float[]? scale_factors) -> Tensor
  python_module: nn
  dispatch:
    CompositeExplicitAutograd: upsample_nearest1d

- func: upsample_nearest1d_backward.vec(Tensor grad_output, int[]? output_size, int[] input_size, float[]? scale_factors) -> Tensor
  python_module: nn
  dispatch:
    CompositeExplicitAutograd: upsample_nearest1d_backward

- func: upsample_nearest2d.vec(Tensor input, int[]? output_size, float[]? scale_factors) -> Tensor
  python_module: nn
  dispatch:
    CompositeExplicitAutograd: upsample_nearest2d

- func: upsample_nearest2d_backward.vec(Tensor grad_output, int[]? output_size, int[] input_size, float[]? scale_factors) -> Tensor
  python_module: nn
  dispatch:
    CompositeExplicitAutograd: upsample_nearest2d_backward

- func: upsample_nearest3d.vec(Tensor input, int[]? output_size, float[]? scale_factors) -> Tensor
  python_module: nn
  dispatch:
    CPU: upsample_nearest3d_cpu
    CUDA: upsample_nearest3d_cuda
    QuantizedCPU: upsample_nearest3d_quantized_cpu

- func: upsample_nearest3d_backward.vec(Tensor grad_output, int[]? output_size, int[] input_size, float[]? scale_factors) -> Tensor
  python_module: nn
  dispatch:
    CPU: upsample_nearest3d_backward_cpu
    CUDA: upsample_nearest3d_backward_cuda

# NOTE: all of the non-"vec" upsample overloads are only kept for backward compatibility.
- func: upsample_linear1d.out(Tensor self, int[1] output_size, bool align_corners, float? scales=None, *, Tensor(a!) out) -> Tensor(a!)
  python_module: nn
  structured: True
  dispatch:
    CPU: upsample_linear1d_out_cpu
    CUDA: upsample_linear1d_out_cuda

- func: upsample_linear1d(Tensor self, int[1] output_size, bool align_corners, float? scales=None) -> Tensor
  python_module: nn
  structured_delegate: upsample_linear1d.out

- func: upsample_linear1d_backward.grad_input(Tensor grad_output, int[1] output_size, int[3] input_size, bool align_corners, float? scales=None, *, Tensor(a!) grad_input) -> Tensor(a!)
  python_module: nn
  structured: True
  dispatch:
    CPU: upsample_linear1d_backward_out_cpu
    CUDA: upsample_linear1d_backward_out_cuda

- func: upsample_linear1d_backward(Tensor grad_output, int[1] output_size, int[3] input_size, bool align_corners, float? scales=None) -> Tensor
  python_module: nn
  structured_delegate: upsample_linear1d_backward.grad_input

- func: upsample_bilinear2d.out(Tensor self, int[2] output_size, bool align_corners, float? scales_h=None, float? scales_w=None, *, Tensor(a!) out) -> Tensor(a!)
  python_module: nn
  structured: True
  dispatch:
    CPU: upsample_bilinear2d_out_cpu
    CUDA: upsample_bilinear2d_out_cuda

- func: upsample_bilinear2d(Tensor self, int[2] output_size, bool align_corners, float? scales_h=None, float? scales_w=None) -> Tensor
  python_module: nn
  structured_delegate: upsample_bilinear2d.out
  dispatch:
    QuantizedCPU: upsample_bilinear2d_quantized_cpu

- func: upsample_bilinear2d_backward.grad_input(Tensor grad_output, int[2] output_size, int[4] input_size, bool align_corners, float? scales_h=None, float? scales_w=None, *, Tensor(a!) grad_input) -> Tensor(a!)
  python_module: nn
  structured: True
  dispatch:
    CPU: upsample_bilinear2d_backward_out_cpu
    CUDA: upsample_bilinear2d_backward_out_cuda

- func: upsample_bilinear2d_backward(Tensor grad_output, int[2] output_size, int[4] input_size, bool align_corners, float? scales_h=None, float? scales_w=None) -> Tensor
  python_module: nn
  structured_delegate: upsample_bilinear2d_backward.grad_input

- func: upsample_bicubic2d.out(Tensor self, int[2] output_size, bool align_corners, float? scales_h=None, float? scales_w=None, *, Tensor(a!) out) -> Tensor(a!)
  python_module: nn
  structured: True
  dispatch:
    CPU: upsample_bicubic2d_out_cpu
    CUDA: upsample_bicubic2d_out_cuda

- func: upsample_bicubic2d(Tensor self, int[2] output_size, bool align_corners, float? scales_h=None, float? scales_w=None) -> Tensor
  python_module: nn
  structured_delegate: upsample_bicubic2d.out

- func: upsample_bicubic2d_backward.grad_input(Tensor grad_output, int[2] output_size, int[4] input_size, bool align_corners, float? scales_h=None, float? scales_w=None, *, Tensor(a!) grad_input) -> Tensor(a!)
  python_module: nn
  structured: True
  dispatch:
    CPU: upsample_bicubic2d_backward_out_cpu
    CUDA: upsample_bicubic2d_backward_out_cuda

- func: upsample_bicubic2d_backward(Tensor grad_output, int[2] output_size, int[4] input_size, bool align_corners, float? scales_h=None, float? scales_w=None) -> Tensor
  python_module: nn
  structured_delegate: upsample_bicubic2d_backward.grad_input

- func: upsample_trilinear3d.out(Tensor self, int[3] output_size, bool align_corners, float? scales_d=None, float? scales_h=None, float? scales_w=None, *, Tensor(a!) out) -> Tensor(a!)
  python_module: nn
  structured: True
  dispatch:
    CPU: upsample_trilinear3d_out_cpu
    CUDA: upsample_trilinear3d_out_cuda

- func: upsample_trilinear3d(Tensor self, int[3] output_size, bool align_corners, float? scales_d=None, float? scales_h=None, float? scales_w=None) -> Tensor
  python_module: nn
  structured_delegate: upsample_trilinear3d.out

- func: upsample_trilinear3d_backward.grad_input(Tensor grad_output, int[3] output_size, int[5] input_size, bool align_corners, float? scales_d=None, float? scales_h=None, float? scales_w=None, *, Tensor(a!) grad_input) -> Tensor(a!)
  python_module: nn
  structured: True
  dispatch:
    CPU: upsample_trilinear3d_backward_out_cpu
    CUDA: upsample_trilinear3d_backward_out_cuda

- func: upsample_trilinear3d_backward(Tensor grad_output, int[3] output_size, int[5] input_size, bool align_corners, float? scales_d=None, float? scales_h=None, float? scales_w=None) -> Tensor
  python_module: nn
  structured_delegate: upsample_trilinear3d_backward.grad_input

- func: upsample_nearest1d.out(Tensor self, int[1] output_size, float? scales=None, *, Tensor(a!) out) -> Tensor(a!)
  python_module: nn
  structured: True
  dispatch:
    CPU: upsample_nearest1d_out_cpu
    CUDA: upsample_nearest1d_out_cuda

- func: upsample_nearest1d(Tensor self, int[1] output_size, float? scales=None) -> Tensor
  python_module: nn
  structured_delegate: upsample_nearest1d.out

- func: upsample_nearest1d_backward.grad_input(Tensor grad_output, int[1] output_size, int[3] input_size, float? scales=None, *, Tensor(a!) grad_input) -> Tensor(a!)
  python_module: nn
  structured: True
  dispatch:
    CPU: upsample_nearest1d_backward_out_cpu
    CUDA: upsample_nearest1d_backward_out_cuda

- func: upsample_nearest1d_backward(Tensor grad_output, int[1] output_size, int[3] input_size, float? scales=None) -> Tensor
  python_module: nn
  structured_delegate: upsample_nearest1d_backward.grad_input

- func: upsample_nearest2d.out(Tensor self, int[2] output_size, float? scales_h=None, float? scales_w=None, *, Tensor(a!) out) -> Tensor(a!)
  python_module: nn
  structured: True
  dispatch:
    CPU: upsample_nearest2d_out_cpu
    CUDA: upsample_nearest2d_out_cuda

- func: upsample_nearest2d(Tensor self, int[2] output_size, float? scales_h=None, float? scales_w=None) -> Tensor
  python_module: nn
  structured_delegate: upsample_nearest2d.out
  dispatch:
    QuantizedCPU: upsample_nearest2d_quantized_cpu

- func: upsample_nearest2d_backward.grad_input(Tensor grad_output, int[2] output_size, int[4] input_size, float? scales_h=None, float? scales_w=None, *, Tensor(a!) grad_input) -> Tensor(a!)
  python_module: nn
  structured: True
  dispatch:
    CPU: upsample_nearest2d_backward_out_cpu
    CUDA: upsample_nearest2d_backward_out_cuda

- func: upsample_nearest2d_backward(Tensor grad_output, int[2] output_size, int[4] input_size, float? scales_h=None, float? scales_w=None) -> Tensor
  python_module: nn
  structured_delegate: upsample_nearest2d_backward.grad_input

- func: upsample_nearest3d.out(Tensor self, int[3] output_size, float? scales_d=None, float? scales_h=None, float? scales_w=None, *, Tensor(a!) out) -> Tensor(a!)
  python_module: nn
  structured: True
  dispatch:
    CPU: upsample_nearest3d_out_cpu
    CUDA: upsample_nearest3d_out_cuda

- func: upsample_nearest3d(Tensor self, int[3] output_size, float? scales_d=None, float? scales_h=None, float? scales_w=None) -> Tensor
  python_module: nn
  structured_delegate: upsample_nearest3d.out
  dispatch:
    QuantizedCPU: upsample_nearest3d_quantized_cpu

- func: upsample_nearest3d_backward.grad_input(Tensor grad_output, int[3] output_size, int[5] input_size, float? scales_d=None, float? scales_h=None, float? scales_w=None, *, Tensor(a!) grad_input) -> Tensor(a!)
  python_module: nn
  structured: True
  dispatch:
    CPU: upsample_nearest3d_backward_out_cpu
    CUDA: upsample_nearest3d_backward_out_cuda

- func: upsample_nearest3d_backward(Tensor grad_output, int[3] output_size, int[5] input_size, float? scales_d=None, float? scales_h=None, float? scales_w=None) -> Tensor
  python_module: nn
  structured_delegate: upsample_nearest3d_backward.grad_input

- func: sigmoid_backward.grad_input(Tensor grad_output, Tensor output, *, Tensor(a!) grad_input) -> Tensor(a!)
  python_module: nn
  structured: True
  structured_inherits: TensorIteratorBase
  dispatch:
    CPU, CUDA: sigmoid_backward_out

- func: sigmoid_backward(Tensor grad_output, Tensor output) -> Tensor
  python_module: nn
  structured_delegate: sigmoid_backward.grad_input

- func: logit_backward.grad_input(Tensor grad_output, Tensor self, float? eps=None, *, Tensor(a!) grad_input) -> Tensor(a!)
  python_module: nn
  structured: True
  structured_inherits: TensorIteratorBase
  dispatch:
    CPU, CUDA: logit_backward_out

- func: logit_backward(Tensor grad_output, Tensor self, float? eps=None) -> Tensor
  python_module: nn
  structured_delegate: logit_backward.grad_input

- func: tanh_backward.grad_input(Tensor grad_output, Tensor output, *, Tensor(a!) grad_input) -> Tensor(a!)
  python_module: nn
  structured: True
  structured_inherits: TensorIteratorBase
  dispatch:
    CPU, CUDA: tanh_backward_out

- func: tanh_backward(Tensor grad_output, Tensor output) -> Tensor
  python_module: nn
  structured_delegate: tanh_backward.grad_input

# What's a thnn_conv_ versus a slow_conv_?
#
# Historically, we have inefficient implementations of convolutions
# coming from the THNN/THCUNN library.  These convolutions typically
# operated by computing the Toeplitz matrix and then doing a matrix
# multiply with the input; this is very memory inefficient!  However,
# occasionally, we really don't have anything better, so it's helpful
# to have these fallbacks when there is no more optimized implementation
# in cudnn or mkldnn, etc.  Both thnn_ and slow_ convolutions fall
# into this bucket.
#
# The difference between these two designations, is that thnn_ refers
# to a convolution that is still written in the "legacy" style; that is,
# C code in the THNN/ or THCUNN/ directory.  A slow_ convolution is
# one that is written in the native style: modern C++.  Algorithmically,
# these are the same thing, but we give them different prefixes to
# make the operational distinction clear.

- func: slow_conv_transpose2d.out(Tensor self, Tensor weight, int[2] kernel_size, Tensor? bias=None, int[2] stride=1, int[2] padding=0, int[2] output_padding=0, int[2] dilation=1, *, Tensor(a!) out) -> Tensor(a!)
  python_module: nn
  structured: True
  dispatch:
    CPU: slow_conv_transpose2d_structured_cpu
    CUDA: slow_conv_transpose2d_structured_cuda

- func: slow_conv_transpose2d(Tensor self, Tensor weight, int[2] kernel_size, Tensor? bias=None, int[2] stride=1, int[2] padding=0, int[2] output_padding=0, int[2] dilation=1) -> Tensor
  python_module: nn
  structured_delegate: slow_conv_transpose2d.out

- func: slow_conv_transpose2d_backward.grad_output(Tensor grad_output, Tensor self, Tensor weight, int[2] kernel_size, int[2] stride, int[2] padding, int[2] output_padding, int[2] dilation, Tensor columns, Tensor ones, *, Tensor(a!) grad_input, Tensor(b!) grad_weight, Tensor(c!) grad_bias) -> (Tensor(a!), Tensor(b!), Tensor(c!))
  python_module: nn
  dispatch:
    CPU: slow_conv_transpose2d_backward_out_cpu
    CUDA: slow_conv_transpose2d_backward_out_cuda

- func: slow_conv_transpose2d_backward.output_mask(Tensor grad_output, Tensor self, Tensor weight, int[2] kernel_size, int[2] stride, int[2] padding, int[2] output_padding, int[2] dilation, Tensor columns, Tensor ones, bool[3] output_mask) -> (Tensor grad_input, Tensor grad_weight, Tensor grad_bias)
  python_module: nn
  dispatch:
    CPU: slow_conv_transpose2d_backward_cpu
    CUDA: slow_conv_transpose2d_backward_cuda

- func: slow_conv_transpose3d.out(Tensor self, Tensor weight, int[3] kernel_size, Tensor? bias=None, int[3] stride=1, int[3] padding=0, int[3] output_padding=0, int[3] dilation=1, *, Tensor(a!) out) -> Tensor(a!)
  python_module: nn
  dispatch:
    CPU: slow_conv_transpose3d_out_cpu
    CUDA: slow_conv_transpose3d_out_cuda

- func: slow_conv_transpose3d(Tensor self, Tensor weight, int[3] kernel_size, Tensor? bias=None, int[3] stride=1, int[3] padding=0, int[3] output_padding=0, int[3] dilation=1) -> Tensor
  python_module: nn
  dispatch:
    CPU: slow_conv_transpose3d_cpu
    CUDA: slow_conv_transpose3d_cuda

- func: slow_conv_transpose3d_backward.grad_output(Tensor grad_output, Tensor self, Tensor weight, int[3] kernel_size, int[3] stride, int[3] padding, int[3] output_padding, int[3] dilation, Tensor finput, Tensor fgrad_input, *, Tensor(a!) grad_input, Tensor(b!) grad_weight, Tensor(c!) grad_bias) -> (Tensor(a!), Tensor(b!), Tensor(c!))
  python_module: nn
  dispatch:
    CPU: slow_conv_transpose3d_backward_out_cpu
    CUDA: slow_conv_transpose3d_backward_out_cuda

- func: slow_conv_transpose3d_backward.output_mask(Tensor grad_output, Tensor self, Tensor weight, int[3] kernel_size, int[3] stride, int[3] padding, int[3] output_padding, int[3] dilation, Tensor finput, Tensor fgrad_input, bool[3] output_mask) -> (Tensor grad_input, Tensor grad_weight, Tensor grad_bias)
  python_module: nn
  dispatch:
    CPU: slow_conv_transpose3d_backward_cpu
    CUDA: slow_conv_transpose3d_backward_cuda

- func: thnn_conv2d.out(Tensor self, Tensor weight, int[2] kernel_size, Tensor? bias=None, int[2] stride=1, int[2] padding=0, *, Tensor(a!) out) -> Tensor(a!)
  python_module: nn

- func: thnn_conv2d(Tensor self, Tensor weight, int[2] kernel_size, Tensor? bias=None, int[2] stride=1, int[2] padding=0) -> Tensor
  python_module: nn

- func: thnn_conv2d_forward.output(Tensor self, Tensor weight, int[2] kernel_size, Tensor? bias, int[2] stride, int[2] padding, *, Tensor(a!) output, Tensor(b!) finput, Tensor(c!) fgrad_input) -> (Tensor(a!), Tensor(b!), Tensor(c!))
  python_module: nn
  dispatch:
    CPU: slow_conv2d_forward_out_cpu
    CUDA: legacy::cuda::_thnn_conv2d_forward_out

- func: thnn_conv2d_forward(Tensor self, Tensor weight, int[2] kernel_size, Tensor? bias, int[2] stride, int[2] padding) -> (Tensor output, Tensor finput, Tensor fgrad_input)
  python_module: nn
  dispatch:
    CPU: slow_conv2d_forward_cpu
    CUDA: legacy::cuda::_thnn_conv2d_forward

- func: thnn_conv2d_backward.grad_input(Tensor grad_output, Tensor self, Tensor weight, int[2] kernel_size, int[2] stride, int[2] padding, Tensor finput, Tensor fgrad_input, *, Tensor(a!) grad_input, Tensor(b!) grad_weight, Tensor(c!) grad_bias) -> (Tensor(a!), Tensor(b!), Tensor(c!))
  python_module: nn
  dispatch:
    CPU: slow_conv2d_backward_out_cpu
    CUDA: slow_conv2d_backward_out_cuda

- func: thnn_conv2d_backward.output_mask(Tensor grad_output, Tensor self, Tensor weight, int[2] kernel_size, int[2] stride, int[2] padding, Tensor finput, Tensor fgrad_input, bool[3] output_mask) -> (Tensor grad_input, Tensor grad_weight, Tensor grad_bias)
  python_module: nn
  dispatch:
    CPU: slow_conv2d_backward_cpu
    CUDA: slow_conv2d_backward_cuda

- func: _conv_depthwise2d.out(Tensor self, Tensor weight, int[2] kernel_size, Tensor? bias, int[2] stride, int[2] padding, int[2] dilation, *, Tensor(a!) out) -> Tensor(a!)
  use_const_ref_for_mutable_tensors: True
  python_module: nn
  dispatch:
    CUDA: conv_depthwise2d_cuda_out

- func: _conv_depthwise2d(Tensor self, Tensor weight, int[2] kernel_size, Tensor? bias, int[2] stride, int[2] padding, int[2] dilation) -> Tensor
  python_module: nn
  dispatch:
    CUDA: conv_depthwise2d_cuda

- func: _conv_depthwise2d_backward.grad_input(Tensor grad_output, Tensor self, Tensor weight, int[2] kernel_size, int[2] stride, int[2] padding, int[2] dilation, *, Tensor(a!) grad_input, Tensor(b!) grad_weight) -> (Tensor(a!), Tensor(b!))
  python_module: nn
  dispatch:
    CUDA: conv_depthwise2d_backward_cuda_out

- func: _conv_depthwise2d_backward.output_mask(Tensor grad_output, Tensor self, Tensor weight, int[2] kernel_size, int[2] stride, int[2] padding, int[2] dilation, bool[2] output_mask) -> (Tensor grad_input, Tensor grad_weight)
  python_module: nn
  dispatch:
    CUDA: conv_depthwise2d_backward_cuda

- func: conv_depthwise3d(Tensor self, Tensor weight, int[3] kernel_size, Tensor? bias, int[3] stride, int[3] padding, int[3] dilation) -> Tensor
  python_module: nn
  dispatch:
    CUDA: conv_depthwise3d_cuda

- func: conv_depthwise3d_backward.grad_input(Tensor grad_output, Tensor self, Tensor weight, int[3] kernel_size, int[3] stride, int[3] padding, int[3] dilation, *, Tensor(a!) grad_input, Tensor(b!) grad_weight, Tensor(c!) grad_bias) -> (Tensor(a!), Tensor(b!), Tensor(c!))
  python_module: nn
  dispatch:
    CUDA: conv_depthwise3d_backward_cuda_out

- func: conv_depthwise3d_backward.output_mask(Tensor grad_output, Tensor self, Tensor weight, int[3] kernel_size, int[3] stride, int[3] padding, int[3] dilation, bool[3] output_mask) -> (Tensor grad_input, Tensor grad_weight, Tensor grad_bias)
  python_module: nn
  dispatch:
    CUDA: conv_depthwise3d_backward_cuda

- func: slow_conv3d.out(Tensor self, Tensor weight, int[3] kernel_size, Tensor? bias=None, int[3] stride=1, int[3] padding=0, *, Tensor(a!) out) -> Tensor(a!)
  python_module: nn

- func: slow_conv3d(Tensor self, Tensor weight, int[3] kernel_size, Tensor? bias=None, int[3] stride=1, int[3] padding=0) -> Tensor
  python_module: nn

- func: slow_conv3d_forward.output(Tensor self, Tensor weight, int[3] kernel_size, Tensor? bias, int[3] stride, int[3] padding, *, Tensor(a!) output, Tensor(b!) finput, Tensor(c!) fgrad_input) -> (Tensor(a!), Tensor(b!), Tensor(c!))
  python_module: nn
  dispatch:
    CPU: slow_conv3d_forward_out_cpu

- func: slow_conv3d_forward(Tensor self, Tensor weight, int[3] kernel_size, Tensor? bias, int[3] stride, int[3] padding) -> (Tensor output, Tensor finput, Tensor fgrad_input)
  python_module: nn
  dispatch:
    CPU: slow_conv3d_forward_cpu

- func: slow_conv3d_backward.grad_input(Tensor grad_output, Tensor self, Tensor weight, int[3] kernel_size, int[3] stride, int[3] padding, Tensor finput, Tensor fgrad_input, *, Tensor(a!) grad_input, Tensor(b!) grad_weight, Tensor(c!) grad_bias) -> (Tensor(a!), Tensor(b!), Tensor(c!))
  python_module: nn
  dispatch:
    CPU: slow_conv3d_backward_out_cpu

- func: slow_conv3d_backward.output_mask(Tensor grad_output, Tensor self, Tensor weight, int[3] kernel_size, int[3] stride, int[3] padding, Tensor finput, Tensor fgrad_input, bool[3] output_mask) -> (Tensor grad_input, Tensor grad_weight, Tensor grad_bias)
  python_module: nn
  dispatch:
    CPU: slow_conv3d_backward_cpu

- func: slow_conv_dilated2d(Tensor self, Tensor weight, int[2] kernel_size, Tensor? bias=None, int[2] stride=1, int[2] padding=0, int[2] dilation=1) -> Tensor
  python_module: nn
  dispatch:
    CPU: slow_conv_dilated2d_cpu
    CUDA: slow_conv_dilated2d_cuda

- func: slow_conv_dilated2d_backward(Tensor grad_output, Tensor self, Tensor weight, int[2] kernel_size, int[2] stride, int[2] padding, int[2] dilation, bool[3] output_mask) -> (Tensor grad_input, Tensor grad_weight, Tensor grad_bias)
  python_module: nn
  dispatch:
    CPU: slow_conv_dilated2d_backward_cpu
    CUDA: slow_conv_dilated2d_backward_cuda

- func: slow_conv_dilated3d(Tensor self, Tensor weight, int[3] kernel_size, Tensor? bias=None, int[3] stride=1, int[3] padding=0, int[3] dilation=1) -> Tensor
  python_module: nn
  dispatch:
    CPU: slow_conv_dilated3d_cpu
    CUDA: slow_conv_dilated3d_cuda

- func: slow_conv_dilated3d_backward(Tensor grad_output, Tensor self, Tensor weight, int[3] kernel_size, int[3] stride, int[3] padding, int[3] dilation, bool[3] output_mask) -> (Tensor grad_input, Tensor grad_weight, Tensor grad_bias)
  python_module: nn
  dispatch:
    CPU: slow_conv_dilated3d_backward_cpu
    CUDA: slow_conv_dilated3d_backward_cuda

- func: col2im.out(Tensor self, int[2] output_size, int[2] kernel_size, int[2] dilation, int[2] padding, int[2] stride, *, Tensor(a!) out) -> Tensor(a!)
  python_module: nn
  dispatch:
    CPU: col2im_out_cpu
    CUDA: col2im_out_cuda

- func: col2im(Tensor self, int[2] output_size, int[2] kernel_size, int[2] dilation, int[2] padding, int[2] stride) -> Tensor
  python_module: nn
  dispatch:
    CPU: col2im_cpu
    CUDA: col2im_cuda

- func: col2im_backward.grad_input(Tensor grad_output, int[2] kernel_size, int[2] dilation, int[2] padding, int[2] stride, *, Tensor(a!) grad_input) -> Tensor(a!)
  python_module: nn
  dispatch:
    CPU: col2im_backward_out_cpu
    CUDA: col2im_backward_out_cuda

- func: col2im_backward(Tensor grad_output, int[2] kernel_size, int[2] dilation, int[2] padding, int[2] stride) -> Tensor
  python_module: nn
  dispatch:
    CPU: col2im_backward_cpu
    CUDA: col2im_backward_cuda

- func: column_stack(Tensor[] tensors) -> Tensor

- func: column_stack.out(Tensor[] tensors, *, Tensor(a!) out) -> Tensor(a!)

- func: im2col.out(Tensor self, int[2] kernel_size, int[2] dilation, int[2] padding, int[2] stride, *, Tensor(a!) out) -> Tensor(a!)
  python_module: nn
  dispatch:
    CPU: im2col_out_cpu
    CUDA: im2col_out_cuda

- func: im2col(Tensor self, int[2] kernel_size, int[2] dilation, int[2] padding, int[2] stride) -> Tensor
  python_module: nn
  dispatch:
    CPU: im2col_cpu
    CUDA: im2col_cuda

- func: im2col_backward.grad_input(Tensor grad_output, int[2] input_size, int[2] kernel_size, int[2] dilation, int[2] padding, int[2] stride, *, Tensor(a!) grad_input) -> Tensor(a!)
  python_module: nn
  dispatch:
    CPU: im2col_backward_out_cpu
    CUDA: im2col_backward_out_cuda

- func: im2col_backward(Tensor grad_output, int[2] input_size, int[2] kernel_size, int[2] dilation, int[2] padding, int[2] stride) -> Tensor
  python_module: nn
  dispatch:
    CPU: im2col_backward_cpu
    CUDA: im2col_backward_cuda

- func: isfinite(Tensor self) -> Tensor
  variants: function, method
  device_check: NoCheck
  device_guard: False

- func: isinf(Tensor self) -> Tensor
  variants: function, method
  device_check: NoCheck
  device_guard: False

- func: record_stream(Tensor(a!) self, Stream s) -> ()
  variants: method
  dispatch:
    CUDA: record_stream_cuda

- func: isposinf(Tensor self) -> Tensor
  variants: function, method
  structured_delegate: isposinf.out

- func: isposinf.out(Tensor self, *, Tensor(a!) out) -> Tensor(a!)
  structured: True
  structured_inherits: TensorIteratorBase
  dispatch:
    CPU, CUDA: isposinf_out

- func: isneginf(Tensor self) -> Tensor
  variants: function, method
  structured_delegate: isneginf.out

- func: isneginf.out(Tensor self, *, Tensor(a!) out) -> Tensor(a!)
  structured: True
  structured_inherits: TensorIteratorBase
  dispatch:
    CPU, CUDA: isneginf_out

# NOTE [_add_batch_dim and _remove_batch_dim]
# _add_batch_dim and _remove_batch_dim are meant to be used in the implementation
# of the vmap frontend API (see torch/_vmap_internals.py). They are not
# user-facing, hence the leading underscore. Please don't use them them anywhere else.
- func: _add_batch_dim(Tensor self, int batch_dim, int level) -> Tensor
  variants: function

# See NOTE [_add_batch_dim and _remove_batch_dim]
- func: _remove_batch_dim(Tensor self, int level, int batch_size, int out_dim) -> Tensor
  variants: function

## Functions related to the `torch.special` namespace
# Note [special namespace binding]
# Functions in the special python module should have their names start with
#   "special_" underscore and be bound to the desired Python name in
#   torch/special/__init__.py, and the desired C++ name in torch/csrc/api/include/torch/special.h.
#   The "special_" names should be hidden from the user and not documented.

- func: special_entr(Tensor self) -> Tensor
  structured_delegate: special_entr.out
  python_module: special
  variants: function

- func: special_entr.out(Tensor self, *, Tensor(a!) out) -> Tensor(a!)
  structured: True
  structured_inherits: TensorIteratorBase
  python_module: special
  variants: function
  dispatch:
    CPU, CUDA: special_entr_out

- func: special_ndtri(Tensor self) -> Tensor
  structured_delegate: special_ndtri.out
  python_module: special
  variants: function

- func: special_ndtri.out(Tensor self, *, Tensor(a!) out) -> Tensor(a!)
  structured: True
  structured_inherits: TensorIteratorBase
  python_module: special
  variants: function
  dispatch:
    CPU, CUDA: special_ndtri_out

- func: special_expm1(Tensor self) -> Tensor
  python_module: special
  variants: function

- func: special_expm1.out(Tensor self, *, Tensor(a!) out) -> Tensor(a!)
  python_module: special
  variants: function

- func: special_exp2(Tensor self) -> Tensor
  python_module: special
  variants: function

- func: special_exp2.out(Tensor self, *, Tensor(a!) out) -> Tensor(a!)
  python_module: special
  variants: function

- func: special_psi(Tensor self) -> Tensor
  python_module: special
  variants: function

- func: special_psi.out(Tensor self, *, Tensor(a!) out) -> Tensor(a!)
  python_module: special
  variants: function

- func: special_digamma(Tensor self) -> Tensor
  python_module: special
  variants: function

- func: special_digamma.out(Tensor self, *, Tensor(a!) out) -> Tensor(a!)
  python_module: special
  variants: function

- func: special_gammaln(Tensor self) -> Tensor
  python_module: special
  variants: function

- func: special_gammaln.out(Tensor self, *, Tensor(a!) out) -> Tensor(a!)
  python_module: special
  variants: function

- func: special_erf(Tensor self) -> Tensor
  python_module: special
  variants: function

- func: special_erf.out(Tensor self, *, Tensor(a!) out) -> Tensor(a!)
  python_module: special
  variants: function

- func: special_erfc(Tensor self) -> Tensor
  python_module: special
  variants: function

- func: special_erfc.out(Tensor self, *, Tensor(a!) out) -> Tensor(a!)
  python_module: special

- func: special_erfcx(Tensor self) -> Tensor
  python_module: special
  variants: function
  structured_delegate: special_erfcx.out

- func: special_erfcx.out(Tensor self, *, Tensor(a!) out) -> Tensor(a!)
  python_module: special
  structured: True
  structured_inherits: TensorIteratorBase
  dispatch:
    CPU, CUDA: special_erfcx_out

- func: special_erfinv(Tensor self) -> Tensor
  python_module: special
  variants: function

- func: special_erfinv.out(Tensor self, *, Tensor(a!) out) -> Tensor(a!)
  python_module: special

- func: special_ndtr(Tensor self) -> Tensor
  python_module: special
  variants: function

- func: special_ndtr.out(Tensor self, *, Tensor(a!) out) -> Tensor(a!)
  use_const_ref_for_mutable_tensors: True
  python_module: special
  variants: function

- func: special_xlog1py(Tensor self, Tensor other) -> Tensor
  device_check: NoCheck   # TensorIterator
  python_module: special
  variants: function
  structured_delegate: special_xlog1py.out

- func: special_xlog1py.self_scalar(Scalar self, Tensor other) -> Tensor
  device_check: NoCheck   # TensorIterator
  python_module: special
  variants: function
  dispatch:
    CompositeExplicitAutograd: special_xlog1py

- func: special_xlog1py.other_scalar(Tensor self, Scalar other) -> Tensor
  device_check: NoCheck   # TensorIterator
  python_module: special
  variants: function
  dispatch:
    CompositeExplicitAutograd: special_xlog1py

- func: special_xlog1py.out(Tensor self, Tensor other, *, Tensor(a!) out) -> Tensor(a!)
  device_check: NoCheck   # TensorIterator
  structured: True
  structured_inherits: TensorIteratorBase
  python_module: special
  variants: function
  dispatch:
    CPU, CUDA: special_xlog1py_out

- func: special_xlog1py.self_scalar_out(Scalar self, Tensor other, *, Tensor(a!) out) -> Tensor(a!)
  device_check: NoCheck   # TensorIterator
  python_module: special
  variants: function
  dispatch:
    CompositeExplicitAutograd: special_xlog1py_out

- func: special_xlog1py.other_scalar_out(Tensor self, Scalar other, *, Tensor(a!) out) -> Tensor(a!)
  device_check: NoCheck   # TensorIterator
  python_module: special
  variants: function
  dispatch:
    CompositeExplicitAutograd: special_xlog1py_out

- func: special_xlogy(Tensor self, Tensor other) -> Tensor
  device_check: NoCheck   # TensorIterator
  python_module: special
  variants: function

- func: special_xlogy.self_scalar(Scalar self, Tensor other) -> Tensor
  device_check: NoCheck   # TensorIterator
  python_module: special
  variants: function

- func: special_xlogy.other_scalar(Tensor self, Scalar other) -> Tensor
  device_check: NoCheck   # TensorIterator
  python_module: special
  variants: function

- func: special_xlogy.out(Tensor self, Tensor other, *, Tensor(a!) out) -> Tensor(a!)
  device_check: NoCheck   # TensorIterator
  python_module: special
  variants: function

- func: special_xlogy.self_scalar_out(Scalar self, Tensor other, *, Tensor(a!) out) -> Tensor(a!)
  device_check: NoCheck   # TensorIterator
  python_module: special
  variants: function

- func: special_xlogy.other_scalar_out(Tensor self, Scalar other, *, Tensor(a!) out) -> Tensor(a!)
  device_check: NoCheck   # TensorIterator
  python_module: special
  variants: function

- func: special_zeta(Tensor self, Tensor other) -> Tensor
  device_check: NoCheck   # TensorIterator
  python_module: special
  variants: function
  structured_delegate: special_zeta.out
  dispatch:
    CompositeExplicitAutograd: special_zeta

- func: special_zeta.self_scalar(Scalar self, Tensor other) -> Tensor
  device_check: NoCheck   # TensorIterator
  python_module: special
  variants: function
  dispatch:
    CompositeExplicitAutograd: special_zeta

- func: special_zeta.other_scalar(Tensor self, Scalar other) -> Tensor
  device_check: NoCheck   # TensorIterator
  python_module: special
  variants: function
  dispatch:
    CompositeExplicitAutograd: special_zeta

- func: special_zeta.out(Tensor self, Tensor other, *, Tensor(a!) out) -> Tensor(a!)
  device_check: NoCheck   # TensorIterator
  structured: True
  structured_inherits: TensorIteratorBase
  python_module: special
  variants: function
  dispatch:
    CPU, CUDA: special_zeta_out

- func: special_zeta.self_scalar_out(Scalar self, Tensor other, *, Tensor(a!) out) -> Tensor(a!)
  device_check: NoCheck   # TensorIterator
  python_module: special
  variants: function
  dispatch:
    CompositeExplicitAutograd: special_zeta_out

- func: special_zeta.other_scalar_out(Tensor self, Scalar other, *, Tensor(a!) out) -> Tensor(a!)
  device_check: NoCheck   # TensorIterator
  python_module: special
  variants: function
  dispatch:
    CompositeExplicitAutograd: special_zeta_out

- func: special_i0(Tensor self) -> Tensor
  python_module: special
  variants: function

- func: special_i0.out(Tensor self, *, Tensor(a!) out) -> Tensor(a!)
  python_module: special
  variants: function

- func: special_i0e(Tensor self) -> Tensor
  python_module: special
  variants: function
  structured_delegate: special_i0e.out

- func: special_i0e.out(Tensor self, *, Tensor(a!) out) -> Tensor(a!)
  python_module: special
  structured: True
  structured_inherits: TensorIteratorBase
  dispatch:
    CPU, CUDA: special_i0e_out

- func: special_i1(Tensor self) -> Tensor
  python_module: special
  variants: function
  structured_delegate: special_i1.out

- func: special_i1.out(Tensor self, *, Tensor(a!) out) -> Tensor(a!)
  python_module: special
  structured: True
  structured_inherits: TensorIteratorBase
  dispatch:
    CPU, CUDA: special_i1_out

- func: special_i1e(Tensor self) -> Tensor
  python_module: special
  variants: function
  structured_delegate: special_i1e.out

- func: special_i1e.out(Tensor self, *, Tensor(a!) out) -> Tensor(a!)
  python_module: special
  structured: True
  structured_inherits: TensorIteratorBase
  dispatch:
    CPU, CUDA: special_i1e_out

- func: special_logit(Tensor self, float? eps=None) -> Tensor
  python_module: special
  variants: function

- func: special_logit.out(Tensor self, float? eps=None, *, Tensor(a!) out) -> Tensor(a!)
  python_module: special

- func: special_polygamma(int n, Tensor self) -> Tensor
  python_module: special
  variants: function, method

- func: special_polygamma.out(int n, Tensor self, *, Tensor(a!) out) -> Tensor(a!)
  python_module: special

- func: special_logsumexp(Tensor self, int[1] dim, bool keepdim=False) -> Tensor
  python_module: special
  variants: function

- func: special_logsumexp.out(Tensor self, int[1] dim, bool keepdim=False, *, Tensor(a!) out) -> Tensor(a!)
  python_module: special

- func: special_expit(Tensor self) -> Tensor
  python_module: special
  variants: function

- func: special_expit.out(Tensor self, *, Tensor(a!) out) -> Tensor(a!)
  python_module: special
  variants: function

- func: special_sinc(Tensor self) -> Tensor
  python_module: special
  variants: function

- func: special_sinc.out(Tensor self, *, Tensor(a!) out) -> Tensor(a!)
  python_module: special
  variants: function

- func: special_round(Tensor self) -> Tensor
  python_module: special
  variants: function

- func: special_round.out(Tensor self, *, Tensor(a!) out) -> Tensor(a!)
  python_module: special
  variants: function

- func: special_log1p(Tensor self) -> Tensor
  python_module: special
  variants: function

- func: special_log1p.out(Tensor self, *, Tensor(a!) out) -> Tensor(a!)
  python_module: special
  variants: function

- func: special_log_softmax(Tensor self, int dim, *, ScalarType? dtype=None) -> Tensor
  python_module: special
  variants: function

- func: special_multigammaln(Tensor self, int p) -> Tensor
  python_module: special
  variants: function

- func: special_multigammaln.out(Tensor self, int p, *, Tensor(a!) out) -> Tensor(a!)
  python_module: special
  variants: function

## Functions related to the fast Fourier transform and the torch.fft namespace
# Note [FFT namespace binding]
# Functions in the fft python module should have their names start with
#   "fft_" underscore and be bound to the desired Python name in
#   torch/fft/__init__.py, and the desired C++ name in torch/csrc/api/include/torch/fft.h.
#   The "fft_" names should be hidden from the user and not documented.
#
# See fft_fft as an example.

# torch.fft.fft
# NOTE: NOT an alias for torch.fft, which has different semantics
- func: fft_fft(Tensor self, int? n=None, int dim=-1, str? norm=None) -> Tensor
  python_module: fft
  variants: function

- func: fft_fft.out(Tensor self, int? n=None, int dim=-1, str? norm=None, *, Tensor(a!) out) -> Tensor(a!)
  python_module: fft
  variants: function

- func: fft_ifft(Tensor self, int? n=None, int dim=-1, str? norm=None) -> Tensor
  python_module: fft
  variants: function

- func: fft_ifft.out(Tensor self, int? n=None, int dim=-1, str? norm=None, *, Tensor(a!) out) -> Tensor(a!)
  python_module: fft
  variants: function

- func: fft_rfft(Tensor self, int? n=None, int dim=-1, str? norm=None) -> Tensor
  python_module: fft
  variants: function

- func: fft_rfft.out(Tensor self, int? n=None, int dim=-1, str? norm=None, *, Tensor(a!) out) -> Tensor(a!)
  python_module: fft
  variants: function

- func: fft_irfft(Tensor self, int? n=None, int dim=-1, str? norm=None) -> Tensor
  python_module: fft
  variants: function

- func: fft_irfft.out(Tensor self, int? n=None, int dim=-1, str? norm=None, *, Tensor(a!) out) -> Tensor(a!)
  python_module: fft
  variants: function

- func: fft_hfft(Tensor self, int? n=None, int dim=-1, str? norm=None) -> Tensor
  python_module: fft
  variants: function

- func: fft_hfft.out(Tensor self, int? n=None, int dim=-1, str? norm=None, *, Tensor(a!) out) -> Tensor(a!)
  python_module: fft
  variants: function

- func: fft_ihfft(Tensor self, int? n=None, int dim=-1, str? norm=None) -> Tensor
  python_module: fft
  variants: function

- func: fft_ihfft.out(Tensor self, int? n=None, int dim=-1, str? norm=None, *, Tensor(a!) out) -> Tensor(a!)
  python_module: fft
  variants: function

- func: fft_fft2(Tensor self, int[1]? s=None, int[1] dim=[-2,-1], str? norm=None) -> Tensor
  python_module: fft
  variants: function

- func: fft_fft2.out(Tensor self, int[1]? s=None, int[1] dim=[-2,-1], str? norm=None, *, Tensor(a!) out) -> Tensor(a!)
  python_module: fft
  variants: function

- func: fft_ifft2(Tensor self, int[1]? s=None, int[1] dim=[-2,-1], str? norm=None) -> Tensor
  python_module: fft
  variants: function

- func: fft_ifft2.out(Tensor self, int[1]? s=None, int[1] dim=[-2,-1], str? norm=None, *, Tensor(a!) out) -> Tensor(a!)
  python_module: fft
  variants: function

- func: fft_rfft2(Tensor self, int[1]? s=None, int[1] dim=[-2,-1], str? norm=None) -> Tensor
  python_module: fft
  variants: function

- func: fft_rfft2.out(Tensor self, int[1]? s=None, int[1] dim=[-2,-1], str? norm=None, *, Tensor(a!) out) -> Tensor(a!)
  python_module: fft
  variants: function

- func: fft_irfft2(Tensor self, int[1]? s=None, int[1] dim=[-2,-1], str? norm=None) -> Tensor
  python_module: fft
  variants: function

- func: fft_irfft2.out(Tensor self, int[1]? s=None, int[1] dim=[-2,-1], str? norm=None, *, Tensor(a!) out) -> Tensor(a!)
  python_module: fft
  variants: function

- func: fft_fftn(Tensor self, int[1]? s=None, int[1]? dim=None, str? norm=None) -> Tensor
  python_module: fft
  variants: function

- func: fft_fftn.out(Tensor self, int[1]? s=None, int[1]? dim=None, str? norm=None, *, Tensor(a!) out) -> Tensor(a!)
  python_module: fft
  variants: function

- func: fft_ifftn(Tensor self, int[1]? s=None, int[1]? dim=None, str? norm=None) -> Tensor
  python_module: fft
  variants: function

- func: fft_ifftn.out(Tensor self, int[1]? s=None, int[1]? dim=None, str? norm=None, *, Tensor(a!) out) -> Tensor(a!)
  python_module: fft
  variants: function

- func: fft_rfftn(Tensor self, int[1]? s=None, int[1]? dim=None, str? norm=None) -> Tensor
  python_module: fft
  variants: function

- func: fft_rfftn.out(Tensor self, int[1]? s=None, int[1]? dim=None, str? norm=None, *, Tensor(a!) out) -> Tensor(a!)
  python_module: fft
  variants: function

- func: fft_irfftn(Tensor self, int[1]? s=None, int[1]? dim=None, str? norm=None) -> Tensor
  python_module: fft
  variants: function

- func: fft_irfftn.out(Tensor self, int[1]? s=None, int[1]? dim=None, str? norm=None, *, Tensor(a!) out) -> Tensor(a!)
  python_module: fft
  variants: function

- func: fft_fftfreq(int n, float d=1.0, *, ScalarType? dtype=None, Layout? layout=None, Device? device=None, bool? pin_memory=None) -> Tensor
  python_module: fft
  variants: function

- func: fft_fftfreq.out(int n, float d=1.0, *, Tensor(a!) out) -> Tensor(a!)
  use_const_ref_for_mutable_tensors: True
  python_module: fft
  variants: function

- func: fft_rfftfreq(int n, float d=1.0, *, ScalarType? dtype=None, Layout? layout=None, Device? device=None, bool? pin_memory=None) -> Tensor
  python_module: fft
  variants: function

- func: fft_rfftfreq.out(int n, float d=1.0, *, Tensor(a!) out) -> Tensor(a!)
  use_const_ref_for_mutable_tensors: True
  python_module: fft
  variants: function

- func: fft_fftshift(Tensor self, int[1]? dim=None) -> Tensor
  python_module: fft
  variants: function

- func: fft_ifftshift(Tensor self, int[1]? dim=None) -> Tensor
  python_module: fft
  variants: function

## Functions for linear algebra and the torch.linalg namespace
# Note [linalg namespace binding]
# Functions in the linalg python module should have their names start with
#   "linalg_" and be bound to the desired Python name in
#   torch/linalg/__init__.py, and the desired C++ name in torch/csrc/api/include/torch/linalg.h.
#   The "linalg_" names should be hidden from the user and not documented.
#
# See linalg_det as an example.

# "_ex" stands for experimental
- func: linalg_cholesky_ex(Tensor self, *, bool upper=False, bool check_errors=False) -> (Tensor L, Tensor info)
  python_module: linalg
  variants: function
  dispatch:
    CPU, CUDA: linalg_cholesky_ex

- func: linalg_cholesky_ex.L(Tensor self, *, bool upper=False, bool check_errors=False, Tensor(a!) L, Tensor(b!) info) -> (Tensor(a!) L, Tensor(b!) info)
  python_module: linalg
  variants: function
  dispatch:
    CPU, CUDA: linalg_cholesky_ex_out

- func: linalg_cholesky(Tensor self, *, bool upper=False) -> Tensor
  python_module: linalg
  variants: function

- func: linalg_cholesky.out(Tensor self, *, bool upper=False, Tensor(a!) out) -> Tensor(a!)
  python_module: linalg
  variants: function

- func: linalg_det(Tensor self) -> Tensor
  python_module: linalg
  variants: function

- func: linalg_det.out(Tensor self, *, Tensor(a!) out) -> Tensor(a!)
  python_module: linalg

# torch.det, alias for torch.linalg.det
- func: det(Tensor self) -> Tensor
  variants: function, method

- func: _det_lu_based_helper(Tensor self) -> (Tensor det, Tensor lu, Tensor pivs)
  variants: function
  dispatch:
    CPU, CUDA: _det_lu_based_helper

- func: _det_lu_based_helper_backward_helper(Tensor det_grad, Tensor det, Tensor self, Tensor lu, Tensor pivs) -> Tensor
  variants: function
  dispatch:
    CPU, CUDA: _det_lu_based_helper_backward_helper

- func: linalg_lstsq(Tensor self, Tensor b, float? rcond=None, *, str? driver=None) -> (Tensor solution, Tensor residuals, Tensor rank, Tensor singular_values)
  python_module: linalg
  variants: function
  dispatch:
    CompositeExplicitAutograd: linalg_lstsq

- func: linalg_lstsq.out(Tensor self, Tensor b, float? rcond=None, *, str? driver=None, Tensor(a!) solution, Tensor(b!) residuals, Tensor(c!) rank, Tensor(d!) singular_values) -> (Tensor(a!) solution, Tensor(b!) residuals, Tensor(c!) rank, Tensor(d!) singular_values)
  python_module: linalg
  variants: function
  dispatch:
    CPU, CUDA: linalg_lstsq_out

- func: linalg_slogdet(Tensor self) -> (Tensor sign, Tensor logabsdet)
  python_module: linalg
  variants: function
  dispatch:
    CPU, CUDA: linalg_slogdet

- func: linalg_slogdet.out(Tensor self, *, Tensor(a!) sign, Tensor(b!) logabsdet) -> (Tensor(a!) sign, Tensor(b!) logabsdet)
  python_module: linalg
  dispatch:
    CPU, CUDA: linalg_slogdet_out

- func: linalg_eig(Tensor self) -> (Tensor eigenvalues, Tensor eigenvectors)
  python_module: linalg
  variants: function
  dispatch:
    CPU, CUDA: linalg_eig

- func: linalg_eig.out(Tensor self, *, Tensor(a!) eigenvalues, Tensor(b!) eigenvectors) -> (Tensor(a!) eigenvalues, Tensor(b!) eigenvectors)
  python_module: linalg
  dispatch:
    CPU, CUDA: linalg_eig_out

- func: linalg_eigvals(Tensor self) -> Tensor
  python_module: linalg

- func: linalg_eigvals.out(Tensor self, *, Tensor(a!) out) -> Tensor(a!)
  python_module: linalg

- func: linalg_eigh(Tensor self, str UPLO="L") -> (Tensor eigenvalues, Tensor eigenvectors)
  python_module: linalg
  variants: function
  dispatch:
    CPU, CUDA: linalg_eigh

- func: linalg_eigh.eigvals(Tensor self, str UPLO="L", *, Tensor(a!) eigvals, Tensor(b!) eigvecs) -> (Tensor(a!) eigenvalues, Tensor(b!) eigenvectors)
  python_module: linalg
  dispatch:
    CPU, CUDA: linalg_eigh_out

- func: linalg_eigvalsh(Tensor self, str UPLO="L") -> Tensor
  python_module: linalg
  variants: function

- func: linalg_eigvalsh.out(Tensor self, str UPLO='L', *, Tensor(a!) out) -> Tensor(a!)
  python_module: linalg
  dispatch:
    CPU, CUDA: linalg_eigvalsh_out

- func: linalg_householder_product(Tensor input, Tensor tau) -> Tensor
  python_module: linalg
  variants: function
  dispatch:
    CPU, CUDA: linalg_householder_product

- func: linalg_householder_product.out(Tensor input, Tensor tau, *, Tensor(a!) out) -> Tensor(a!)
  python_module: linalg
  dispatch:
    CPU, CUDA: linalg_householder_product_out

- func: _linalg_inv_out_helper_(Tensor(a!) self, Tensor(b!) infos_lu, Tensor(c!) infos_getri) -> Tensor(a!)
  variants: function
  dispatch:
    CPU: _linalg_inv_out_helper_cpu
    CUDA: _linalg_inv_out_helper_cuda

- func: linalg_inv_ex(Tensor self, *, bool check_errors=False) -> (Tensor inverse, Tensor info)
  python_module: linalg
  variants: function
  dispatch:
    CompositeExplicitAutograd: linalg_inv_ex

- func: linalg_inv_ex.inverse(Tensor self, *, bool check_errors=False, Tensor(a!) inverse, Tensor(b!) info) -> (Tensor(a!) inverse, Tensor(b!) info)
  python_module: linalg
  variants: function
  dispatch:
    CompositeExplicitAutograd: linalg_inv_ex_out

- func: linalg_inv(Tensor self) -> Tensor
  python_module: linalg
  variants: function

- func: linalg_inv.out(Tensor self, *, Tensor(a!) out) -> Tensor(a!)
  python_module: linalg
  variants: function

- func: inner(Tensor self, Tensor other) -> Tensor
  variants: function, method

- func: inner.out(Tensor self, Tensor other, *, Tensor(a!) out) -> Tensor(a!)

- func: outer(Tensor self, Tensor vec2) -> Tensor
  variants: function, method

- func: outer.out(Tensor self, Tensor vec2, *, Tensor(a!) out) -> Tensor(a!)

# torch.ger, alias for torch.outer
- func: ger(Tensor self, Tensor vec2) -> Tensor
  variants: function, method

- func: ger.out(Tensor self, Tensor vec2, *, Tensor(a!) out) -> Tensor(a!)

- func: linalg_norm(Tensor self, Scalar? ord=None, int[1]? dim=None, bool keepdim=False, *, ScalarType? dtype=None) -> Tensor
  python_module: linalg
  variants: function

- func: linalg_norm.ord_str(Tensor self, str ord, int[1]? dim=None, bool keepdim=False, *, ScalarType? dtype=None) -> Tensor
  python_module: linalg
  variants: function

- func: linalg_norm.out(Tensor self, Scalar? ord=None, int[1]? dim=None, bool keepdim=False, *, ScalarType? dtype=None, Tensor(a!) out) -> Tensor(a!)
  python_module: linalg
  variants: function

- func: linalg_norm.ord_str_out(Tensor self, str ord, int[1]? dim=None, bool keepdim=False, *, ScalarType? dtype=None, Tensor(a!) out) -> Tensor(a!)
  python_module: linalg
  variants: function

- func: linalg_vector_norm(Tensor self, Scalar ord=2, int[1]? dim=None, bool keepdim=False, *, ScalarType? dtype=None) -> Tensor
  python_module: linalg
  variants: function
  dispatch:
    CPU, CUDA: linalg_vector_norm

- func: linalg_vector_norm.out(Tensor self, Scalar ord=2, int[1]? dim=None, bool keepdim=False, *, ScalarType? dtype=None, Tensor(a!) out) -> Tensor(a!)
  python_module: linalg
  dispatch:
    CPU, CUDA: linalg_vector_norm_out

- func: linalg_matrix_norm(Tensor self, Scalar ord, int[] dim=[-2,-1], bool keepdim=False, *, ScalarType? dtype=None) -> Tensor
  python_module: linalg

- func: linalg_matrix_norm.out(Tensor self, Scalar ord, int[] dim=[-2,-1], bool keepdim=False, *, ScalarType? dtype=None, Tensor(a!) out) -> Tensor(a!)
  python_module: linalg

- func: linalg_matrix_norm.str_ord(Tensor self, str ord='fro', int[] dim=[-2,-1], bool keepdim=False, *, ScalarType? dtype=None) -> Tensor
  python_module: linalg

- func: linalg_matrix_norm.str_ord_out(Tensor self, str ord='fro', int[] dim=[-2,-1], bool keepdim=False, *, ScalarType? dtype=None, Tensor(a!) out) -> Tensor(a!)
  python_module: linalg

- func: linalg_svd.U(Tensor self, bool full_matrices=True, *, Tensor(a!) U, Tensor(b!) S, Tensor(c!) Vh) -> (Tensor(a!) U, Tensor(b!) S, Tensor(c!) Vh)
  python_module: linalg

- func: linalg_svd(Tensor self, bool full_matrices=True) -> (Tensor U, Tensor S, Tensor Vh)
  python_module: linalg
  variants: function

- func: linalg_svdvals(Tensor input) -> Tensor
  python_module: linalg
  variants: function

- func: linalg_svdvals.out(Tensor input, *, Tensor(a!) out) -> Tensor(a!)
  python_module: linalg
  variants: function

- func: linalg_cond(Tensor self, Scalar? p=None) -> Tensor
  python_module: linalg
  variants: function

- func: linalg_cond.out(Tensor self, Scalar? p=None, *, Tensor(a!) out) -> Tensor(a!)
  python_module: linalg
  variants: function

- func: linalg_cond.p_str(Tensor self, str p) -> Tensor
  python_module: linalg
  variants: function

- func: linalg_cond.p_str_out(Tensor self, str p, *, Tensor(a!) out) -> Tensor(a!)
  python_module: linalg
  variants: function

- func: linalg_pinv(Tensor self, float rcond=1e-15, bool hermitian=False) -> Tensor
  python_module: linalg
  variants: function

- func: linalg_pinv.rcond_tensor(Tensor self, Tensor rcond, bool hermitian=False) -> Tensor
  python_module: linalg
  variants: function

- func: linalg_pinv.out(Tensor self, float rcond=1e-15, bool hermitian=False, *, Tensor(a!) out) -> Tensor(a!)
  python_module: linalg
  variants: function

- func: linalg_pinv.out_rcond_tensor(Tensor self, Tensor rcond, bool hermitian=False, *, Tensor(a!) out) -> Tensor(a!)
  python_module: linalg
  variants: function

- func: linalg_solve(Tensor input, Tensor other) -> Tensor
  python_module: linalg
  variants: function
  dispatch:
    CPU, CUDA: linalg_solve

- func: linalg_solve.out(Tensor input, Tensor other, *, Tensor(a!) out) -> Tensor(a!)
  python_module: linalg
  dispatch:
    CPU, CUDA: linalg_solve_out

- func: linalg_tensorinv(Tensor self, int ind=2) -> Tensor
  python_module: linalg
  variants: function

- func: linalg_tensorinv.out(Tensor self, int ind=2, *, Tensor(a!) out) -> Tensor(a!)
  python_module: linalg
  variants: function

- func: linalg_tensorsolve(Tensor self, Tensor other, int[]? dims=None) -> Tensor
  python_module: linalg
  variants: function

- func: linalg_tensorsolve.out(Tensor self, Tensor other, int[]? dims=None, *, Tensor(a!) out) -> Tensor(a!)
  python_module: linalg
  variants: function

- func: linalg_qr(Tensor self, str mode='reduced') -> (Tensor Q, Tensor R)
  python_module: linalg
  variants: function
  dispatch:
    CompositeExplicitAutograd: linalg_qr

- func: linalg_qr.out(Tensor self, str mode='reduced', *, Tensor(a!) Q, Tensor(b!) R) -> (Tensor(a!) Q, Tensor(b!) R)
  python_module: linalg
  variants: function
  dispatch:
    CompositeExplicitAutograd: linalg_qr_out

- func: _linalg_qr_helper(Tensor self, str mode) -> (Tensor, Tensor)
  variants: function
  dispatch:
    CPU: _linalg_qr_helper_default
    CUDA: _linalg_qr_helper_cuda

- func: linalg_matrix_power(Tensor self, int n) -> Tensor
  python_module: linalg

- func: linalg_matrix_power.out(Tensor self, int n, *, Tensor(a!) out) -> Tensor(a!)
  python_module: linalg

- func: linalg_matrix_rank(Tensor self, float? tol=None, bool hermitian=False) -> Tensor
  python_module: linalg
  variants: function

- func: linalg_matrix_rank.out(Tensor self, float? tol=None, bool hermitian=False, *, Tensor(a!) out) -> Tensor(a!)
  python_module: linalg
  variants: function

- func: linalg_matrix_rank.tol_tensor(Tensor input, Tensor tol, bool hermitian=False) -> Tensor
  python_module: linalg
  variants: function

- func: linalg_matrix_rank.out_tol_tensor(Tensor input, Tensor tol, bool hermitian=False, *, Tensor(a!) out) -> Tensor(a!)
  python_module: linalg
  variants: function

- func: linalg_multi_dot(Tensor[] tensors) -> Tensor
  python_module: linalg

- func: linalg_multi_dot.out(Tensor[] tensors, *, Tensor(a!) out) -> Tensor(a!)
  use_const_ref_for_mutable_tensors: True
  python_module: linalg

## Functions that are only for testing
# It is undocumented and should not be used outside of tests.
- func: _test_serialization_subcmul(Tensor self, Tensor other, Scalar alpha=1) -> Tensor

# Note: this function is only for testing.
- func: _test_optional_intlist(Tensor values, int[]? addends) -> Tensor
  python_module: nn
  dispatch:
    CPU: _test_optional_intlist

# Note: this function is only for testing.
- func: _test_optional_filled_intlist(Tensor values, int[2]? addends) -> Tensor
  python_module: nn
  dispatch:
    CPU: _test_optional_intlist

# Note: this function is only for testing.
- func: _test_optional_floatlist(Tensor values, float[]? addends) -> Tensor
  python_module: nn
  dispatch:
    CPU: _test_optional_floatlist

# Note: this function is only for testing.
- func: _test_string_default(Tensor dummy, str a="\"'\\", str b='"\'\\') -> Tensor
  python_module: nn

# Note: this function is only for testing.
- func: _test_ambiguous_defaults.a(Tensor dummy, int a=1, int b=1) -> Tensor
  python_module: nn

# Note: this function is only for testing.
- func: _test_ambiguous_defaults.b(Tensor dummy, int a=2, str b="2") -> Tensor
  cpp_no_default_args: ['a', 'b']
  python_module: nn

- func: segment_reduce(Tensor data, str reduce, *, Tensor? lengths=None, Tensor? indices=None, int axis=0, bool unsafe=False, Scalar? initial=None) -> Tensor
  variants: function
  dispatch:
    CPU, CUDA: segment_reduce_kernel

- func: _segment_reduce_backward(Tensor grad, Tensor output, Tensor data, str reduce, *, Tensor? lengths=None, int axis=0) -> Tensor
  variants: function
  dispatch:
    CPU, CUDA: _segment_reduce_backward_kernel

- func: pad_sequence(Tensor[] sequences, bool batch_first=False, float padding_value=0.0) -> Tensor
  python_module: nn
  variants: function

- func: flatten_dense_tensors(Tensor[] tensors) -> Tensor
  variants: function
  python_module: nn

- func: unflatten_dense_tensors(Tensor flat, Tensor[] tensors) -> Tensor[]
  variants: function
  python_module: nn<|MERGE_RESOLUTION|>--- conflicted
+++ resolved
@@ -971,15 +971,6 @@
     SparseCPU: bmm_out_sparse_cpu
     SparseCUDA: bmm_out_sparse_cuda
 
-<<<<<<< HEAD
-- func: _bmm.out(Tensor self, Tensor mat2, *, bool deterministic=False, Tensor(a!) out) -> Tensor(a!)
-  use_const_ref_for_mutable_tensors: True
-  variants: function
-  dispatch:
-    SparseCUDA: _bmm_out_sparse_cuda
-
-=======
->>>>>>> 48286c74
 - func: broadcast_tensors(Tensor[] tensors) -> Tensor[]
   device_check: NoCheck
   device_guard: False
@@ -5807,22 +5798,16 @@
   variants: function, method
 
 - func: eq_.Scalar(Tensor(a!) self, Scalar other) -> Tensor(a!)
-<<<<<<< HEAD
-  use_const_ref_for_mutable_tensors: True
-=======
   structured_delegate: eq.Scalar_out
->>>>>>> 48286c74
+  use_const_ref_for_mutable_tensors: True
   device_check: NoCheck   # TensorIterator
   variants: method
   dispatch:
     CompositeExplicitAutograd: eq_
 
 - func: eq_.Tensor(Tensor(a!) self, Tensor other) -> Tensor(a!)
-<<<<<<< HEAD
-  use_const_ref_for_mutable_tensors: True
-=======
   structured_delegate: eq.Tensor_out
->>>>>>> 48286c74
+  use_const_ref_for_mutable_tensors: True
   device_check: NoCheck   # TensorIterator
   variants: method
   dispatch:
@@ -6269,12 +6254,9 @@
   device_guard: False
 
 - func: ne.Scalar_out(Tensor self, Scalar other, *, Tensor(a!) out) -> Tensor(a!)
-<<<<<<< HEAD
-  use_const_ref_for_mutable_tensors: True
-=======
-  structured: True
-  structured_inherits: TensorIteratorBase
->>>>>>> 48286c74
+  structured: True
+  structured_inherits: TensorIteratorBase
+  use_const_ref_for_mutable_tensors: True
   device_check: NoCheck   # TensorIterator
   dispatch:
     CPU, CUDA: ne_Scalar_out
@@ -6288,12 +6270,9 @@
     QuantizedCPU: ne_quantized_cpu
 
 - func: ne.Tensor_out(Tensor self, Tensor other, *, Tensor(a!) out) -> Tensor(a!)
-<<<<<<< HEAD
-  use_const_ref_for_mutable_tensors: True
-=======
-  structured: True
-  structured_inherits: TensorIteratorBase
->>>>>>> 48286c74
+  structured: True
+  structured_inherits: TensorIteratorBase
+  use_const_ref_for_mutable_tensors: True
   device_check: NoCheck   # TensorIterator
   dispatch:
     CPU, CUDA: ne_Tensor_out
@@ -6307,22 +6286,16 @@
     QuantizedCPU: ne_quantized_cpu
 
 - func: ne_.Scalar(Tensor(a!) self, Scalar other) -> Tensor(a!)
-<<<<<<< HEAD
-  use_const_ref_for_mutable_tensors: True
-=======
   structured_delegate: ne.Scalar_out
->>>>>>> 48286c74
+  use_const_ref_for_mutable_tensors: True
   device_check: NoCheck   # TensorIterator
   variants: method
   dispatch:
     CompositeExplicitAutograd: ne_
 
 - func: ne_.Tensor(Tensor(a!) self, Tensor other) -> Tensor(a!)
-<<<<<<< HEAD
-  use_const_ref_for_mutable_tensors: True
-=======
   structured_delegate: ne.Tensor_out
->>>>>>> 48286c74
+  use_const_ref_for_mutable_tensors: True
   device_check: NoCheck   # TensorIterator
   variants: method
   dispatch:
@@ -6350,12 +6323,9 @@
   variants: method
 
 - func: eq.Scalar_out(Tensor self, Scalar other, *, Tensor(a!) out) -> Tensor(a!)
-<<<<<<< HEAD
-  use_const_ref_for_mutable_tensors: True
-=======
-  structured: True
-  structured_inherits: TensorIteratorBase
->>>>>>> 48286c74
+  structured: True
+  structured_inherits: TensorIteratorBase
+  use_const_ref_for_mutable_tensors: True
   device_check: NoCheck   # TensorIterator
   dispatch:
     CPU, CUDA: eq_Scalar_out
@@ -6369,12 +6339,9 @@
     QuantizedCPU: eq_quantized_cpu
 
 - func: eq.Tensor_out(Tensor self, Tensor other, *, Tensor(a!) out) -> Tensor(a!)
-<<<<<<< HEAD
-  use_const_ref_for_mutable_tensors: True
-=======
-  structured: True
-  structured_inherits: TensorIteratorBase
->>>>>>> 48286c74
+  structured: True
+  structured_inherits: TensorIteratorBase
+  use_const_ref_for_mutable_tensors: True
   device_check: NoCheck   # TensorIterator
   dispatch:
     CPU, CUDA: eq_Tensor_out
@@ -6388,12 +6355,9 @@
     QuantizedCPU: eq_quantized_cpu
 
 - func: ge.Scalar_out(Tensor self, Scalar other, *, Tensor(a!) out) -> Tensor(a!)
-<<<<<<< HEAD
-  use_const_ref_for_mutable_tensors: True
-=======
-  structured: True
-  structured_inherits: TensorIteratorBase
->>>>>>> 48286c74
+  structured: True
+  structured_inherits: TensorIteratorBase
+  use_const_ref_for_mutable_tensors: True
   device_check: NoCheck   # TensorIterator
   dispatch:
     CPU, CUDA: ge_Scalar_out
@@ -6407,12 +6371,9 @@
     QuantizedCPU: ge_quantized_cpu
 
 - func: ge.Tensor_out(Tensor self, Tensor other, *, Tensor(a!) out) -> Tensor(a!)
-<<<<<<< HEAD
-  use_const_ref_for_mutable_tensors: True
-=======
-  structured: True
-  structured_inherits: TensorIteratorBase
->>>>>>> 48286c74
+  structured: True
+  structured_inherits: TensorIteratorBase
+  use_const_ref_for_mutable_tensors: True
   device_check: NoCheck   # TensorIterator
   dispatch:
     CPU, CUDA: ge_Tensor_out
@@ -6426,22 +6387,16 @@
     QuantizedCPU: ge_quantized_cpu
 
 - func: ge_.Scalar(Tensor(a!) self, Scalar other) -> Tensor(a!)
-<<<<<<< HEAD
-  use_const_ref_for_mutable_tensors: True
-=======
   structured_delegate: ge.Scalar_out
->>>>>>> 48286c74
+  use_const_ref_for_mutable_tensors: True
   device_check: NoCheck   # TensorIterator
   variants: method
   dispatch:
     CompositeExplicitAutograd: ge_
 
 - func: ge_.Tensor(Tensor(a!) self, Tensor other) -> Tensor(a!)
-<<<<<<< HEAD
-  use_const_ref_for_mutable_tensors: True
-=======
   structured_delegate: ge.Tensor_out
->>>>>>> 48286c74
+  use_const_ref_for_mutable_tensors: True
   device_check: NoCheck   # TensorIterator
   variants: method
   dispatch:
@@ -6469,12 +6424,9 @@
   variants: method
 
 - func: le.Scalar_out(Tensor self, Scalar other, *, Tensor(a!) out) -> Tensor(a!)
-<<<<<<< HEAD
-  use_const_ref_for_mutable_tensors: True
-=======
-  structured: True
-  structured_inherits: TensorIteratorBase
->>>>>>> 48286c74
+  structured: True
+  structured_inherits: TensorIteratorBase
+  use_const_ref_for_mutable_tensors: True
   device_check: NoCheck   # TensorIterator
   dispatch:
     CPU, CUDA: le_Scalar_out
@@ -6488,12 +6440,9 @@
     QuantizedCPU: le_quantized_cpu
 
 - func: le.Tensor_out(Tensor self, Tensor other, *, Tensor(a!) out) -> Tensor(a!)
-<<<<<<< HEAD
-  use_const_ref_for_mutable_tensors: True
-=======
-  structured: True
-  structured_inherits: TensorIteratorBase
->>>>>>> 48286c74
+  structured: True
+  structured_inherits: TensorIteratorBase
+  use_const_ref_for_mutable_tensors: True
   device_check: NoCheck   # TensorIterator
   dispatch:
     CPU, CUDA: le_Tensor_out
@@ -6507,22 +6456,16 @@
     QuantizedCPU: le_quantized_cpu
 
 - func: le_.Scalar(Tensor(a!) self, Scalar other) -> Tensor(a!)
-<<<<<<< HEAD
-  use_const_ref_for_mutable_tensors: True
-=======
   structured_delegate: le.Scalar_out
->>>>>>> 48286c74
+  use_const_ref_for_mutable_tensors: True
   device_check: NoCheck   # TensorIterator
   variants: method
   dispatch:
     CompositeExplicitAutograd: le_
 
 - func: le_.Tensor(Tensor(a!) self, Tensor other) -> Tensor(a!)
-<<<<<<< HEAD
-  use_const_ref_for_mutable_tensors: True
-=======
   structured_delegate: le.Tensor_out
->>>>>>> 48286c74
+  use_const_ref_for_mutable_tensors: True
   device_check: NoCheck   # TensorIterator
   variants: method
   dispatch:
@@ -6550,12 +6493,9 @@
   variants: method
 
 - func: gt.Scalar_out(Tensor self, Scalar other, *, Tensor(a!) out) -> Tensor(a!)
-<<<<<<< HEAD
-  use_const_ref_for_mutable_tensors: True
-=======
-  structured: True
-  structured_inherits: TensorIteratorBase
->>>>>>> 48286c74
+  structured: True
+  structured_inherits: TensorIteratorBase
+  use_const_ref_for_mutable_tensors: True
   device_check: NoCheck   # TensorIterator
   dispatch:
     CPU, CUDA: gt_Scalar_out
@@ -6569,12 +6509,9 @@
     QuantizedCPU: gt_quantized_cpu
 
 - func: gt.Tensor_out(Tensor self, Tensor other, *, Tensor(a!) out) -> Tensor(a!)
-<<<<<<< HEAD
-  use_const_ref_for_mutable_tensors: True
-=======
-  structured: True
-  structured_inherits: TensorIteratorBase
->>>>>>> 48286c74
+  structured: True
+  structured_inherits: TensorIteratorBase
+  use_const_ref_for_mutable_tensors: True
   device_check: NoCheck   # TensorIterator
   dispatch:
     CPU, CUDA: gt_Tensor_out
@@ -6588,22 +6525,16 @@
     QuantizedCPU: gt_quantized_cpu
 
 - func: gt_.Scalar(Tensor(a!) self, Scalar other) -> Tensor(a!)
-<<<<<<< HEAD
-  use_const_ref_for_mutable_tensors: True
-=======
   structured_delegate: gt.Scalar_out
->>>>>>> 48286c74
+  use_const_ref_for_mutable_tensors: True
   device_check: NoCheck   # TensorIterator
   variants: method
   dispatch:
     CompositeExplicitAutograd: gt_
 
 - func: gt_.Tensor(Tensor(a!) self, Tensor other) -> Tensor(a!)
-<<<<<<< HEAD
-  use_const_ref_for_mutable_tensors: True
-=======
   structured_delegate: gt.Tensor_out
->>>>>>> 48286c74
+  use_const_ref_for_mutable_tensors: True
   device_check: NoCheck   # TensorIterator
   variants: method
   dispatch:
@@ -6631,12 +6562,9 @@
   variants: method
 
 - func: lt.Scalar_out(Tensor self, Scalar other, *, Tensor(a!) out) -> Tensor(a!)
-<<<<<<< HEAD
-  use_const_ref_for_mutable_tensors: True
-=======
-  structured: True
-  structured_inherits: TensorIteratorBase
->>>>>>> 48286c74
+  structured: True
+  structured_inherits: TensorIteratorBase
+  use_const_ref_for_mutable_tensors: True
   device_check: NoCheck   # TensorIterator
   dispatch:
     CPU, CUDA: lt_Scalar_out
@@ -6650,12 +6578,9 @@
     QuantizedCPU: lt_quantized_cpu
 
 - func: lt.Tensor_out(Tensor self, Tensor other, *, Tensor(a!) out) -> Tensor(a!)
-<<<<<<< HEAD
-  use_const_ref_for_mutable_tensors: True
-=======
-  structured: True
-  structured_inherits: TensorIteratorBase
->>>>>>> 48286c74
+  structured: True
+  structured_inherits: TensorIteratorBase
+  use_const_ref_for_mutable_tensors: True
   device_check: NoCheck   # TensorIterator
   dispatch:
     CPU, CUDA: lt_Tensor_out
@@ -6669,22 +6594,16 @@
     QuantizedCPU: lt_quantized_cpu
 
 - func: lt_.Scalar(Tensor(a!) self, Scalar other) -> Tensor(a!)
-<<<<<<< HEAD
-  use_const_ref_for_mutable_tensors: True
-=======
   structured_delegate: lt.Scalar_out
->>>>>>> 48286c74
+  use_const_ref_for_mutable_tensors: True
   device_check: NoCheck   # TensorIterator
   variants: method
   dispatch:
     CompositeExplicitAutograd: lt_
 
 - func: lt_.Tensor(Tensor(a!) self, Tensor other) -> Tensor(a!)
-<<<<<<< HEAD
-  use_const_ref_for_mutable_tensors: True
-=======
   structured_delegate: lt.Tensor_out
->>>>>>> 48286c74
+  use_const_ref_for_mutable_tensors: True
   device_check: NoCheck   # TensorIterator
   variants: method
   dispatch:
