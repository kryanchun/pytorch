--- conflicted
+++ resolved
@@ -96,16 +96,6 @@
     generator = "//tools/codegen:gen",
 )
 
-<<<<<<< HEAD
-=======
-py_library(
-    name = "tools_jit",
-    srcs = glob(["tools/jit/*.py"]),
-    data = glob(["tools/jit/templates/*"]),
-    visibility = ["//tools/setup_helpers:__pkg__"],
-)
-
->>>>>>> be354d81
 libtorch_cpp_generated_sources = [
         "torch/csrc/autograd/generated/VariableType.h",
         "torch/csrc/autograd/generated/VariableType_0.cpp",
